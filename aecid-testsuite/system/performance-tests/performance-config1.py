--- conflicted
+++ resolved
@@ -196,12 +196,8 @@
     atom_filter.add_handler(new_match_path_detector)
 
     def tuple_transformation_function(match_value_list):
-<<<<<<< HEAD
+        """Only allow output of the EnhancedNewMatchPathValueComboDetector after every 10000th element."""
         extra_data = enhanced_new_match_path_value_combo_detector.known_values_dict.get(tuple(match_value_list))
-=======
-        """Only allow output of the EnhancedNewMatchPathValueComboDetector after every 10000th element."""
-        extra_data = enhanced_new_match_path_value_combo_detector.known_values_dict.get(tuple(match_value_list), None)
->>>>>>> 86f85ad9
         if extra_data is not None:
             mod = 10000
             if (extra_data[2] + 1) % mod == 0:
