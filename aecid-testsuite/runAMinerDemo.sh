<<<<<<< HEAD
if [[ $1 == *.py ]]; then
    cp $1 /tmp/demo-config.py
elif [[ $1 == *.yml ]]; then
    cp $1 /tmp/demo-config.yml
else
    exit 2
fi
sudo chown aminer:aminer /tmp/demo-config.py
sudo chown -R aminer:aminer /tmp/lib
=======
cp $1 /tmp/demo-config.py
sudo chown aminer:aminer /tmp/demo-config.py 2> /dev/null
sudo chown -R aminer:aminer /tmp/lib 2> /dev/null
>>>>>>> 60beed73
sudo chmod +x demo/AMiner/aminerDemo.sh
sudo ./demo/AMiner/aminerDemo.sh > /tmp/demo
exit_code=$?
sudo rm /tmp/demo-config.py
sudo rm /tmp/demo
sudo rm /tmp/syslog
sudo rm /tmp/AMinerRemoteLog.txt
exit $exit_code<|MERGE_RESOLUTION|>--- conflicted
+++ resolved
@@ -1,18 +1,13 @@
-<<<<<<< HEAD
 if [[ $1 == *.py ]]; then
     cp $1 /tmp/demo-config.py
+    sudo chown aminer:aminer /tmp/demo-config.py 2> /dev/null
 elif [[ $1 == *.yml ]]; then
     cp $1 /tmp/demo-config.yml
+    sudo chown aminer:aminer /tmp/demo-config.yml 2> /dev/null
 else
     exit 2
 fi
-sudo chown aminer:aminer /tmp/demo-config.py
-sudo chown -R aminer:aminer /tmp/lib
-=======
-cp $1 /tmp/demo-config.py
-sudo chown aminer:aminer /tmp/demo-config.py 2> /dev/null
 sudo chown -R aminer:aminer /tmp/lib 2> /dev/null
->>>>>>> 60beed73
 sudo chmod +x demo/AMiner/aminerDemo.sh
 sudo ./demo/AMiner/aminerDemo.sh > /tmp/demo
 exit_code=$?
