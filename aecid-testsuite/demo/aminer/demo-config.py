# This is a template for the "aminer" logfile miner tool. Copy
# it to "config.py" and define your ruleset.

config_properties = {}

# Define the list of log resources to read from: the resources
# named here do not need to exist when aminer is started. This
# will just result in a warning. However if they exist, they have
# to be readable by the aminer process! Supported types are:
# * file://[path]: Read data from file, reopen it after rollover
# * unix://[path]: Open the path as UNIX local socket for reading
config_properties['LogResourceList'] = ['file:///tmp/syslog']

# Define the uid/gid of the process that runs the calculation
# after opening the log files:
config_properties['AminerUser'] = 'aminer'
config_properties['AminerGroup'] = 'aminer'

# Define the path, where aminer will listen for incoming remote
# control connections. When missing, no remote control socket
# will be created.
# config_properties['RemoteControlSocket'] = '/var/run/aminer-remote.socket'

# Read the analyis from this file. That part of configuration
# is separated from the main configuration so that it can be loaded
# only within the analysis child. Non-absolute path names are
# interpreted relatively to the main configuration file (this
# file). When empty, this configuration has to contain the configuration
# for the child also.
# config_properties['AnalysisConfigFile'] = 'analysis.py'

config_properties['Core.LogDir'] = '/tmp/lib/aminer/log'
# Read and store information to be used between multiple invocations
# of aminer in this directory. The directory must only be accessible
# to the 'AminerUser' but not group/world readable. On violation,
# aminer will refuse to start. When undefined, '/var/lib/aminer'
# is used.
config_properties['Core.PersistenceDir'] = '/tmp/lib/aminer'
config_properties['Core.PersistencePeriod'] = 600

# Define a target e-mail address to send alerts to. When undefined,
# no e-mail notification hooks are added.
config_properties['MailAlerting.TargetAddress'] = 'root@localhost'
# Sender address of e-mail alerts. When undefined, "sendmail"
# implementation on host will decide, which sender address should
# be used.
config_properties['MailAlerting.FromAddress'] = 'root@localhost'
# Define, which text should be prepended to the standard aminer
# subject. Defaults to "aminer Alerts:"
config_properties['MailAlerting.SubjectPrefix'] = 'aminer Alerts:'
# Define a grace time after startup before aminer will react to
# an event and send the first alert e-mail. Defaults to 0 (any
# event can immediately trigger alerting).
config_properties['MailAlerting.AlertGraceTime'] = 0
# Define how many seconds to wait after a first event triggered
# the alerting procedure before really sending out the e-mail.
# In that timespan, events are collected and will be sent all
# using a single e-mail. Defaults to 10 seconds.
config_properties['MailAlerting.EventCollectTime'] = 0
# Define the minimum time between two alert e-mails in seconds
# to avoid spamming. All events during this timespan are collected
# and sent out with the next report. Defaults to 600 seconds.
config_properties['MailAlerting.MinAlertGap'] = 0
# Define the maximum time between two alert e-mails in seconds.
# When undefined this defaults to "MailAlerting.MinAlertGap".
# Otherwise this will activate an exponential backoff to reduce
# messages during permanent error states by increasing the alert
# gap by 50% when more alert-worthy events were recorded while
# the previous gap time was not yet elapsed.
config_properties['MailAlerting.MaxAlertGap'] = 600
# Define how many events should be included in one alert mail
# at most. This defaults to 1000
config_properties['MailAlerting.MaxEventsPerMessage'] = 1000
config_properties['LogPrefix'] = 'Original log line: '
config_properties['Log.StatisticsPeriod'] = 3600
config_properties['Log.StatisticsLevel'] = 1
config_properties['Log.DebugLevel'] = 1

# Add your ruleset here:


def build_analysis_pipeline(analysis_context):
    """
    Define the function to create pipeline for parsing the log data.
    It has also to define an AtomizerFactory to instruct aminer how to process incoming data streams to create log atoms from them.
    """
    date_format_string = b'%Y-%m-%d %H:%M:%S'
    cron = b' cron['

    # Build the parsing model:
    from aminer.parsing.FirstMatchModelElement import FirstMatchModelElement
    from aminer.parsing.SequenceModelElement import SequenceModelElement
    from aminer.parsing.DecimalFloatValueModelElement import DecimalFloatValueModelElement
    from aminer.parsing.FixedDataModelElement import FixedDataModelElement
    from aminer.parsing.DelimitedDataModelElement import DelimitedDataModelElement
    from aminer.parsing.AnyByteDataModelElement import AnyByteDataModelElement
    from aminer.parsing.FixedWordlistDataModelElement import FixedWordlistDataModelElement
    from aminer.parsing.DecimalIntegerValueModelElement import DecimalIntegerValueModelElement
    from aminer.parsing.DateTimeModelElement import DateTimeModelElement
    from aminer.parsing.IpAddressDataModelElement import IpAddressDataModelElement
    from aminer.parsing.Base64StringModelElement import Base64StringModelElement
    from aminer.parsing.ElementValueBranchModelElement import ElementValueBranchModelElement
    from aminer.parsing.HexStringModelElement import HexStringModelElement
    from aminer.parsing.MultiLocaleDateTimeModelElement import MultiLocaleDateTimeModelElement
    from aminer.parsing.OptionalMatchModelElement import OptionalMatchModelElement
    from aminer.parsing.RepeatedElementDataModelElement import RepeatedElementDataModelElement
    from aminer.parsing.VariableByteDataModelElement import VariableByteDataModelElement
    from aminer.parsing.WhiteSpaceLimitedDataModelElement import WhiteSpaceLimitedDataModelElement

    service_children_disk_report = [
        FixedDataModelElement('Space', b' Current Disk Data is: Filesystem     Type  Size  Used Avail Use%'),
        DelimitedDataModelElement('Data', b'%'), AnyByteDataModelElement('Rest')]

    service_children_login_details = [
        FixedDataModelElement('User', b'User '), DelimitedDataModelElement('Username', b' '),
        FixedWordlistDataModelElement('Status', [b' logged in', b' logged out']), OptionalMatchModelElement(
            'PastTime', SequenceModelElement('Time', [
                FixedDataModelElement('Blank', b' '), DecimalIntegerValueModelElement('Minutes'),
                FixedDataModelElement('Ago', b' minutes ago.')]))]

    service_children_cron_job = [
        DateTimeModelElement('DTM', date_format_string), FixedDataModelElement('UNameSpace1', b' '),
        DelimitedDataModelElement('UName', b' '), FixedDataModelElement('UNameSpace2', b' '), DelimitedDataModelElement('User', b' '),
        FixedDataModelElement('Cron', cron), DecimalIntegerValueModelElement('JobNumber'),
        FixedDataModelElement('Details', b']: Job `cron.daily` started.')]

    service_children_random_time = [FixedDataModelElement('Space', b'Random: '), DecimalIntegerValueModelElement('Random')]

    service_children_sensors = [
        SequenceModelElement('CPUTemp', [
            FixedDataModelElement('FixedTemp', b'CPU Temp: '), DecimalIntegerValueModelElement('Temp'),
            FixedDataModelElement('Degrees', b'\xc2\xb0C')]), FixedDataModelElement('Space1', b', '), SequenceModelElement('CPUWorkload', [
                FixedDataModelElement('FixedWorkload', b'CPU Workload: '), DecimalIntegerValueModelElement('Workload'),
                FixedDataModelElement('Percent', b'%')]), FixedDataModelElement('Space2', b', '),
        DateTimeModelElement('DTM', date_format_string)]

    service_children_user_ip_address = [
        FixedDataModelElement('User', b'User '), DelimitedDataModelElement('Username', b' '),
        FixedDataModelElement('Action', b' changed IP address to '), IpAddressDataModelElement('IP')]

    service_children_cron_job_announcement = [
        DateTimeModelElement('DTM', date_format_string), FixedDataModelElement('Space', b' '),
        DelimitedDataModelElement('UName', b' '), FixedDataModelElement('Cron', cron), DecimalIntegerValueModelElement('JobNumber'),
        FixedDataModelElement('Run', b']: Will run job `'),
        FixedWordlistDataModelElement('CronType', [b'cron.daily', b'cron.hourly', b'cron.monthly', b'cron.weekly']),
        FixedDataModelElement('StartTime', b'\' in 5 min.')]

    service_children_cron_job_execution = [
        DateTimeModelElement('DTM', date_format_string), FixedDataModelElement('Space1', b' '),
        DelimitedDataModelElement('UName', b' '), FixedDataModelElement('Cron', cron), DecimalIntegerValueModelElement('JobNumber'),
        FixedDataModelElement('Job', b']: Job `'),
        FixedWordlistDataModelElement('CronType', [b'cron.daily', b'cron.hourly', b'cron.monthly', b'cron.weekly']),
        FixedDataModelElement('Started', b'\' started')]

    service_children_audit = [
        SequenceModelElement('path', [
            FixedDataModelElement('type', b'type=PATH '), FixedDataModelElement('msg_audit', b'msg=audit('),
            DelimitedDataModelElement('msg', b':'), FixedDataModelElement('placeholder', b':'), DecimalIntegerValueModelElement('id'),
            FixedDataModelElement('item_string', b'): item='), DecimalIntegerValueModelElement('item'),
            FixedDataModelElement('name_string', b' name="'), DelimitedDataModelElement('name', b'"'),
            FixedDataModelElement('inode_string', b'" inode='), DecimalIntegerValueModelElement('inode'),
            FixedDataModelElement('dev_string', b' dev='), DelimitedDataModelElement('dev', b' '),
            FixedDataModelElement('mode_string', b' mode='), DecimalIntegerValueModelElement('mode'),
            FixedDataModelElement('ouid_string', b' ouid='), DecimalIntegerValueModelElement('ouid'),
            FixedDataModelElement('ogid_string', b' ogid='), DecimalIntegerValueModelElement('ogid'),
            FixedDataModelElement('rdev_string', b' rdev='), DelimitedDataModelElement('rdev', b' '),
            FixedDataModelElement('nametype_string', b' nametype='), FixedWordlistDataModelElement('nametype', [b'NORMAL', b'ERROR'])]),
        SequenceModelElement('syscall', [
            FixedDataModelElement('type', b'type=SYSCALL '), FixedDataModelElement('msg_audit', b'msg=audit('),
            DelimitedDataModelElement('msg', b':'), FixedDataModelElement('placeholder', b':'), DecimalIntegerValueModelElement('id'),
            FixedDataModelElement('arch_string', b'): arch='), DelimitedDataModelElement('arch', b' '),
            FixedDataModelElement('syscall_string', b' syscall='), DecimalIntegerValueModelElement('syscall'),
            FixedDataModelElement('success_string', b' success='), FixedWordlistDataModelElement('success', [b'yes', b'no']),
            FixedDataModelElement('exit_string', b' exit='), DecimalIntegerValueModelElement('exit'),
            AnyByteDataModelElement('remainding_data')])]

    service_children_parsing_model_element = [
        DateTimeModelElement('DateTimeModelElement', b'Current DateTime: %d.%m.%Y %H:%M:%S'),
        DecimalFloatValueModelElement('DecimalFloatValueModelElement', value_sign_type='optional'),
        DecimalIntegerValueModelElement('DecimalIntegerValueModelElement', value_sign_type='optional', value_pad_type='blank'),
        SequenceModelElement('se', [
            DelimitedDataModelElement('DelimitedDataModelElement', b';'), FixedDataModelElement('FixedDataModelElement', b';')])]

    # ElementValueBranchModelElement
    fixed_data_me1 = FixedDataModelElement("fixed1", b'match ')
    fixed_data_me2 = FixedDataModelElement("fixed2", b'fixed String')
    fixed_wordlist_data_model_element = FixedWordlistDataModelElement("wordlist", [b'data: ', b'string: '])
    decimal_integer_value_model_element = DecimalIntegerValueModelElement("decimal")

    service_children_parsing_model_element.append(
        ElementValueBranchModelElement('ElementValueBranchModelElement', FirstMatchModelElement("first", [
            SequenceModelElement("seq1", [fixed_data_me1, fixed_wordlist_data_model_element]),
            SequenceModelElement("seq2", [fixed_data_me1, fixed_wordlist_data_model_element, fixed_data_me2])]), "wordlist",
            {0: decimal_integer_value_model_element, 1: fixed_data_me2}))
    service_children_parsing_model_element.append(HexStringModelElement('HexStringModelElement'))
    service_children_parsing_model_element.append(SequenceModelElement('se2', [
        FixedDataModelElement('FixedDataModelElement', b'Gateway IP-Address: '), IpAddressDataModelElement('IpAddressDataModelElement')]))
    import locale
    loc = locale.getlocale()
    if loc == (None, None):
        loc = ('en_US', 'utf8')
    service_children_parsing_model_element.append(
        MultiLocaleDateTimeModelElement('MultiLocaleDateTimeModelElement', [(b'%b %d %Y', '%s.%s' % (loc), None)]))
    service_children_parsing_model_element.append(
        RepeatedElementDataModelElement('RepeatedElementDataModelElement', SequenceModelElement('SequenceModelElement', [
            FixedDataModelElement('FixedDataModelElement', b'drawn number: '),
            DecimalIntegerValueModelElement('DecimalIntegerValueModelElement')]), 1))
    service_children_parsing_model_element.append(VariableByteDataModelElement('VariableByteDataModelElement', b'-@#'))
    service_children_parsing_model_element.append(
<<<<<<< HEAD
        SequenceModelElement('', [WhiteSpaceLimitedDataModelElement('WhiteSpaceLimitedDataModelElement'), FixedDataModelElement(
            'fixed', b' ')]))
=======
        SequenceModelElement('se', [
            WhiteSpaceLimitedDataModelElement('WhiteSpaceLimitedDataModelElement'), FixedDataModelElement('fixed', b' ')]))
>>>>>>> 654ed8f2

    # The Base64StringModelElement must be just before the AnyByteDataModelElement to avoid unexpected Matches.
    service_children_parsing_model_element.append(Base64StringModelElement('Base64StringModelElement'))

    # The OptionalMatchModelElement must be paired with a FirstMatchModelElement because it accepts all data and thus no data gets to the
    # AnyByteDataModelElement. The AnyByteDataModelElement must be last, because all bytes are accepted.
    service_children_parsing_model_element.append(OptionalMatchModelElement(
        'OptionalMatchModelElement', FirstMatchModelElement('FirstMatchModelElement', [
            FixedDataModelElement('FixedDataModelElement', b'The-searched-element-was-found!'), SequenceModelElement('se', [
                FixedDataModelElement('FixedDME', b'Any:'), AnyByteDataModelElement('AnyByteDataModelElement')])])))

    alphabet = b'abcdef'
    service_children_ecd = []
    for _, char in enumerate(alphabet):
        char = bytes([char])
        service_children_ecd.append(FixedDataModelElement(char.decode(), char))

    parsing_model = FirstMatchModelElement('model', [
        SequenceModelElement('CronAnnouncement', service_children_cron_job_announcement),
        SequenceModelElement('CronExecution', service_children_cron_job_execution),
        SequenceModelElement('DailyCron', service_children_cron_job), SequenceModelElement('DiskReport', service_children_disk_report),
        SequenceModelElement('LoginDetails', service_children_login_details), DecimalIntegerValueModelElement('Random'),
        SequenceModelElement('RandomTime', service_children_random_time), SequenceModelElement('Sensors', service_children_sensors),
        SequenceModelElement('IPAddresses', service_children_user_ip_address), FirstMatchModelElement('type', service_children_audit),
        FirstMatchModelElement('ECD', service_children_ecd), FirstMatchModelElement('ParsingME', service_children_parsing_model_element)])

    # Some generic imports.
    from aminer.analysis import AtomFilters

    # Create all global handler lists here and append the real handlers later on.
    # Use this filter to distribute all atoms to the analysis handlers.
    atom_filter = AtomFilters.SubhandlerFilter(None)

    from aminer.analysis.TimestampCorrectionFilters import SimpleMonotonicTimestampAdjust
    simple_monotonic_timestamp_adjust = SimpleMonotonicTimestampAdjust([atom_filter])
    analysis_context.register_component(simple_monotonic_timestamp_adjust, component_name="SimpleMonotonicTimestampAdjust")

    from aminer.events.StreamPrinterEventHandler import StreamPrinterEventHandler
    stream_printer_event_handler = StreamPrinterEventHandler(analysis_context)
    anomaly_event_handlers = [stream_printer_event_handler]

    # Now define the AtomizerFactory using the model. A simple line
    # based one is usually sufficient.
    from aminer.input.SimpleByteStreamLineAtomizerFactory import SimpleByteStreamLineAtomizerFactory
    analysis_context.atomizer_factory = SimpleByteStreamLineAtomizerFactory(
        parsing_model, [simple_monotonic_timestamp_adjust], anomaly_event_handlers, default_timestamp_paths=["/model/DailyCron/DTM"])

    # Just report all unparsed atoms to the event handlers.
    from aminer.input.SimpleUnparsedAtomHandler import SimpleUnparsedAtomHandler
    from aminer.input.VerboseUnparsedAtomHandler import VerboseUnparsedAtomHandler
    simple_unparsed_atom_handler = SimpleUnparsedAtomHandler(anomaly_event_handlers)
    atom_filter.add_handler(simple_unparsed_atom_handler, stop_when_handled_flag=False)
    analysis_context.register_component(simple_unparsed_atom_handler, component_name="SimpleUnparsedHandler")

    verbose_unparsed_atom_handler = VerboseUnparsedAtomHandler(anomaly_event_handlers, parsing_model)
    atom_filter.add_handler(verbose_unparsed_atom_handler, stop_when_handled_flag=True)
    analysis_context.register_component(verbose_unparsed_atom_handler, component_name="VerboseUnparsedHandler")

    from aminer.analysis.TimestampsUnsortedDetector import TimestampsUnsortedDetector
    timestamps_unsorted_detector = TimestampsUnsortedDetector(analysis_context.aminer_config, anomaly_event_handlers)
    atom_filter.add_handler(timestamps_unsorted_detector)
    analysis_context.register_component(timestamps_unsorted_detector, component_name="TimestampsUnsortedDetector")

    from aminer.analysis import Rules
    from aminer.analysis.AllowlistViolationDetector import AllowlistViolationDetector

    # This rule list should trigger, when the line does not look like: User root (logged in, logged out)
    # or User 'username' (logged in, logged out) x minutes ago.
    allowlist_rules = [
        Rules.OrMatchRule([
            Rules.AndMatchRule([
                Rules.PathExistsMatchRule('/model/LoginDetails/PastTime/Time/Minutes'),
                Rules.NegationMatchRule(Rules.ValueMatchRule('/model/LoginDetails/Username', b'root'))]),
            Rules.AndMatchRule([
                Rules.NegationMatchRule(Rules.PathExistsMatchRule('/model/LoginDetails/PastTime/Time/Minutes')),
                Rules.PathExistsMatchRule('/model/LoginDetails')]),
            Rules.NegationMatchRule(Rules.PathExistsMatchRule('/model/LoginDetails'))])]

    allowlist_violation_detector = AllowlistViolationDetector(analysis_context.aminer_config, allowlist_rules, anomaly_event_handlers,
                                                              output_log_line=True)
    analysis_context.register_component(allowlist_violation_detector, component_name="Allowlist")
    atom_filter.add_handler(allowlist_violation_detector)

    from aminer.analysis.ParserCount import ParserCount
    parser_count = ParserCount(analysis_context.aminer_config, None, anomaly_event_handlers, 10)
    analysis_context.register_component(parser_count, component_name="ParserCount")
    atom_filter.add_handler(parser_count)

    from aminer.analysis.EventTypeDetector import EventTypeDetector
    etd = EventTypeDetector(analysis_context.aminer_config, anomaly_event_handlers)
    analysis_context.register_component(etd, component_name="EventTypeDetector")
    atom_filter.add_handler(etd)

    from aminer.analysis.VariableTypeDetector import VariableTypeDetector
    vtd = VariableTypeDetector(analysis_context.aminer_config, anomaly_event_handlers, etd, silence_output_except_indicator=False,
                               output_log_line=False)
    analysis_context.register_component(vtd, component_name="VariableTypeDetector")
    atom_filter.add_handler(vtd)

    from aminer.analysis.VariableCorrelationDetector import VariableCorrelationDetector
    vtd = VariableCorrelationDetector(analysis_context.aminer_config, anomaly_event_handlers, etd, disc_div_thres=0.5)
    analysis_context.register_component(vtd, component_name="VariableCorrelationDetector")
    atom_filter.add_handler(vtd)

    from aminer.analysis.EventCorrelationDetector import EventCorrelationDetector
    ecd = EventCorrelationDetector(analysis_context.aminer_config, anomaly_event_handlers, check_rules_flag=True,
                                   hypothesis_max_delta_time=1.0, auto_include_flag=True)
    analysis_context.register_component(ecd, component_name="EventCorrelationDetector")
    atom_filter.add_handler(ecd)

    from aminer.analysis.EventFrequencyDetector import EventFrequencyDetector
    efd = EventFrequencyDetector(analysis_context.aminer_config, anomaly_event_handlers, window_size=0.5)
    analysis_context.register_component(efd, component_name="EventFrequencyDetector")
    atom_filter.add_handler(efd)

    from aminer.analysis.EventSequenceDetector import EventSequenceDetector
    esd = EventSequenceDetector(analysis_context.aminer_config, anomaly_event_handlers, ['/model/ParsingME'], ignore_list=[
        '/model/ECD/a', '/model/ECD/b', '/model/ECD/c', '/model/ECD/d', '/model/ECD/e', '/model/ECD/f', '/model/Random',
        '/model/RandomTime', '/model/DailyCron'])
    analysis_context.register_component(esd, component_name="EventSequenceDetector")
    atom_filter.add_handler(esd)

    from aminer.analysis.MatchFilter import MatchFilter
    match_filter = MatchFilter(analysis_context.aminer_config, ['/model/Random'], anomaly_event_handlers, target_value_list=[
        1, 10, 100], output_log_line=True)
    analysis_context.register_component(match_filter, component_name="MatchFilter")
    atom_filter.add_handler(match_filter)

    from aminer.analysis.NewMatchPathDetector import NewMatchPathDetector
    new_match_path_detector = NewMatchPathDetector(analysis_context.aminer_config, anomaly_event_handlers, auto_include_flag=True,
                                                   output_log_line=True)
    analysis_context.register_component(new_match_path_detector, component_name="NewMatchPath")
    atom_filter.add_handler(new_match_path_detector)

    def tuple_transformation_function(match_value_list):
        """Only allow output of the EnhancedNewMatchPathValueComboDetector after every 10th element."""
        extra_data = enhanced_new_match_path_value_combo_detector.known_values_dict.get(tuple(match_value_list))
        if extra_data is not None:
            mod = 10
            if (extra_data[2] + 1) % mod == 0:
                enhanced_new_match_path_value_combo_detector.auto_include_flag = False
            else:
                enhanced_new_match_path_value_combo_detector.auto_include_flag = True
        return match_value_list

    from aminer.analysis.EnhancedNewMatchPathValueComboDetector import EnhancedNewMatchPathValueComboDetector
    enhanced_new_match_path_value_combo_detector = EnhancedNewMatchPathValueComboDetector(analysis_context.aminer_config, [
        '/model/DailyCron/UName', '/model/DailyCron/JobNumber'], anomaly_event_handlers, auto_include_flag=True,
        tuple_transformation_function=tuple_transformation_function, output_log_line=True)
    analysis_context.register_component(enhanced_new_match_path_value_combo_detector, component_name="EnhancedNewValueCombo")
    atom_filter.add_handler(enhanced_new_match_path_value_combo_detector)

    from aminer.analysis.HistogramAnalysis import HistogramAnalysis, LinearNumericBinDefinition, ModuloTimeBinDefinition, \
        PathDependentHistogramAnalysis
    modulo_time_bin_definition = ModuloTimeBinDefinition(86400, 3600, 0, 1, 24, True)
    linear_numeric_bin_definition = LinearNumericBinDefinition(50, 5, 20, True)
    histogram_analysis = HistogramAnalysis(analysis_context.aminer_config, [
        ('/model/RandomTime/Random', modulo_time_bin_definition), ('/model/Random', linear_numeric_bin_definition)], 10,
        anomaly_event_handlers, output_log_line=True)
    analysis_context.register_component(histogram_analysis, component_name="HistogramAnalysis")
    atom_filter.add_handler(histogram_analysis)

    path_dependent_histogram_analysis = PathDependentHistogramAnalysis(
        analysis_context.aminer_config, '/model/RandomTime', modulo_time_bin_definition, 10, anomaly_event_handlers, output_log_line=True)
    analysis_context.register_component(path_dependent_histogram_analysis, component_name="PathDependentHistogramAnalysis")
    atom_filter.add_handler(path_dependent_histogram_analysis)

    from aminer.analysis.MatchValueAverageChangeDetector import MatchValueAverageChangeDetector
    match_value_average_change_detector = MatchValueAverageChangeDetector(
        analysis_context.aminer_config, anomaly_event_handlers, None, ['/model/Random'], 100, 10, output_log_line=True)
    analysis_context.register_component(match_value_average_change_detector, component_name="MatchValueAverageChange")
    atom_filter.add_handler(match_value_average_change_detector)

    import sys
    from aminer.analysis.MatchValueStreamWriter import MatchValueStreamWriter
    match_value_stream_writer = MatchValueStreamWriter(
        sys.stdout, ['/model/Sensors/CPUTemp', '/model/Sensors/CPUWorkload', '/model/Sensors/DTM'], b';', b'')
    analysis_context.register_component(match_value_stream_writer, component_name="MatchValueStreamWriter")
    atom_filter.add_handler(match_value_stream_writer)

    from aminer.analysis.NewMatchPathValueComboDetector import NewMatchPathValueComboDetector
    new_match_path_value_combo_detector = NewMatchPathValueComboDetector(
        analysis_context.aminer_config, ['/model/IPAddresses/Username', '/model/IPAddresses/IP'], anomaly_event_handlers,
        output_log_line=True, auto_include_flag=True)
    analysis_context.register_component(new_match_path_value_combo_detector, component_name="NewMatchPathValueCombo")
    atom_filter.add_handler(new_match_path_value_combo_detector)

    from aminer.analysis.NewMatchIdValueComboDetector import NewMatchIdValueComboDetector
    new_match_id_value_combo_detector = NewMatchIdValueComboDetector(
        analysis_context.aminer_config, ['/model/type/path/name', '/model/type/syscall/syscall'], anomaly_event_handlers,
        id_path_list=['/model/type/path/id', '/model/type/syscall/id'], min_allowed_time_diff=5, auto_include_flag=True,
        allow_missing_values_flag=True, output_log_line=True)
    analysis_context.register_component(new_match_id_value_combo_detector, component_name="NewMatchIdValueComboDetector")
    atom_filter.add_handler(new_match_id_value_combo_detector)

    from aminer.analysis.NewMatchPathValueDetector import NewMatchPathValueDetector
    new_match_path_value_detector = NewMatchPathValueDetector(analysis_context.aminer_config, [
        '/model/DailyCron/JobNumber', '/model/IPAddresses/Username'], anomaly_event_handlers, auto_include_flag=True, output_log_line=True)
    analysis_context.register_component(new_match_path_value_detector, component_name="NewMatchPathValue")
    atom_filter.add_handler(new_match_path_value_detector)

    from aminer.analysis.MissingMatchPathValueDetector import MissingMatchPathValueDetector
    missing_match_path_value_detector = MissingMatchPathValueDetector(
        analysis_context.aminer_config, '/model/DiskReport/Space', anomaly_event_handlers, auto_include_flag=True, default_interval=2,
        realert_interval=5, output_log_line=True)
    analysis_context.register_component(missing_match_path_value_detector, component_name="MissingMatch")
    atom_filter.add_handler(missing_match_path_value_detector)

    from aminer.analysis.TimeCorrelationDetector import TimeCorrelationDetector
    time_correlation_detector = TimeCorrelationDetector(
        analysis_context.aminer_config, anomaly_event_handlers, 2, min_rule_attributes=1, max_rule_attributes=5,
        record_count_before_event=10000, output_log_line=True)
    analysis_context.register_component(time_correlation_detector, component_name="TimeCorrelationDetector")
    atom_filter.add_handler(time_correlation_detector)

    from aminer.analysis.TimeCorrelationViolationDetector import TimeCorrelationViolationDetector, CorrelationRule, EventClassSelector
    cron_job_announcement = CorrelationRule(
        'CronJobAnnouncement', 5, 6, max_artefacts_a_for_single_b=1, artefact_match_parameters=[
            ('/model/CronAnnouncement/JobNumber', '/model/CronExecution/JobNumber')])
    a_class_selector = EventClassSelector('Announcement', [cron_job_announcement], None)
    b_class_selector = EventClassSelector('Execution', None, [cron_job_announcement])
    rules = [Rules.PathExistsMatchRule('/model/CronAnnouncement/Run', a_class_selector),
             Rules.PathExistsMatchRule('/model/CronExecution/Job', b_class_selector)]

    time_correlation_violation_detector = TimeCorrelationViolationDetector(analysis_context.aminer_config, rules, anomaly_event_handlers,
                                                                           output_log_line=True)
    analysis_context.register_component(time_correlation_violation_detector, component_name="TimeCorrelationViolationDetector")
    atom_filter.add_handler(time_correlation_violation_detector)<|MERGE_RESOLUTION|>--- conflicted
+++ resolved
@@ -207,13 +207,8 @@
             DecimalIntegerValueModelElement('DecimalIntegerValueModelElement')]), 1))
     service_children_parsing_model_element.append(VariableByteDataModelElement('VariableByteDataModelElement', b'-@#'))
     service_children_parsing_model_element.append(
-<<<<<<< HEAD
-        SequenceModelElement('', [WhiteSpaceLimitedDataModelElement('WhiteSpaceLimitedDataModelElement'), FixedDataModelElement(
-            'fixed', b' ')]))
-=======
         SequenceModelElement('se', [
             WhiteSpaceLimitedDataModelElement('WhiteSpaceLimitedDataModelElement'), FixedDataModelElement('fixed', b' ')]))
->>>>>>> 654ed8f2
 
     # The Base64StringModelElement must be just before the AnyByteDataModelElement to avoid unexpected Matches.
     service_children_parsing_model_element.append(Base64StringModelElement('Base64StringModelElement'))
