from aminer.parsing import FirstMatchModelElement, SequenceModelElement, FixedDataModelElement, DelimitedDataModelElement, \
    AnyByteDataModelElement, FixedWordlistDataModelElement, DecimalIntegerValueModelElement, DateTimeModelElement, \
    IpAddressDataModelElement, OptionalMatchModelElement

# This is a template for the "aminer" logfile miner tool. Copy
# it to "config.py" and define your ruleset.

config_properties = {}

# Define the list of log resources to read from: the resources
# named here do not need to exist when aminer is started. This
# will just result in a warning. However if they exist, they have
# to be readable by the aminer process! Supported types are:
# * file://[path]: Read data from file, reopen it after rollover
# * unix://[path]: Open the path as UNIX local socket for reading
config_properties['LogResourceList'] = ['file:///tmp/syslog']

# Define the uid/gid of the process that runs the calculation
# after opening the log files:
config_properties['AMinerUser'] = 'aminer'
config_properties['AMinerGroup'] = 'aminer'

# Define the path, where aminer will listen for incoming remote
# control connections. When missing, no remote control socket
# will be created.
config_properties['RemoteControlSocket'] = '/var/run/aminer-remote.socket'

# Read the analyis from this file. That part of configuration
# is separated from the main configuration so that it can be loaded
# only within the analysis child. Non-absolute path names are
# interpreted relatively to the main configuration file (this
# file). When empty, this configuration has to contain the configuration
# for the child also.
# config_properties['AnalysisConfigFile'] = 'analysis.py'

# Read and store information to be used between multiple invocations
# of AMiner in this directory. The directory must only be accessible
# to the 'AMinerUser' but not group/world readable. On violation,
# AMiner will refuse to start. When undefined, '/var/lib/aminer'
# is used.
config_properties['Core.PersistenceDir'] = '/tmp/lib/aminer'

# Define a target e-mail address to send alerts to. When undefined,
# no e-mail notification hooks are added.
config_properties['MailAlerting.TargetAddress'] = 'root@localhost'
# Sender address of e-mail alerts. When undefined, "sendmail"
# implementation on host will decide, which sender address should
# be used.
config_properties['MailAlerting.FromAddress'] = 'root@localhost'
# Define, which text should be prepended to the standard aminer
# subject. Defaults to "AMiner Alerts:"
config_properties['MailAlerting.SubjectPrefix'] = 'AMiner Alerts:'
# Define a grace time after startup before aminer will react to
# an event and send the first alert e-mail. Defaults to 0 (any
# event can immediately trigger alerting).
config_properties['MailAlerting.AlertGraceTime'] = 0
# Define how many seconds to wait after a first event triggered
# the alerting procedure before really sending out the e-mail.
# In that timespan, events are collected and will be sent all
# using a single e-mail. Defaults to 10 seconds.
config_properties['MailAlerting.EventCollectTime'] = 0
# Define the minimum time between two alert e-mails in seconds
# to avoid spamming. All events during this timespan are collected
# and sent out with the next report. Defaults to 600 seconds.
config_properties['MailAlerting.MinAlertGap'] = 0
# Define the maximum time between two alert e-mails in seconds.
# When undefined this defaults to "MailAlerting.MinAlertGap".
# Otherwise this will activate an exponential backoff to reduce
# messages during permanent error states by increasing the alert
# gap by 50% when more alert-worthy events were recorded while
# the previous gap time was not yet elapsed.
config_properties['MailAlerting.MaxAlertGap'] = 600
# Define how many events should be included in one alert mail
# at most. This defaults to 1000
config_properties['MailAlerting.MaxEventsPerMessage'] = 1000
config_properties['LogPrefix'] = 'Original log line: '
<<<<<<< HEAD
config_properties['Resources.MaxCpuPercentUsage'] = 30
config_properties['Resources.MaxMemoryUsage'] = 128
=======
>>>>>>> b88bc8de

# Add your ruleset here:


def build_analysis_pipeline(analysis_context):
    """Define the function to create pipeline for parsing the log
    data. It has also to define an AtomizerFactory to instruct AMiner
    how to process incoming data streams to create log atoms from
    them."""

    # Build the parsing model:

    service_children_disk_report = [
        FixedDataModelElement('Space', b' Current Disk Data is: Filesystem     Type  Size  Used Avail Use%'),
        DelimitedDataModelElement('Data', b'%'), AnyByteDataModelElement('Rest')]

    service_children_login_details = [
        FixedDataModelElement('User', b'User '), DelimitedDataModelElement('Username', b' '),
        FixedWordlistDataModelElement('Status', [b' logged in', b' logged out']),
        OptionalMatchModelElement('PastTime', SequenceModelElement('Time', [
            FixedDataModelElement('Blank', b' '), DecimalIntegerValueModelElement('Minutes'),
            FixedDataModelElement('Ago', b' minutes ago.')]))]

    service_children_cron_job = [
        DateTimeModelElement('DTM', b'%Y-%m-%d %H:%M:%S'), FixedDataModelElement('UNameSpace1', b' '),
        DelimitedDataModelElement('UName', b' '), FixedDataModelElement('UNameSpace2', b' '), DelimitedDataModelElement('User', b' '),
        FixedDataModelElement('Cron', b' cron['), DecimalIntegerValueModelElement('JobNumber'),
        FixedDataModelElement('Details', b']: Job `cron.daily` started.')]

    service_children_random_time = [FixedDataModelElement('Space', b'Random: '), DecimalIntegerValueModelElement('Random')]

    service_children_sensors = [SequenceModelElement('CPUTemp', [
        FixedDataModelElement('FixedTemp', b'CPU Temp: '), DecimalIntegerValueModelElement('Temp'),
        FixedDataModelElement('Degrees', b'\xc2\xb0C')]), FixedDataModelElement('Space1', b', '), SequenceModelElement('CPUWorkload', [
            FixedDataModelElement('FixedWorkload', b'CPUWorkload: '), DecimalIntegerValueModelElement('Workload'),
            FixedDataModelElement('Percent', b'%')]), FixedDataModelElement('Space2', b', '),
        DateTimeModelElement('DTM', b'%Y-%m-%d %H:%M:%S')]

    service_children_user_ip_address = [
        FixedDataModelElement('User', b'User '), DelimitedDataModelElement('Username', b' '),
        FixedDataModelElement('Action', b' changed IP address to '), IpAddressDataModelElement('IP')]

    service_children_cron_job_announcement = [
        DateTimeModelElement('DTM', b'%Y-%m-%d %H:%M:%S'), FixedDataModelElement('Space', b' '),
        DelimitedDataModelElement('UName', b' '), FixedDataModelElement('Cron', b' cron['), DecimalIntegerValueModelElement('JobNumber'),
        FixedDataModelElement('Run', b']: Will run job `'),
        FixedWordlistDataModelElement('CronType', [b'cron.daily', b'cron.hourly', b'cron.monthly', b'cron.weekly']),
        FixedDataModelElement('StartTime', b'\' in 5 min.')]

    service_children_cron_job_execution = [
        DateTimeModelElement('DTM', b'%Y-%m-%d %H:%M:%S'), FixedDataModelElement('Space1', b' '),
        DelimitedDataModelElement('UName', b' '), FixedDataModelElement('Cron', b' cron['), DecimalIntegerValueModelElement('JobNumber'),
        FixedDataModelElement('Job', b']: Job `'),
        FixedWordlistDataModelElement('CronType', [b'cron.daily', b'cron.hourly', b'cron.monthly', b'cron.weekly']),
        FixedDataModelElement('Started', b'\' started')]

    parsing_model = FirstMatchModelElement('model', [
        SequenceModelElement('CronAnnouncement', service_children_cron_job_announcement),
        SequenceModelElement('CronExecution', service_children_cron_job_execution),
        SequenceModelElement('DailyCron', service_children_cron_job), SequenceModelElement('DiskReport', service_children_disk_report),
        SequenceModelElement('LoginDetails', service_children_login_details), DecimalIntegerValueModelElement('Random'),
        SequenceModelElement('RandomTime', service_children_random_time), SequenceModelElement('Sensors', service_children_sensors),
        SequenceModelElement('IPAddresses', service_children_user_ip_address)])

    # Some generic imports.
    from aminer.analysis import AtomFilters

    # Create all global handler lists here and append the real handlers later on.
    # Use this filter to distribute all atoms to the analysis handlers.
    atom_filters = AtomFilters.SubhandlerFilter(None)
    analysis_context.register_component(atom_filters, component_name="AtomFilter")

    from aminer.analysis.TimestampCorrectionFilters import SimpleMonotonicTimestampAdjust
    simple_monotonic_timestamp_adjust = SimpleMonotonicTimestampAdjust([atom_filters])
    analysis_context.register_component(simple_monotonic_timestamp_adjust, component_name="SimpleMonotonicTimestampAdjust")

    from aminer.events.StreamPrinterEventHandler import StreamPrinterEventHandler
    stream_printer_event_handler = StreamPrinterEventHandler(analysis_context)
    from aminer.events.Utils import VolatileLogarithmicBackoffEventHistory
    volatile_logarithmic_backoff_event_history = VolatileLogarithmicBackoffEventHistory(100)
    anomaly_event_handlers = [stream_printer_event_handler, volatile_logarithmic_backoff_event_history]
    analysis_context.register_component(volatile_logarithmic_backoff_event_history, component_name="VolatileLogarithmicBackoffEventHistory")

    # Now define the AtomizerFactory using the model. A simple line based one is usually sufficient.
    from aminer.input import SimpleByteStreamLineAtomizerFactory
    analysis_context.atomizer_factory = SimpleByteStreamLineAtomizerFactory(parsing_model, [simple_monotonic_timestamp_adjust],
                                                                            anomaly_event_handlers)

    # Just report all unparsed atoms to the event handlers.
    from aminer.input import SimpleUnparsedAtomHandler
    simple_unparsed_atom_handler = SimpleUnparsedAtomHandler(anomaly_event_handlers)
    atom_filters.add_handler(simple_unparsed_atom_handler, stop_when_handled_flag=True)
    analysis_context.register_component(simple_unparsed_atom_handler, component_name="UnparsedHandler")

    from aminer.analysis.TimestampsUnsortedDetector import TimestampsUnsortedDetector
    timestamps_unsorted_detector = TimestampsUnsortedDetector(analysis_context.aminer_config, anomaly_event_handlers)
    atom_filters.add_handler(timestamps_unsorted_detector)
    analysis_context.register_component(timestamps_unsorted_detector, component_name="TimestampsUnsortedDetector")

    from aminer.analysis import Rules
    from aminer.analysis import WhitelistViolationDetector
    whitelist_rules = [
        Rules.OrMatchRule([
            Rules.AndMatchRule([
                Rules.PathExistsMatchRule('/model/LoginDetails/PastTime/Time/Minutes'),
                Rules.NegationMatchRule(Rules.ValueMatchRule('/model/LoginDetails/Username', b'root'))]),
            Rules.AndMatchRule([
                Rules.NegationMatchRule(Rules.PathExistsMatchRule('/model/LoginDetails/PastTime/Time/Minutes')),
                Rules.PathExistsMatchRule('/model/LoginDetails')]),
            Rules.NegationMatchRule(Rules.PathExistsMatchRule('/model/LoginDetails'))])]

    # This rule list should trigger, when the line does not look like: User root (logged in, logged out)
    # or User 'username' (logged in, logged out) x minutes ago.
    whitelist_violation_detector = WhitelistViolationDetector(analysis_context.aminer_config, whitelist_rules, anomaly_event_handlers)
    analysis_context.register_component(whitelist_violation_detector, component_name="Whitelist")
    atom_filters.add_handler(whitelist_violation_detector)

    from aminer.analysis import ParserCount
    parser_count = ParserCount(analysis_context.aminer_config, None, anomaly_event_handlers, 10, False)
    analysis_context.register_component(parser_count, component_name="ParserCount")
    atom_filters.add_handler(parser_count)

    from aminer.analysis import NewMatchPathDetector
    new_match_path_detector = NewMatchPathDetector(analysis_context.aminer_config, anomaly_event_handlers, auto_include_flag=False)
    analysis_context.register_component(new_match_path_detector, component_name="NewMatchPath")
    atom_filters.add_handler(new_match_path_detector)

    def tuple_transformation_function(match_value_list):
        extra_data = enhanced_new_match_path_value_combo_detector.known_values_dict.get(tuple(match_value_list))
        if extra_data is not None:
            mod = 10000
            if (extra_data[2] + 1) % mod == 0:
                enhanced_new_match_path_value_combo_detector.auto_include_flag = False
            else:
                enhanced_new_match_path_value_combo_detector.auto_include_flag = True
        return match_value_list

    from aminer.analysis.EnhancedNewMatchPathValueComboDetector import EnhancedNewMatchPathValueComboDetector
    enhanced_new_match_path_value_combo_detector = EnhancedNewMatchPathValueComboDetector(
        analysis_context.aminer_config, ['/model/DailyCron/UName', '/model/DailyCron/JobNumber'], anomaly_event_handlers,
        auto_include_flag=False, tuple_transformation_function=tuple_transformation_function)
    analysis_context.register_component(enhanced_new_match_path_value_combo_detector, component_name="EnhancedNewValueCombo")
    atom_filters.add_handler(enhanced_new_match_path_value_combo_detector)

    from aminer.analysis.HistogramAnalysis import HistogramAnalysis, LinearNumericBinDefinition, ModuloTimeBinDefinition, \
        PathDependentHistogramAnalysis
    modulo_time_bin_definition = ModuloTimeBinDefinition(86400, 3600, 0, 1, 24, True)
    linear_numeric_bin_definition = LinearNumericBinDefinition(50, 5, 20, True)
    histogram_analysis = HistogramAnalysis(analysis_context.aminer_config, [
        ('/model/RandomTime/Random', modulo_time_bin_definition), ('/model/Random', linear_numeric_bin_definition)], 10,
        anomaly_event_handlers)
    analysis_context.register_component(histogram_analysis, component_name="HistogramAnalysis")
    atom_filters.add_handler(histogram_analysis)

    path_dependent_histogram_analysis = PathDependentHistogramAnalysis(analysis_context.aminer_config, '/model/RandomTime',
                                                                       modulo_time_bin_definition, 10, anomaly_event_handlers)
    analysis_context.register_component(path_dependent_histogram_analysis, component_name="PathDependentHistogramAnalysis")
    atom_filters.add_handler(path_dependent_histogram_analysis)

    from aminer.analysis.MatchValueAverageChangeDetector import MatchValueAverageChangeDetector
    match_value_average_change_detector = MatchValueAverageChangeDetector(analysis_context.aminer_config, anomaly_event_handlers, None,
                                                                          ['/model/Random'], 100, 10)
    analysis_context.register_component(match_value_average_change_detector, component_name="MatchValueAverageChange")
    atom_filters.add_handler(match_value_average_change_detector)

    import sys
    from aminer.analysis.MatchValueStreamWriter import MatchValueStreamWriter
    match_value_stream_writer = MatchValueStreamWriter(
        sys.stdout, ['/model/Sensors/CPUTemp', '/model/Sensors/CPUWorkload', '/model/Sensors/DTM'], b';', b'')
    analysis_context.register_component(match_value_stream_writer, component_name="MatchValueStreamWriter")
    atom_filters.add_handler(match_value_stream_writer)

    from aminer.analysis.NewMatchPathValueComboDetector import NewMatchPathValueComboDetector
    new_match_path_value_combo_detector = NewMatchPathValueComboDetector(analysis_context.aminer_config, [
        '/model/IPAddresses/Username', '/model/IPAddresses/IP'], anomaly_event_handlers, auto_include_flag=False)
    analysis_context.register_component(new_match_path_value_combo_detector, component_name="NewMatchPathValueCombo")
    atom_filters.add_handler(new_match_path_value_combo_detector)

    from aminer.analysis.NewMatchPathValueDetector import NewMatchPathValueDetector
    new_match_path_value_detector = NewMatchPathValueDetector(analysis_context.aminer_config, [
        '/model/DailyCron/Job Number', '/model/IPAddresses/Username'], anomaly_event_handlers, auto_include_flag=False)
    analysis_context.register_component(new_match_path_value_detector, component_name="NewMatchPathValue")
    atom_filters.add_handler(new_match_path_value_detector)

    from aminer.analysis.MissingMatchPathValueDetector import MissingMatchPathValueDetector
    missing_match_path_value_detector = MissingMatchPathValueDetector(
        analysis_context.aminer_config, '/model/DiskReport/Space', anomaly_event_handlers, auto_include_flag=False, default_interval=2,
        realert_interval=5)
    analysis_context.register_component(missing_match_path_value_detector, component_name="MissingMatch")
    atom_filters.add_handler(missing_match_path_value_detector)

    from aminer.analysis.TimeCorrelationDetector import TimeCorrelationDetector
    time_correlation_detector = TimeCorrelationDetector(
        analysis_context.aminer_config, anomaly_event_handlers, 2, min_rule_attributes=1, max_rule_attributes=5,
        record_count_before_event=70000, output_log_line=True)
    analysis_context.register_component(time_correlation_detector, component_name="TimeCorrelationDetector")
    atom_filters.add_handler(time_correlation_detector)

    from aminer.analysis.TimeCorrelationViolationDetector import TimeCorrelationViolationDetector, CorrelationRule, EventClassSelector
    cron_job_announcement = CorrelationRule('CronJobAnnouncement', 5, 6, max_artefacts_a_for_single_b=1, artefact_match_parameters=[
        ('/model/CronAnnouncement/JobNumber', '/model/CronExecution/JobNumber')])
    a_class_selector = EventClassSelector('Announcement', [cron_job_announcement], None)
    b_class_selector = EventClassSelector('Execution', None, [cron_job_announcement])
    rules = [Rules.PathExistsMatchRule('/model/CronAnnouncement/Run', a_class_selector),
             Rules.PathExistsMatchRule('/model/CronExecution/Job', b_class_selector)]

    time_correlation_violation_detector = TimeCorrelationViolationDetector(analysis_context.aminer_config, rules, anomaly_event_handlers)
    analysis_context.register_component(time_correlation_violation_detector, component_name="TimeCorrelationViolationDetector")
    atom_filters.add_handler(time_correlation_violation_detector)

    from aminer.events import DefaultMailNotificationEventHandler
    if DefaultMailNotificationEventHandler.CONFIG_KEY_MAIL_TARGET_ADDRESS in analysis_context.aminer_config.config_properties:
        mail_notification_handler = DefaultMailNotificationEventHandler(analysis_context)
        analysis_context.register_component(mail_notification_handler, component_name="MailHandler")
        anomaly_event_handlers.append(mail_notification_handler)<|MERGE_RESOLUTION|>--- conflicted
+++ resolved
@@ -74,11 +74,6 @@
 # at most. This defaults to 1000
 config_properties['MailAlerting.MaxEventsPerMessage'] = 1000
 config_properties['LogPrefix'] = 'Original log line: '
-<<<<<<< HEAD
-config_properties['Resources.MaxCpuPercentUsage'] = 30
-config_properties['Resources.MaxMemoryUsage'] = 128
-=======
->>>>>>> b88bc8de
 
 # Add your ruleset here:
 
