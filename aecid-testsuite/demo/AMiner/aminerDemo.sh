--- conflicted
+++ resolved
@@ -46,15 +46,9 @@
 
 #start AMiner
 if [[ $sudoInstalled == 0 ]]; then
-<<<<<<< HEAD
-	sudo -H -u aminer bash -c 'aminer --config '$FILE' &'
-else
-	runuser -u aminer -- aminer --config $FILE &
-=======
 	sudo aminer --config "$FILE" &
 else
 	aminer --config "$FILE" &
->>>>>>> f00fe37b
 fi
 
 #EventCorrelationDetetctor, NewMatchPathDetector
