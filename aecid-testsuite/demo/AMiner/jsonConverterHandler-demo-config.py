from aminer.parsing import FirstMatchModelElement, SequenceModelElement, DecimalFloatValueModelElement, FixedDataModelElement, \
    DelimitedDataModelElement, AnyByteDataModelElement, FixedWordlistDataModelElement, DecimalIntegerValueModelElement, \
    DateTimeModelElement, IpAddressDataModelElement, Base64StringModelElement, ElementValueBranchModelElement, HexStringModelElement, \
    MultiLocaleDateTimeModelElement, OptionalMatchModelElement, RepeatedElementDataModelElement, VariableByteDataModelElement, \
    WhiteSpaceLimitedDataModelElement

# This is a template for the "aminer" logfile miner tool. Copy
# it to "config.py" and define your ruleset.

config_properties = {}

# Define the list of log resources to read from: the resources
# named here do not need to exist when aminer is started. This
# will just result in a warning. However if they exist, they have
# to be readable by the aminer process! Supported types are:
# * file://[path]: Read data from file, reopen it after rollover
# * unix://[path]: Open the path as UNIX local socket for reading
config_properties['LogResourceList'] = ['file:///tmp/syslog']

# Define the uid/gid of the process that runs the calculation
# after opening the log files:
config_properties['AMinerUser'] = 'aminer'
config_properties['AMinerGroup'] = 'aminer'

# Define the path, where aminer will listen for incoming remote
# control connections. When missing, no remote control socket
# will be created.
# config_properties['RemoteControlSocket'] = '/var/run/aminer-remote.socket'

# Read the analyis from this file. That part of configuration
# is separated from the main configuration so that it can be loaded
# only within the analysis child. Non-absolute path names are
# interpreted relatively to the main configuration file (this
# file). When empty, this configuration has to contain the configuration
# for the child also.
# config_properties['AnalysisConfigFile'] = 'analysis.py'

# Read and store information to be used between multiple invocations
# of AMiner in this directory. The directory must only be accessible
# to the 'AMinerUser' but not group/world readable. On violation,
# AMiner will refuse to start. When undefined, '/var/lib/aminer'
# is used.
config_properties['Core.PersistenceDir'] = '/tmp/lib/aminer'

# Define a target e-mail address to send alerts to. When undefined,
# no e-mail notification hooks are added.
config_properties['MailAlerting.TargetAddress'] = 'root@localhost'
# Sender address of e-mail alerts. When undefined, "sendmail"
# implementation on host will decide, which sender address should
# be used.
config_properties['MailAlerting.FromAddress'] = 'root@localhost'
# Define, which text should be prepended to the standard aminer
# subject. Defaults to "AMiner Alerts:"
config_properties['MailAlerting.SubjectPrefix'] = 'AMiner Alerts:'
# Define a grace time after startup before aminer will react to
# an event and send the first alert e-mail. Defaults to 0 (any
# event can immediately trigger alerting).
config_properties['MailAlerting.AlertGraceTime'] = 0
# Define how many seconds to wait after a first event triggered
# the alerting procedure before really sending out the e-mail.
# In that timespan, events are collected and will be sent all
# using a single e-mail. Defaults to 10 seconds.
config_properties['MailAlerting.EventCollectTime'] = 0
# Define the minimum time between two alert e-mails in seconds
# to avoid spamming. All events during this timespan are collected
# and sent out with the next report. Defaults to 600 seconds.
config_properties['MailAlerting.MinAlertGap'] = 0
# Define the maximum time between two alert e-mails in seconds.
# When undefined this defaults to "MailAlerting.MinAlertGap".
# Otherwise this will activate an exponential backoff to reduce
# messages during permanent error states by increasing the alert
# gap by 50% when more alert-worthy events were recorded while
# the previous gap time was not yet elapsed.
config_properties['MailAlerting.MaxAlertGap'] = 600
# Define how many events should be included in one alert mail
# at most. This defaults to 1000
config_properties['MailAlerting.MaxEventsPerMessage'] = 1000
config_properties['LogPrefix'] = 'Original log line: '

# Add your ruleset here:


def build_analysis_pipeline(analysis_context):
    """Define the function to create pipeline for parsing the log
    data. It has also to define an AtomizerFactory to instruct AMiner
    how to process incoming data streams to create log atoms from
    them."""

    date_format_string = b'%Y-%m-%d %H:%M:%S'
    cron = b' cron['

    # Build the parsing model:

    service_children_disk_report = [
        FixedDataModelElement('Space', b' Current Disk Data is: Filesystem     Type  Size  Used Avail Use%'),
        DelimitedDataModelElement('Data', b'%'), AnyByteDataModelElement('Rest')]

    service_children_login_details = [
        FixedDataModelElement('User', b'User '), DelimitedDataModelElement('Username', b' '),
        FixedWordlistDataModelElement('Status', [b' logged in', b' logged out']),
        OptionalMatchModelElement('PastTime', SequenceModelElement('Time', [
            FixedDataModelElement('Blank', b' '), DecimalIntegerValueModelElement('Minutes'),
            FixedDataModelElement('Ago', b' minutes ago.')]))]

    service_children_cron_job = [
        DateTimeModelElement('DTM', date_format_string), FixedDataModelElement('UNameSpace1', b' '),
        DelimitedDataModelElement('UName', b' '), FixedDataModelElement('UNameSpace2', b' '), DelimitedDataModelElement('User', b' '),
        FixedDataModelElement('Cron', cron), DecimalIntegerValueModelElement('JobNumber'),
        FixedDataModelElement('Details', b']: Job `cron.daily` started.')]

    service_children_random_time = [FixedDataModelElement('Space', b'Random: '), DecimalIntegerValueModelElement('Random')]

    service_children_sensors = [SequenceModelElement('CPUTemp', [
        FixedDataModelElement('FixedTemp', b'CPU Temp: '), DecimalIntegerValueModelElement('Temp'),
        FixedDataModelElement('Degrees', b'\xc2\xb0C')]), FixedDataModelElement('Space1', b', '), SequenceModelElement('CPUWorkload', [
            FixedDataModelElement('FixedWorkload', b'CPU Workload: '), DecimalIntegerValueModelElement('Workload'),
            FixedDataModelElement('Percent', b'%')]), FixedDataModelElement('Space2', b', '),
        DateTimeModelElement('DTM', date_format_string)]

    service_children_user_ip_address = [
        FixedDataModelElement('User', b'User '), DelimitedDataModelElement('Username', b' '),
        FixedDataModelElement('Action', b' changed IP address to '), IpAddressDataModelElement('IP')]

    service_children_cron_job_announcement = [
        DateTimeModelElement('DTM', date_format_string), FixedDataModelElement('Space', b' '),
        DelimitedDataModelElement('UName', b' '), FixedDataModelElement('Cron', cron), DecimalIntegerValueModelElement('JobNumber'),
        FixedDataModelElement('Run', b']: Will run job `'),
        FixedWordlistDataModelElement('CronType', [b'cron.daily', b'cron.hourly', b'cron.monthly', b'cron.weekly']),
        FixedDataModelElement('StartTime', b'\' in 5 min.')]

    service_children_cron_job_execution = [
        DateTimeModelElement('DTM', date_format_string), FixedDataModelElement('Space1', b' '),
        DelimitedDataModelElement('UName', b' '), FixedDataModelElement('Cron', cron), DecimalIntegerValueModelElement('JobNumber'),
        FixedDataModelElement('Job', b']: Job `'),
        FixedWordlistDataModelElement('CronType', [b'cron.daily', b'cron.hourly', b'cron.monthly', b'cron.weekly']),
        FixedDataModelElement('Started', b'\' started')]

    service_children_audit = [SequenceModelElement('path', [
        FixedDataModelElement('type', b'type=PATH '), FixedDataModelElement('msg_audit', b'msg=audit('),
        DelimitedDataModelElement('msg', b':'), FixedDataModelElement('placeholder', b':'), DecimalIntegerValueModelElement('id'),
        FixedDataModelElement('item_string', b'): item='), DecimalIntegerValueModelElement('item'),
        FixedDataModelElement('name_string', b' name="'), DelimitedDataModelElement('name', b'"'),
        FixedDataModelElement('inode_string', b'" inode='), DecimalIntegerValueModelElement('inode'),
        FixedDataModelElement('dev_string', b' dev='), DelimitedDataModelElement('dev', b' '),
        FixedDataModelElement('mode_string', b' mode='), DecimalIntegerValueModelElement('mode'),
        FixedDataModelElement('ouid_string', b' ouid='), DecimalIntegerValueModelElement('ouid'),
        FixedDataModelElement('ogid_string', b' ogid='), DecimalIntegerValueModelElement('ogid'),
        FixedDataModelElement('rdev_string', b' rdev='), DelimitedDataModelElement('rdev', b' '),
        FixedDataModelElement('nametype_string', b' nametype='), FixedWordlistDataModelElement('nametype', [b'NORMAL', b'ERROR'])]),
        SequenceModelElement('syscall', [
            FixedDataModelElement('type', b'type=SYSCALL '), FixedDataModelElement('msg_audit', b'msg=audit('),
            DelimitedDataModelElement('msg', b':'), FixedDataModelElement('placeholder', b':'), DecimalIntegerValueModelElement('id'),
            FixedDataModelElement('arch_string', b'): arch='), DelimitedDataModelElement('arch', b' '),
            FixedDataModelElement('syscall_string', b' syscall='), DecimalIntegerValueModelElement('syscall'),
            FixedDataModelElement('success_string', b' success='), FixedWordlistDataModelElement('success', [b'yes', b'no']),
            FixedDataModelElement('exit_string', b' exit='), DecimalIntegerValueModelElement('exit'),
            AnyByteDataModelElement('remainding_data')])]

    service_children_parsing_model_element = [
        DateTimeModelElement('DateTimeModelElement', b'Current DateTime: %d.%m.%Y %H:%M:%S'),
        DecimalFloatValueModelElement('DecimalFloatValueModelElement', value_sign_type='optional'),
        DecimalIntegerValueModelElement('DecimalIntegerValueModelElement', value_sign_type='optional', value_pad_type='blank'),
        SequenceModelElement('', [
            DelimitedDataModelElement('DelimitedDataModelElement', b';'), FixedDataModelElement('FixedDataModelElement', b';')])]

    # ElementValueBranchModelElement
    fixed_data_me1 = FixedDataModelElement("fixed1", b'match ')
    fixed_data_me2 = FixedDataModelElement("fixed2", b'fixed String')
    fixed_wordlist_data_model_element = FixedWordlistDataModelElement("wordlist", [b'data: ', b'string: '])
    decimal_integer_value_model_element = DecimalIntegerValueModelElement("decimal")

    service_children_parsing_model_element.append(
        ElementValueBranchModelElement('ElementValueBranchModelElement', FirstMatchModelElement("first", [
            SequenceModelElement("seq1", [fixed_data_me1, fixed_wordlist_data_model_element]),
            SequenceModelElement("seq2", [fixed_data_me1, fixed_wordlist_data_model_element, fixed_data_me2])]), "wordlist",
                                 {0: decimal_integer_value_model_element, 1: fixed_data_me2}))
    service_children_parsing_model_element.append(HexStringModelElement('HexStringModelElement'))
    service_children_parsing_model_element.append(SequenceModelElement('', [
        FixedDataModelElement('FixedDataModelElement', b'Gateway IP-Address: '), IpAddressDataModelElement('IpAddressDataModelElement')]))
    service_children_parsing_model_element.append(
        MultiLocaleDateTimeModelElement('MultiLocaleDateTimeModelElement', [(b'%b %d %Y', "de_AT.utf8", None)]))
    service_children_parsing_model_element.append(
        RepeatedElementDataModelElement('RepeatedElementDataModelElement', SequenceModelElement('SequenceModelElement', [
            FixedDataModelElement('FixedDataModelElement', b'drawn number: '),
            DecimalIntegerValueModelElement('DecimalIntegerValueModelElement')]), 1))
    service_children_parsing_model_element.append(VariableByteDataModelElement('VariableByteDataModelElement', b'-@#'))
    service_children_parsing_model_element.append(
        SequenceModelElement('', [WhiteSpaceLimitedDataModelElement('WhiteSpaceLimitedDataModelElement'), FixedDataModelElement('', b' ')]))

    # The Base64StringModelElement must be just before the AnyByteDataModelElement to avoid unexpected Matches.
    service_children_parsing_model_element.append(Base64StringModelElement('Base64StringModelElement'))

    # The OptionalMatchModelElement must be paired with a FirstMatchModelElement because it accepts all data and thus no data gets
    # to the AnyByteDataModelElement. The AnyByteDataModelElement must be last, because all bytes are accepted.
    service_children_parsing_model_element.append(
        OptionalMatchModelElement('OptionalMatchModelElement', FirstMatchModelElement('FirstMatchModelElement', [
            FixedDataModelElement('FixedDataModelElement', b'The-searched-element-was-found!'), SequenceModelElement('', [
                FixedDataModelElement('FixedDME', b'Any:'), AnyByteDataModelElement('AnyByteDataModelElement')])])))

    alphabet = b'abcdef'
    service_children_ecd = []
    for i in range(len(alphabet)):
        char = bytes([alphabet[i]])
        service_children_ecd.append(FixedDataModelElement(char.decode(), char))

    parsing_model = FirstMatchModelElement('model', [
        SequenceModelElement('CronAnnouncement', service_children_cron_job_announcement),
        SequenceModelElement('CronExecution', service_children_cron_job_execution),
        SequenceModelElement('DailyCron', service_children_cron_job), SequenceModelElement('DiskReport', service_children_disk_report),
        SequenceModelElement('LoginDetails', service_children_login_details), DecimalIntegerValueModelElement('Random'),
        SequenceModelElement('RandomTime', service_children_random_time), SequenceModelElement('Sensors', service_children_sensors),
        SequenceModelElement('IPAddresses', service_children_user_ip_address), FirstMatchModelElement('type', service_children_audit),
        FirstMatchModelElement('ECD', service_children_ecd), FirstMatchModelElement('ParsingME', service_children_parsing_model_element)])

    # Some generic imports.
    from aminer.analysis import AtomFilters

    # Create all global handler lists here and append the real handlers later on.
    # Use this filter to distribute all atoms to the analysis handlers.
    atom_filter = AtomFilters.SubhandlerFilter(None)

    from aminer.analysis.TimestampCorrectionFilters import SimpleMonotonicTimestampAdjust
    simple_monotonic_timestamp_adjust = SimpleMonotonicTimestampAdjust([atom_filter])
    analysis_context.register_component(simple_monotonic_timestamp_adjust, component_name="SimpleMonotonicTimestampAdjust")

    from aminer.events.StreamPrinterEventHandler import StreamPrinterEventHandler
    from aminer.events.JsonConverterHandler import JsonConverterHandler
    stream_printer_event_handler = StreamPrinterEventHandler(analysis_context)
    json_converter_handler = JsonConverterHandler([stream_printer_event_handler], analysis_context)
    anomaly_event_handlers = [json_converter_handler]

    # Now define the AtomizerFactory using the model. A simple line based one is usually sufficient.
    from aminer.input import SimpleByteStreamLineAtomizerFactory
    analysis_context.atomizer_factory = SimpleByteStreamLineAtomizerFactory(parsing_model, [simple_monotonic_timestamp_adjust],
                                                                            anomaly_event_handlers)

    # Just report all unparsed atoms to the event handlers.
    from aminer.input import SimpleUnparsedAtomHandler, VerboseUnparsedAtomHandler
    simple_unparsed_atom_handler = SimpleUnparsedAtomHandler(anomaly_event_handlers)
    atom_filter.add_handler(simple_unparsed_atom_handler, stop_when_handled_flag=False)
    analysis_context.register_component(simple_unparsed_atom_handler, component_name="SimpleUnparsedHandler")

    verbose_unparsed_atom_handler = VerboseUnparsedAtomHandler(anomaly_event_handlers, parsing_model)
    atom_filter.add_handler(verbose_unparsed_atom_handler, stop_when_handled_flag=True)
    analysis_context.register_component(verbose_unparsed_atom_handler, component_name="VerboseUnparsedHandler")

    from aminer.analysis.TimestampsUnsortedDetector import TimestampsUnsortedDetector
    timestamps_unsorted_detector = TimestampsUnsortedDetector(analysis_context.aminer_config, anomaly_event_handlers)
    atom_filter.add_handler(timestamps_unsorted_detector)
    analysis_context.register_component(timestamps_unsorted_detector, component_name="TimestampsUnsortedDetector")

    from aminer.analysis import Rules
    from aminer.analysis import WhitelistViolationDetector
    whitelist_rules = [
        Rules.OrMatchRule([
            Rules.AndMatchRule([
                Rules.PathExistsMatchRule('/model/LoginDetails/PastTime/Time/Minutes'),
                Rules.NegationMatchRule(Rules.ValueMatchRule('/model/LoginDetails/Username', b'root'))]),
            Rules.AndMatchRule([
                Rules.NegationMatchRule(Rules.PathExistsMatchRule('/model/LoginDetails/PastTime/Time/Minutes')),
                Rules.PathExistsMatchRule('/model/LoginDetails')]),
            Rules.NegationMatchRule(Rules.PathExistsMatchRule('/model/LoginDetails'))])]

    # This rule list should trigger, when the line does not look like: User root (logged in, logged out)
    # or User 'username' (logged in, logged out) x minutes ago.
    whitelist_violation_detector = WhitelistViolationDetector(analysis_context.aminer_config, whitelist_rules, anomaly_event_handlers,
                                                              output_log_line=True)
    analysis_context.register_component(whitelist_violation_detector, component_name="Whitelist")
    atom_filter.add_handler(whitelist_violation_detector)

    from aminer.analysis import ParserCount
    parser_count = ParserCount(analysis_context.aminer_config, None, anomaly_event_handlers, 10, False)
    analysis_context.register_component(parser_count, component_name="ParserCount")
    atom_filter.add_handler(parser_count)

    from aminer.analysis import EventCorrelationDetector
    ecd = EventCorrelationDetector(analysis_context.aminer_config, anomaly_event_handlers, check_rules_flag=True,
                                   hypothesis_max_delta_time=1.0)
    analysis_context.register_component(ecd, component_name="EventCorrelationDetector")
    atom_filter.add_handler(ecd)

    from aminer.analysis import NewMatchPathDetector
    new_match_path_detector = NewMatchPathDetector(analysis_context.aminer_config, anomaly_event_handlers, auto_include_flag=True,
                                                   output_log_line=True)
    analysis_context.register_component(new_match_path_detector, component_name="NewMatchPath")
    atom_filter.add_handler(new_match_path_detector)

    def tuple_transformation_function(match_value_list):
        extra_data = enhanced_new_match_path_value_combo_detector.known_values_dict.get(tuple(match_value_list), None)
        if extra_data is not None:
            mod = 10
            if (extra_data[2] + 1) % mod == 0:
                enhanced_new_match_path_value_combo_detector.auto_include_flag = False
            else:
                enhanced_new_match_path_value_combo_detector.auto_include_flag = True
        return match_value_list

    from aminer.analysis.EnhancedNewMatchPathValueComboDetector import EnhancedNewMatchPathValueComboDetector
    enhanced_new_match_path_value_combo_detector = EnhancedNewMatchPathValueComboDetector(analysis_context.aminer_config, [
        '/model/DailyCron/UName', '/model/DailyCron/JobNumber'], anomaly_event_handlers, auto_include_flag=True,
        tuple_transformation_function=tuple_transformation_function, output_log_line=True)
    analysis_context.register_component(enhanced_new_match_path_value_combo_detector, component_name="EnhancedNewValueCombo")
    atom_filter.add_handler(enhanced_new_match_path_value_combo_detector)

    from aminer.analysis.HistogramAnalysis import HistogramAnalysis, LinearNumericBinDefinition, ModuloTimeBinDefinition, \
        PathDependentHistogramAnalysis
    modulo_time_bin_definition = ModuloTimeBinDefinition(86400, 3600, 0, 1, 24, True)
    linear_numeric_bin_definition = LinearNumericBinDefinition(50, 5, 20, True)
    histogram_analysis = HistogramAnalysis(analysis_context.aminer_config, [
        ('/model/RandomTime/Random', modulo_time_bin_definition), ('/model/Random', linear_numeric_bin_definition)], 10,
        anomaly_event_handlers, output_log_line=True)
    analysis_context.register_component(histogram_analysis, component_name="HistogramAnalysis")
    atom_filter.add_handler(histogram_analysis)

    path_dependent_histogram_analysis = PathDependentHistogramAnalysis(
        analysis_context.aminer_config, '/model/RandomTime', modulo_time_bin_definition, 10, anomaly_event_handlers, output_log_line=True)
    analysis_context.register_component(path_dependent_histogram_analysis, component_name="PathDependentHistogramAnalysis")
    atom_filter.add_handler(path_dependent_histogram_analysis)

    from aminer.analysis.MatchValueAverageChangeDetector import MatchValueAverageChangeDetector
    match_value_average_change_detector = MatchValueAverageChangeDetector(analysis_context.aminer_config, anomaly_event_handlers, None, [
        '/model/Random'], 100, 10, output_log_line=True)
    analysis_context.register_component(match_value_average_change_detector, component_name="MatchValueAverageChange")
    atom_filter.add_handler(match_value_average_change_detector)

    import sys
    from aminer.analysis.MatchValueStreamWriter import MatchValueStreamWriter
    match_value_stream_writer = MatchValueStreamWriter(
        sys.stdout, ['/model/Sensors/CPUTemp', '/model/Sensors/CPUWorkload', '/model/Sensors/DTM'], b';', b'')
    analysis_context.register_component(match_value_stream_writer, component_name="MatchValueStreamWriter")
    atom_filter.add_handler(match_value_stream_writer)

    from aminer.analysis.NewMatchPathValueComboDetector import NewMatchPathValueComboDetector
    new_match_path_value_combo_detector = NewMatchPathValueComboDetector(
        analysis_context.aminer_config, ['/model/IPAddresses/Username', '/model/IPAddresses/IP'],
        anomaly_event_handlers, output_log_line=True)
    analysis_context.register_component(new_match_path_value_combo_detector, component_name="NewMatchPathValueCombo")
    atom_filter.add_handler(new_match_path_value_combo_detector)

    from aminer.analysis.NewMatchIdValueComboDetector import NewMatchIdValueComboDetector
    new_match_id_value_combo_detector = NewMatchIdValueComboDetector(analysis_context.aminer_config, [
        '/model/type/path/name', '/model/type/syscall/syscall'], anomaly_event_handlers, id_path_list=[
        '/model/type/path/id', '/model/type/syscall/id'], min_allowed_time_diff=5, auto_include_flag=True, allow_missing_values_flag=True,
        output_log_line=True)
    analysis_context.register_component(new_match_id_value_combo_detector, component_name="NewMatchIdValueComboDetector")
    atom_filter.add_handler(new_match_id_value_combo_detector)

    from aminer.analysis.NewMatchPathValueDetector import NewMatchPathValueDetector
    new_match_path_value_detector = NewMatchPathValueDetector(analysis_context.aminer_config, [
        '/model/DailyCron/JobNumber', '/model/IPAddresses/Username'], anomaly_event_handlers, auto_include_flag=True, output_log_line=True)
    analysis_context.register_component(new_match_path_value_detector, component_name="NewMatchPathValue")
    atom_filter.add_handler(new_match_path_value_detector)

    from aminer.analysis.MissingMatchPathValueDetector import MissingMatchPathValueDetector
    missing_match_path_value_detector = MissingMatchPathValueDetector(
        analysis_context.aminer_config, '/model/DiskReport/Space', anomaly_event_handlers, auto_include_flag=True, default_interval=2,
        realert_interval=5, output_log_line=True)
    analysis_context.register_component(missing_match_path_value_detector, component_name="MissingMatch")
    atom_filter.add_handler(missing_match_path_value_detector)

    from aminer.analysis.TimeCorrelationDetector import TimeCorrelationDetector
<<<<<<< HEAD
    time_correlation_detector = TimeCorrelationDetector(analysis_context.aminer_config, 2, 1, 0, anomaly_event_handlers,
                                                        record_count_before_event=10000, output_log_line=True)
=======
    time_correlation_detector = TimeCorrelationDetector(analysis_context.aminer_config, anomaly_event_handlers, 2, 'Default',
                                                        3000, True, True, True, 1, 5)
>>>>>>> bb28d8a3
    analysis_context.register_component(time_correlation_detector, component_name="TimeCorrelationDetector")
    atom_filter.add_handler(time_correlation_detector)

    from aminer.analysis.TimeCorrelationViolationDetector import TimeCorrelationViolationDetector, CorrelationRule, EventClassSelector
    cron_job_announcement = CorrelationRule('CronJobAnnouncement', 5, 6, max_artefacts_a_for_single_b=1, artefact_match_parameters=[
        ('/model/CronAnnouncement/JobNumber', '/model/CronExecution/JobNumber')])
    a_class_selector = EventClassSelector('Announcement', [cron_job_announcement], None)
    b_class_selector = EventClassSelector('Execution', None, [cron_job_announcement])
    rules = [Rules.PathExistsMatchRule('/model/CronAnnouncement/Run', a_class_selector),
             Rules.PathExistsMatchRule('/model/CronExecution/Job', b_class_selector)]

    time_correlation_violation_detector = TimeCorrelationViolationDetector(analysis_context.aminer_config, rules, anomaly_event_handlers,
                                                                           output_log_line=True)
    analysis_context.register_component(time_correlation_violation_detector, component_name="TimeCorrelationViolationDetector")
    atom_filter.add_handler(time_correlation_violation_detector)<|MERGE_RESOLUTION|>--- conflicted
+++ resolved
@@ -359,13 +359,9 @@
     atom_filter.add_handler(missing_match_path_value_detector)
 
     from aminer.analysis.TimeCorrelationDetector import TimeCorrelationDetector
-<<<<<<< HEAD
     time_correlation_detector = TimeCorrelationDetector(analysis_context.aminer_config, 2, 1, 0, anomaly_event_handlers,
                                                         record_count_before_event=10000, output_log_line=True)
-=======
-    time_correlation_detector = TimeCorrelationDetector(analysis_context.aminer_config, anomaly_event_handlers, 2, 'Default',
-                                                        3000, True, True, True, 1, 5)
->>>>>>> bb28d8a3
+
     analysis_context.register_component(time_correlation_detector, component_name="TimeCorrelationDetector")
     atom_filter.add_handler(time_correlation_detector)
 
