sudo cp demo/aminerRemoteControl/demo-config.py /tmp/demo-config.py
echo "config_properties['Core.PersistencePeriod'] = 5" | sudo tee -a /tmp/demo-config.py > /dev/null
sudo chown aminer:aminer /tmp/demo-config.py 2> /dev/null
sudo rm -r /tmp/lib/aminer/* 2> /dev/null
sudo mkdir /tmp/lib 2> /dev/null
sudo mkdir /tmp/lib/aminer 2> /dev/null
sudo mkdir /tmp/lib/aminer/log 2> /dev/null
sudo chown -R aminer:aminer /tmp/lib 2> /dev/null
sudo rm /tmp/syslog 2> /dev/null
touch /tmp/syslog
ln -s $PWD/../source/root/usr/lib/logdata-anomaly-miner/aminerremotecontrol.py $PWD/aminerremotecontrol

FILE=/tmp/demo-config.py
if ! test -f "$FILE"; then
    echo "$FILE does not exist!"
	exit 1
fi

exit_code=0
SUSPEND_FILE=/tmp/suspend_output.txt
SUSPEND_FILE_MD5=/tmp/suspend.md5

sudo aminer --config "$FILE" > $SUSPEND_FILE &

sleep 2

md5sum $SUSPEND_FILE > $SUSPEND_FILE_MD5 2> /dev/null
echo "User username logged in" >> /tmp/syslog
sleep 1
md5_result=`md5sum -c $SUSPEND_FILE_MD5 2> /dev/null`
if [[ $md5_result == "$SUSPEND_FILE: OK" ]]; then
	echo 'The aminer should have produced outputs, but md5sum does not indicate any changes. (1)'
	exit_code=1
fi

find /tmp/lib/aminer -type f ! -path "/tmp/lib/aminer/log/aminerRemoteLog.txt" ! -path "/tmp/lib/aminer/log/aminer.log" ! -path "/tmp/lib/aminer/log/statistics.log" -exec md5sum {} \; | tee /tmp/test1.md5 > /dev/null

sleep 1
md5sum $SUSPEND_FILE > $SUSPEND_FILE_MD5 2> /dev/null
sudo aminerremotecontrol --exec "suspend" > /dev/null
echo " Current Disk Data is: Filesystem     Type  Size  Used Avail Use%   %" >> /tmp/syslog
md5_result=`md5sum -c $SUSPEND_FILE_MD5 2> /dev/null`
if [[ $md5_result != "$SUSPEND_FILE: OK" ]]; then
	echo 'The aminer has produced outputs after being suspended.'
	exit_code=1
fi

sleep 5
find /tmp/lib/aminer -type f ! -path "/tmp/lib/aminer/log/aminerRemoteLog.txt" ! -path "/tmp/lib/aminer/log/aminer.log" ! -path "/tmp/lib/aminer/log/statistics.log" -exec md5sum {} \; | tee /tmp/test2.md5 > /dev/null

sudo aminerremotecontrol --exec "activate" > /dev/null

if [[ $md5_result == "/tmp/syslog: OK" ]]; then
	echo 'The aminer should have produced outputs, but md5sum does not indicate any changes. (2)'
	exit_code=1
fi

<<<<<<< HEAD
sleep 8
=======
sleep 10
>>>>>>> 8a1cb2d5
find /tmp/lib/aminer -type f ! -path "/tmp/lib/aminer/log/aminerRemoteLog.txt" ! -path "/tmp/lib/aminer/log/aminer.log" ! -path "/tmp/lib/aminer/log/statistics.log" -exec md5sum {} \; | tee /tmp/test3.md5 > /dev/null

suspend_diff=`diff /tmp/test1.md5 /tmp/test2.md5`
activate_diff=`diff /tmp/test2.md5 /tmp/test3.md5`

if [[ $suspend_diff != "" ]]; then
    cat /tmp/test1.md5
    cat /tmp/test2.md5
	echo 'The aminer should not persist data after being suspended.'
	exit_code=1
fi

if [[ $activate_diff == "" ]]; then
    cat /tmp/test2.md5
    cat /tmp/test3.md5
	echo 'The aminer should persist data after being activated.'
	exit_code=1
fi

sudo pkill -x aminer
KILL_PID=$!
sleep 3
wait $KILL_PID

sudo rm /tmp/demo-config.py
sudo rm /tmp/suspend_output.txt
sudo rm /tmp/syslog
sudo rm -r /tmp/lib/aminer/* 2> /dev/null
sudo rm /tmp/suspend.md5
sudo rm aminerremotecontrol
sudo rm /tmp/test1.md5
sudo rm /tmp/test2.md5
sudo rm /tmp/test3.md5
test -e /var/mail/mail && sudo rm -f /var/mail/mail

exit $exit_code<|MERGE_RESOLUTION|>--- conflicted
+++ resolved
@@ -55,11 +55,7 @@
 	exit_code=1
 fi
 
-<<<<<<< HEAD
-sleep 8
-=======
 sleep 10
->>>>>>> 8a1cb2d5
 find /tmp/lib/aminer -type f ! -path "/tmp/lib/aminer/log/aminerRemoteLog.txt" ! -path "/tmp/lib/aminer/log/aminer.log" ! -path "/tmp/lib/aminer/log/statistics.log" -exec md5sum {} \; | tee /tmp/test3.md5 > /dev/null
 
 suspend_diff=`diff /tmp/test1.md5 /tmp/test2.md5`
