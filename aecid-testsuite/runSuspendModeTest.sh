sudo cp demo/AMinerRemoteControl/demo-config.py /tmp/demo-config.py
echo "config_properties['Core.PersistencePeriod'] = 5" | sudo tee -a /tmp/demo-config.py > /dev/null
sudo chown aminer:aminer /tmp/demo-config.py 2> /dev/null
sudo rm -r /tmp/lib/aminer/* 2> /dev/null
sudo mkdir /tmp/lib 2> /dev/null
sudo mkdir /tmp/lib/aminer 2> /dev/null
sudo chown -R aminer:aminer /tmp/lib 2> /dev/null
sudo rm /tmp/syslog 2> /dev/null
touch /tmp/syslog
ln -s $PWD/../source/root/usr/lib/logdata-anomaly-miner/aminerremotecontrol.py $PWD/aminerremotecontrol

FILE=/tmp/demo-config.py
if ! test -f "$FILE"; then
    echo "$FILE does not exist!"
	exit 1
fi

exit_code=0
SUSPEND_FILE=/tmp/suspend_output.txt
SUSPEND_FILE_MD5=/tmp/suspend.md5

<<<<<<< HEAD
sudo aminer --config $FILE > $SUSPEND_FILE &
=======
sudo aminer --config "$FILE" > $SUSPEND_FILE &
>>>>>>> f00fe37b

sleep 2

md5sum $SUSPEND_FILE > $SUSPEND_FILE_MD5 2> /dev/null
echo "User username logged in" >> /tmp/syslog
sleep 1
md5_result=`md5sum -c $SUSPEND_FILE_MD5 2> /dev/null`
if [[ $md5_result == "$SUSPEND_FILE: OK" ]]; then
	echo 'The aminer should have produced outputs, but md5sum does not indicate any changes. (1)'
	exit_code=1
fi

find /tmp/lib/aminer -type f ! -path "/tmp/lib/aminer/aminerRemoteLog.txt" ! -path "/tmp/lib/aminer/aminer.log" -exec md5sum {} \; | tee /tmp/test1.md5 > /dev/null

sleep 1
md5sum $SUSPEND_FILE > $SUSPEND_FILE_MD5 2> /dev/null
sudo aminerremotecontrol --exec "suspend" > /dev/null
echo " Current Disk Data is: Filesystem     Type  Size  Used Avail Use%   %" >> /tmp/syslog
md5_result=`md5sum -c $SUSPEND_FILE_MD5 2> /dev/null`
if [[ $md5_result != "$SUSPEND_FILE: OK" ]]; then
	echo 'The aminer has produced outputs after being suspended.'
	exit_code=1
fi

sleep 5
find /tmp/lib/aminer -type f ! -path "/tmp/lib/aminer/aminerRemoteLog.txt" ! -path "/tmp/lib/aminer/aminer.log" -exec md5sum {} \; | tee /tmp/test2.md5 > /dev/null

sudo aminerremotecontrol --exec "activate" > /dev/null

if [[ $md5_result == "/tmp/syslog: OK" ]]; then
	echo 'The aminer should have produced outputs, but md5sum does not indicate any changes. (2)'
	exit_code=1
fi

sleep 8
find /tmp/lib/aminer -type f ! -path "/tmp/lib/aminer/aminerRemoteLog.txt" ! -path "/tmp/lib/aminer/aminer.log" -exec md5sum {} \; | tee /tmp/test3.md5 > /dev/null

suspend_diff=`diff /tmp/test1.md5 /tmp/test2.md5`
activate_diff=`diff /tmp/test2.md5 /tmp/test3.md5`

if [[ $suspend_diff != "" ]]; then
    cat /tmp/test1.md5
    cat /tmp/test2.md5
	echo 'The aminer should not persist data after being suspended.'
	exit_code=1
fi

if [[ $activate_diff == "" ]]; then
    cat /tmp/test2.md5
    cat /tmp/test3.md5
	echo 'The aminer should persist data after being activated.'
	exit_code=1
fi

sudo pkill -x aminer
KILL_PID=$!
sleep 3
wait $KILL_PID

sudo rm /tmp/demo-config.py
sudo rm /tmp/suspend_output.txt
sudo rm /tmp/syslog
sudo rm -r /tmp/lib/aminer/* 2> /dev/null
sudo rm /tmp/suspend.md5
sudo rm aminerremotecontrol
sudo rm /tmp/test1.md5
sudo rm /tmp/test2.md5
sudo rm /tmp/test3.md5
test -e /var/mail/mail && sudo rm -f /var/mail/mail

exit $exit_code<|MERGE_RESOLUTION|>--- conflicted
+++ resolved
@@ -19,11 +19,7 @@
 SUSPEND_FILE=/tmp/suspend_output.txt
 SUSPEND_FILE_MD5=/tmp/suspend.md5
 
-<<<<<<< HEAD
-sudo aminer --config $FILE > $SUSPEND_FILE &
-=======
 sudo aminer --config "$FILE" > $SUSPEND_FILE &
->>>>>>> f00fe37b
 
 sleep 2
 
