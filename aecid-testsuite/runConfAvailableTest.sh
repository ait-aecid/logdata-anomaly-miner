--- conflicted
+++ resolved
@@ -39,19 +39,13 @@
 LogResourceList:
         - 'file://$LOG_FILE'
 
-<<<<<<< HEAD
-=======
 Input:
         timestamp_paths: ["/accesslog/time"]
 
->>>>>>> 27d81e8f
 EventHandlers:
         - id: stpe
           type: StreamPrinterEventHandler
 
-Input:
-        timestamp_paths: ["/accesslog/time"]
-        verbose: True
 EOL
 
     BN=`basename "$filename" .py`
@@ -558,14 +552,8 @@
     wait $KILL_PID
 
     #cat $OUT
-<<<<<<< HEAD
     if [[ `grep -ic "VerboseUnparsedAtomHandler" $OUT` != 0 && $BN != "AminerParsingModel" ]] || [[ `grep -o '\bVerboseUnparsedAtomHandler\b' $OUT | wc -l` > 5 ]] || `grep -Fq "Traceback" $OUT` || `grep -Fq "{'Parser'" $OUT` || `grep -Fq "FATAL" $OUT` || `grep -Fq "Config-Error" $OUT`; then
       echo "Failed Test in $filename"
-=======
-
-    if `grep -Fq "VerboseUnparsedAtomHandler" $OUT` || `grep -Fq "Traceback" $OUT` || `grep -Fq "{'Parser'" $OUT` || `grep -Fq "FATAL" $OUT` || `grep -Fq "Config-Error" $OUT`; then
-        echo "Failed Test in $filename"
->>>>>>> 27d81e8f
 	    exit_code=1
 	    cat $OUT
 	    echo
