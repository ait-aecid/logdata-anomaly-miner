#
# PLEASE NOTE THAT YOUR WORKING-DIRECTORY MUST BE THE ROOT OF THIS REPOSITORY
# IN ORDER WO BUIILD THIS CONTAINER-IMAGE!!!
#
# Build:
#    docker build -f aecid-testsuite/Dockerfile -t aecid/logdata-anomaly-miner-testing:latest .
#
# Use:
#    docker run -m=2G --rm aecid/logdata-anomaly-miner-testing runUnittests
#
# Run all tests:
#    docker run -m=2G --rm aecid/logdata-anomaly-miner-testing ALL
#
# Run a shell inside the container:
#    docker run -m=2G -it --rm aecid/logdata-anomaly-miner-testing SHELL
#
# See: https://github.com/ait-aecid/logdata-anomaly-miner/wiki/How-to-use-the-AECID-testsuite
#

# Pull base image.
FROM debian:bullseye

# Set local timezone
ENV TZ=Europe/Vienna
RUN ln -snf /usr/share/zoneinfo/$TZ /etc/localtime && echo $TZ > /etc/timezone

LABEL maintainer="wolfgang.hotwagner@ait.ac.at"

# Install necessary debian packages
ARG DEBIAN_FRONTEND=noninteractive
RUN apt-get update && apt-get install -y \
	python3 \
	python3-pip \
	python3-pip \
        python3-tz \
        python3-scipy \
        python3-pkg-resources \
        python3-setuptools \
        python3-dateutil \
        python3-six \
        python3-scipy \
        python3-kafka \
        python3-cerberus \
        python3-yaml \
        python3-pylibacl \
        libacl1-dev \
        postfix \
        procps \ 
        mailutils \
        sudo \
        curl \
        postfix \
        openjdk-15-jre \
        locales \
        locales-all \
        rsyslog

RUN sed -i -e 's/# en_US.UTF-8 UTF-8/en_US.UTF-8 UTF-8/' /etc/locale.gen && \
    dpkg-reconfigure --frontend=noninteractive locales && \
    update-locale LANG=en_US.UTF-8

ENV LANG en_US.UTF-8
ENV LANGUAGE en_US:en  
ENV LC_ALL en_US.UTF-8


RUN pip3 install coverage

# Copy logdata-anomaly-miner-sources
ADD source/root/usr/lib/logdata-anomaly-miner /usr/lib/logdata-anomaly-miner

# copy these files instead as symlinks would need absolute paths.
ADD source/root/etc/aminer/conf-available/ait-lds/* /etc/aminer/conf-enabled/
ADD source/root/etc/aminer/conf-available/generic/* /etc/aminer/conf-enabled/

# Entrypoint-wrapper
ADD scripts/aminerwrapper.sh /aminerwrapper.sh


# Prepare the system and link all python-modules
RUN ln -s /usr/lib/logdata-anomaly-miner/aminerremotecontrol.py /usr/bin/aminerremotecontrol \
	&& ln -s /usr/lib/logdata-anomaly-miner/aminer.py /usr/bin/aminer \
	&& chmod 0755 /usr/lib/logdata-anomaly-miner/aminer.py  \
	&& chmod 0755 /usr/lib/logdata-anomaly-miner/aminerremotecontrol.py \
	&& ln -s /usr/lib/python3/dist-packages/kafka /usr/lib/logdata-anomaly-miner/kafka \
	&& ln -s /usr/lib/python3/dist-packages/cerberus /usr/lib/logdata-anomaly-miner/cerberus \
	&& ln -s /usr/lib/python3/dist-packages/scipy /usr/lib/logdata-anomaly-miner/scipy \
	&& ln -s /usr/lib/python3/dist-packages/numpy /usr/lib/logdata-anomaly-miner/numpy \
	&& ln -s /usr/lib/python3/dist-packages/pkg_resources /usr/lib/logdata-anomaly-miner/pkg_resources \
	&& ln -s /usr/lib/python3/dist-packages/yaml /usr/lib/logdata-anomaly-miner/yaml \
	&& ln -s /usr/lib/python3/dist-packages/pytz /usr/lib/logdata-anomaly-miner/pytz \
	&& ln -s /usr/lib/python3/dist-packages/dateutil /usr/lib/logdata-anomaly-miner/dateutil \
	&& ln -s /usr/lib/python3/dist-packages/six.py /usr/lib/logdata-anomaly-miner/six.py \
<<<<<<< HEAD
	&& useradd -ms /usr/sbin/nologin aminer && mkdir /var/lib/aminer && mkdir /etc/aminer \
        && chmod 0755 /aminerwrapper.sh && chown aminer.aminer -R /var/lib/aminer
=======
	&& useradd -ms /usr/sbin/nologin aminer && mkdir /var/lib/aminer && chmod 0755 /aminerwrapper.sh
>>>>>>> 9539d661

RUN PACK=$(find /usr/lib/python3/dist-packages -name posix1e.cpython\*.so) && FILE=$(echo $PACK | awk -F '/' '{print $NF}') ln -s $PACK /usr/lib/logdata-anomaly-miner/$FILE 

# Add config
ADD source/root/etc/aminer /etc/aminer

# Copy the testsuite
ADD aecid-testsuite /home/aminer/aecid-testsuite

RUN chown aminer.aminer -R /home/aminer \
    && ln -s /usr/lib/logdata-anomaly-miner/aminer /home/aminer/aecid-testsuite/aminer \
    && ln -s /etc/aminer/template_config.py /home/aminer/aecid-testsuite/demo/AMiner/template_config.py \
    && ln -s /etc/aminer/template_config.yml /home/aminer/aecid-testsuite/demo/AMiner/template_config.yml \
    && chmod +x /home/aminer/aecid-testsuite/*.sh \
    && echo "aminer ALL=(ALL) NOPASSWD:ALL" > /etc/sudoers.d/aminer

ADD scripts/testingwrapper.sh /testingwrapper.sh

USER aminer
WORKDIR /home/aminer/aecid-testsuite

# The following volumes can be mounted
VOLUME ["/etc/aminer","/var/lib/aminer","/logs"]

ENTRYPOINT ["/testingwrapper.sh"]<|MERGE_RESOLUTION|>--- conflicted
+++ resolved
@@ -91,12 +91,8 @@
 	&& ln -s /usr/lib/python3/dist-packages/pytz /usr/lib/logdata-anomaly-miner/pytz \
 	&& ln -s /usr/lib/python3/dist-packages/dateutil /usr/lib/logdata-anomaly-miner/dateutil \
 	&& ln -s /usr/lib/python3/dist-packages/six.py /usr/lib/logdata-anomaly-miner/six.py \
-<<<<<<< HEAD
-	&& useradd -ms /usr/sbin/nologin aminer && mkdir /var/lib/aminer && mkdir /etc/aminer \
-        && chmod 0755 /aminerwrapper.sh && chown aminer.aminer -R /var/lib/aminer
-=======
-	&& useradd -ms /usr/sbin/nologin aminer && mkdir /var/lib/aminer && chmod 0755 /aminerwrapper.sh
->>>>>>> 9539d661
+	&& useradd -ms /usr/sbin/nologin aminer && mkdir /var/lib/aminer && chmod 0755 /aminerwrapper.sh \
+        && chown aminer.aminer -R /var/lib/aminer
 
 RUN PACK=$(find /usr/lib/python3/dist-packages -name posix1e.cpython\*.so) && FILE=$(echo $PACK | awk -F '/' '{print $NF}') ln -s $PACK /usr/lib/logdata-anomaly-miner/$FILE 
 
