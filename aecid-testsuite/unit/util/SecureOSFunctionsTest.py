--- conflicted
+++ resolved
@@ -12,13 +12,8 @@
 from unit.TestBase import TestBase
 
 
-<<<<<<< HEAD
 class SecureOSFunctionsTestLocal(TestBase):
-    """This test class must be run locally due to import problems"""
-=======
-class SecureOSFunctionsTestLocal(unittest.TestCase):
     """This test class must be run locally due to import problems."""
->>>>>>> 86f85ad9
 
     opening_socket = 'Opening socket...'
     listening = 'Listening...'
