import unittest
import sys
import os
import socket
<<<<<<< HEAD
import subprocess
from _io import StringIO
=======
from _io import StringIO
import subprocess
import fcntl
>>>>>>> e740f175

from aminer.util import SecureOSFunctions
from aminer.input.LogStream import UnixSocketLogDataResource
from unit.TestBase import TestBase


class SecureOSFunctionsTestLocal(TestBase):
    """This test class must be run locally due to import problems."""

    def setUp(self):
        super().setUp()
        if SecureOSFunctions.base_dir_fd is not None:
            SecureOSFunctions.close_base_directory()
        SecureOSFunctions.base_dir_fd = None
        SecureOSFunctions.tmp_base_dir_fd = None
        SecureOSFunctions.log_dir_fd = None
        SecureOSFunctions.base_dir_path = None
        SecureOSFunctions.tmp_base_dir_path = None
        SecureOSFunctions.log_dir_path = None

    def tearDown(self):
        """Reset all global variables."""
        super().tearDown()
        SecureOSFunctions.base_dir_fd = None
        SecureOSFunctions.tmp_base_dir_fd = None
        SecureOSFunctions.log_dir_fd = None
        SecureOSFunctions.base_dir_path = None
        SecureOSFunctions.tmp_base_dir_path = None
        SecureOSFunctions.log_dir_path = None

    def test1secure_open_close_base_directory(self):
        self.assertRaises(ValueError, SecureOSFunctions.secure_open_base_directory)
        self.assertRaises(ValueError, SecureOSFunctions.secure_open_base_directory, "base/directory")
        base_dir_fd = SecureOSFunctions.secure_open_base_directory("/tmp/lib/aminer")
        self.assertIsNotNone(SecureOSFunctions.base_dir_fd)
        self.assertIsNotNone(SecureOSFunctions.tmp_base_dir_fd)
        self.assertIsNotNone(SecureOSFunctions.base_dir_path)
        self.assertIsNotNone(SecureOSFunctions.tmp_base_dir_path)
        self.assertEqual(base_dir_fd, SecureOSFunctions.secure_open_base_directory("/tmp/lib/aminer"))
        self.assertEqual(os.O_NOFOLLOW | os.O_DIRECTORY, fcntl.fcntl(SecureOSFunctions.base_dir_fd, fcntl.F_GETFL) & (os.O_NOFOLLOW | os.O_NOCTTY | os.O_DIRECTORY))  # os.O_NOCTTY is not included, because it is no terminal controlling device.
        self.assertEqual(os.O_NOFOLLOW | os.O_DIRECTORY, fcntl.fcntl(SecureOSFunctions.tmp_base_dir_fd, fcntl.F_GETFL) & (os.O_NOFOLLOW | os.O_NOCTTY | os.O_DIRECTORY))  # os.O_NOCTTY is not included, because it is no terminal controlling device.

        self.assertIsNotNone(SecureOSFunctions.base_dir_fd)
        self.assertIsNotNone(SecureOSFunctions.tmp_base_dir_fd)
        self.assertIsNotNone(SecureOSFunctions.base_dir_path)
        self.assertIsNotNone(SecureOSFunctions.tmp_base_dir_path)
        SecureOSFunctions.close_base_directory()
        self.assertIsNone(SecureOSFunctions.base_dir_fd)
        self.assertIsNone(SecureOSFunctions.tmp_base_dir_fd)
        self.assertIsNone(SecureOSFunctions.base_dir_path)
        SecureOSFunctions.close_base_directory()  # no exception should be raised

    def test2secure_open_close_log_directory(self):
        self.assertRaises(ValueError, SecureOSFunctions.secure_open_log_directory)
        self.assertRaises(ValueError, SecureOSFunctions.secure_open_log_directory, "base/directory")
        SecureOSFunctions.secure_open_log_directory("/tmp/lib/aminer/util/log")
        self.assertIsNotNone(SecureOSFunctions.log_dir_fd)
        self.assertIsNotNone(SecureOSFunctions.log_dir_path)
        self.assertEqual(os.O_NOFOLLOW | os.O_DIRECTORY, fcntl.fcntl(SecureOSFunctions.log_dir_fd, fcntl.F_GETFL) & (os.O_NOFOLLOW | os.O_NOCTTY | os.O_DIRECTORY))  # os.O_NOCTTY is not included, because it is no terminal controlling device.
        SecureOSFunctions.close_log_directory()
        self.assertIsNone(SecureOSFunctions.log_dir_fd)
        self.assertIsNone(SecureOSFunctions.log_dir_path)

        SecureOSFunctions.secure_open_base_directory("/tmp/lib/aminer/util")
        SecureOSFunctions.secure_open_log_directory("/tmp/lib/aminer/util/log")
        SecureOSFunctions.close_log_directory()
        SecureOSFunctions.close_base_directory()

    def test3secure_open_file(self):
        file = open("/tmp/lib/aminer/util/log/test.log", "w")
        file.close()
        self.assertRaises(ValueError, SecureOSFunctions.secure_open_file, "base/directory", os.O_NOFOLLOW | os.O_NOCTTY)
        self.assertRaises(Exception, SecureOSFunctions.secure_open_file, "/tmp/lib/aminer/util/log", os.O_NOFOLLOW | os.O_NOCTTY)
        fd = SecureOSFunctions.secure_open_file("/tmp/lib/aminer/util/log", os.O_NOFOLLOW | os.O_NOCTTY | os.O_DIRECTORY)
        self.assertEqual(os.O_NOFOLLOW | os.O_DIRECTORY, fcntl.fcntl(fd, fcntl.F_GETFL) & (os.O_NOFOLLOW | os.O_NOCTTY | os.O_DIRECTORY))  # os.O_NOCTTY is not included, because it is no terminal controlling device.
        os.close(fd)
        fd = SecureOSFunctions.secure_open_file("/tmp/lib/aminer/util/log/test.log", os.O_NOFOLLOW | os.O_NOCTTY)
        self.assertEqual(os.O_NOFOLLOW, fcntl.fcntl(fd, fcntl.F_GETFL) & (os.O_NOFOLLOW | os.O_NOCTTY))  # os.O_NOCTTY is not included, because it is no terminal controlling device.
        os.close(fd)

        SecureOSFunctions.secure_open_base_directory("/tmp/lib/aminer/util")
        fd = SecureOSFunctions.secure_open_file("/tmp/lib/aminer/util/log/test.log", os.O_NOFOLLOW | os.O_NOCTTY)
        self.assertEqual(os.O_NOFOLLOW, fcntl.fcntl(fd, fcntl.F_GETFL) & (os.O_NOFOLLOW | os.O_NOCTTY))  # os.O_NOCTTY is not included, because it is no terminal controlling device.
        os.close(fd)
        SecureOSFunctions.close_base_directory()

    def test4send_annotated_file_descriptor(self):
        """A valid annotated file descriptor is to be sent by a socket."""
        sock_name = '/tmp/test4unixSocket.sock'
        data = b'readmeStream' + b'\x00' + b'You should read these README instructions for better understanding.'
<<<<<<< HEAD

=======
>>>>>>> e740f175
        proc = subprocess.Popen(['python3', 'unit/util/clientTest4.py'])
        if os.path.exists(sock_name):
            os.remove(sock_name)
        server = socket.socket(socket.AF_UNIX, socket.SOCK_STREAM)
        server.bind(sock_name)
        server.listen(1)
        connection = server.accept()[0]
        unix_socket_log_data_resource = UnixSocketLogDataResource(b'unix:///tmp/test4unixSocket.sock', connection.fileno())
        unix_socket_log_data_resource.fill_buffer()
        self.assertEqual(unix_socket_log_data_resource.buffer, data)
        unix_socket_log_data_resource.update_position(len(unix_socket_log_data_resource.buffer))
        self.assertEqual(unix_socket_log_data_resource.total_consumed_length, 80)
        self.assertEqual(unix_socket_log_data_resource.buffer, b'')
        proc.wait()
        connection.close()
        server.close()

    def test5send_annotated_file_descriptor_invalid_parameters(self):
        """Invalid access is to be performed by using a closed socket."""
        fd = SecureOSFunctions.secure_open_file(b'/etc/aminer/conf-enabled/Readme.txt', os.O_RDONLY)
        client = socket.socket(socket.AF_UNIX, socket.SOCK_STREAM)
        self.assertRaises(OSError, SecureOSFunctions.send_annotated_file_descriptor, client, fd, b'readmeStream', b'You should read these README instructions for better understanding.')
        client.close()

    def test6send_logstream_descriptor(self):
        """A valid logstream descriptor is to be sent."""
        sock_name = '/tmp/test6unixSocket.sock'
        data = b'logstream' + b'\x00' + b'/var/log/syslog'
<<<<<<< HEAD

        subprocess.Popen(['python3', 'unit/util/clientTest6.py'])

=======
        proc = subprocess.Popen(['python3', 'unit/util/clientTest6.py'])
>>>>>>> e740f175
        if os.path.exists(sock_name):
            os.remove(sock_name)
        server = socket.socket(socket.AF_UNIX, socket.SOCK_STREAM)
        server.bind(sock_name)
        server.listen(1)
        connection = server.accept()[0]
        unix_socket_log_data_resource = UnixSocketLogDataResource(b'unix:///tmp/test6unixSocket.sock', connection.fileno())
        unix_socket_log_data_resource.fill_buffer()
        self.assertEqual(unix_socket_log_data_resource.buffer, data)
        unix_socket_log_data_resource.update_position(len(unix_socket_log_data_resource.buffer))
        self.assertEqual(unix_socket_log_data_resource.total_consumed_length, 25)
        self.assertEqual(unix_socket_log_data_resource.buffer, b'')
        proc.wait()
        connection.close()
        server.close()

    def test7receive_annotated_file_descriptor(self):
        """A valid annotated file descriptor is to be received by a socket."""
        sock_name = '/tmp/test6unixSocket.sock'
        type_info = b'logstream'
        path = b'/var/log/syslog'
        data = (type_info, path)
<<<<<<< HEAD

        subprocess.Popen(['python3', 'unit/util/clientTest6.py'])

=======
        proc = subprocess.Popen(['python3', 'unit/util/clientTest6.py'])
>>>>>>> e740f175
        if os.path.exists(sock_name):
            os.remove(sock_name)
        server = socket.socket(socket.AF_UNIX, socket.SOCK_STREAM)
        server.bind(sock_name)
        server.listen(1)
        connection = server.accept()[0]
        data_tuple = SecureOSFunctions.receive_annotated_file_descriptor(connection)
        self.assertEqual(data_tuple[1], data[0])
        self.assertEqual(data_tuple[2], data[1])
        self.assertEqual(len(data_tuple[1]) + len(data_tuple[2]), 24)
        proc.wait()
        connection.close()
        server.close()


if __name__ == "__main__":
    unittest.main()<|MERGE_RESOLUTION|>--- conflicted
+++ resolved
@@ -2,14 +2,9 @@
 import sys
 import os
 import socket
-<<<<<<< HEAD
 import subprocess
 from _io import StringIO
-=======
-from _io import StringIO
-import subprocess
 import fcntl
->>>>>>> e740f175
 
 from aminer.util import SecureOSFunctions
 from aminer.input.LogStream import UnixSocketLogDataResource
@@ -100,10 +95,6 @@
         """A valid annotated file descriptor is to be sent by a socket."""
         sock_name = '/tmp/test4unixSocket.sock'
         data = b'readmeStream' + b'\x00' + b'You should read these README instructions for better understanding.'
-<<<<<<< HEAD
-
-=======
->>>>>>> e740f175
         proc = subprocess.Popen(['python3', 'unit/util/clientTest4.py'])
         if os.path.exists(sock_name):
             os.remove(sock_name)
@@ -132,13 +123,7 @@
         """A valid logstream descriptor is to be sent."""
         sock_name = '/tmp/test6unixSocket.sock'
         data = b'logstream' + b'\x00' + b'/var/log/syslog'
-<<<<<<< HEAD
-
-        subprocess.Popen(['python3', 'unit/util/clientTest6.py'])
-
-=======
         proc = subprocess.Popen(['python3', 'unit/util/clientTest6.py'])
->>>>>>> e740f175
         if os.path.exists(sock_name):
             os.remove(sock_name)
         server = socket.socket(socket.AF_UNIX, socket.SOCK_STREAM)
@@ -161,13 +146,7 @@
         type_info = b'logstream'
         path = b'/var/log/syslog'
         data = (type_info, path)
-<<<<<<< HEAD
-
-        subprocess.Popen(['python3', 'unit/util/clientTest6.py'])
-
-=======
         proc = subprocess.Popen(['python3', 'unit/util/clientTest6.py'])
->>>>>>> e740f175
         if os.path.exists(sock_name):
             os.remove(sock_name)
         server = socket.socket(socket.AF_UNIX, socket.SOCK_STREAM)
