--- conflicted
+++ resolved
@@ -48,11 +48,7 @@
         """Reset the syspath."""
         sys.path = self.sysp
 
-<<<<<<< HEAD
     def test1_load_generic_yaml_file(self):
-=======
-    def test_load_generic_yaml_file(self):
->>>>>>> 86f85ad9
         """Loads a yaml file into the variable aminer_config.yaml_data."""
         spec = importlib.util.spec_from_file_location('aminer_config', '/usr/lib/logdata-anomaly-miner/aminer/ymlconfig.py')
         aminer_config = importlib.util.module_from_spec(spec)
@@ -60,11 +56,7 @@
         aminer_config.load_yaml('unit/data/configfiles/template_config.yml')
         self.assertIsNotNone(aminer_config.yaml_data)
 
-<<<<<<< HEAD
     def test2_load_notexistent_yaml_file(self):
-=======
-    def test_load_notexistent_yaml_file(self):
->>>>>>> 86f85ad9
         """Tries to load a nonexistent yaml file. A FileNotFoundError is expected."""
         spec = importlib.util.spec_from_file_location('aminer_config', '/usr/lib/logdata-anomaly-miner/aminer/ymlconfig.py')
         aminer_config = importlib.util.module_from_spec(spec)
@@ -72,11 +64,7 @@
         with self.assertRaises(FileNotFoundError):
             aminer_config.load_yaml('unit/data/configfiles/doesnotexist.yml')
 
-<<<<<<< HEAD
     def test3_load_invalid_yaml_file(self):
-=======
-    def test_load_invalid_yaml_file(self):
->>>>>>> 86f85ad9
         """Tries to load a file with invalid yaml syntax. Expects an YAMLError."""
         spec = importlib.util.spec_from_file_location('aminer_config', '/usr/lib/logdata-anomaly-miner/aminer/ymlconfig.py')
         aminer_config = importlib.util.module_from_spec(spec)
@@ -84,11 +72,7 @@
         with self.assertRaises(yaml.YAMLError):
             aminer_config.load_yaml('unit/data/configfiles/invalid_config.yml')
 
-<<<<<<< HEAD
     def test4_load_yaml_file_with_invalid_schema(self):
-=======
-    def test_load_yaml_file_with_invalid_schema(self):
->>>>>>> 86f85ad9
         """Tries to load a yaml-file with an invalid schema. A ValueError is expected."""
         spec = importlib.util.spec_from_file_location('aminer_config', '/usr/lib/logdata-anomaly-miner/aminer/ymlconfig.py')
         aminer_config = importlib.util.module_from_spec(spec)
@@ -96,11 +80,7 @@
         with self.assertRaises(ValueError):
             aminer_config.load_yaml('unit/data/configfiles/invalid_schema.yml')
 
-<<<<<<< HEAD
     def test5_analysis_pipeline_working_config(self):
-=======
-    def test_analysis_pipeline_working_config(self):
->>>>>>> 86f85ad9
         """This test builds a analysis_pipeline from a valid yaml-file."""
         spec = importlib.util.spec_from_file_location('aminer_config', '/usr/lib/logdata-anomaly-miner/aminer/ymlconfig.py')
         aminer_config = importlib.util.module_from_spec(spec)
@@ -108,7 +88,6 @@
         aminer_config.load_yaml('unit/data/configfiles/multiple_components.yml')
         context = AnalysisContext(aminer_config)
         context.build_analysis_pipeline()
-<<<<<<< HEAD
         self.assertTrue(isinstance(context.registered_components[0][0], NewMatchPathDetector))
         self.assertTrue(isinstance(context.registered_components[1][0], TimestampsUnsortedDetector))
         self.assertTrue(isinstance(context.registered_components[2][0], NewMatchPathValueDetector))
@@ -123,21 +102,6 @@
         self.assertTrue(isinstance(context.registered_components[11][0], TimeCorrelationViolationDetector))
         self.assertTrue(isinstance(context.registered_components[12][0], SimpleMonotonicTimestampAdjust))
         self.assertTrue(isinstance(context.registered_components[13][0], WhitelistViolationDetector))
-=======
-        from aminer.analysis.NewMatchPathDetector import NewMatchPathDetector
-        from aminer.analysis.NewMatchPathValueDetector import NewMatchPathValueDetector
-        from aminer.analysis.NewMatchPathValueComboDetector import NewMatchPathValueComboDetector
-        from aminer.events.StreamPrinterEventHandler import StreamPrinterEventHandler
-        from aminer.parsing.SequenceModelElement import SequenceModelElement
-        from aminer.parsing.VariableByteDataModelElement import VariableByteDataModelElement
-        from aminer.parsing.FixedDataModelElement import FixedDataModelElement
-        from aminer.parsing.DateTimeModelElement import DateTimeModelElement
-        from aminer.parsing.FixedWordlistDataModelElement import FixedWordlistDataModelElement
-        from aminer.parsing.DecimalIntegerValueModelElement import DecimalIntegerValueModelElement
-        self.assertTrue(isinstance(context.real_time_triggered_components[0], NewMatchPathDetector))
-        self.assertTrue(isinstance(context.real_time_triggered_components[1], NewMatchPathValueDetector))
-        self.assertTrue(isinstance(context.real_time_triggered_components[2], NewMatchPathValueComboDetector))
->>>>>>> 86f85ad9
         self.assertTrue(isinstance(context.atomizer_factory.event_handler_list[0], StreamPrinterEventHandler))
         self.assertTrue(isinstance(context.atomizer_factory.event_handler_list[1], SyslogWriterEventHandler))
         self.assertTrue(isinstance(context.atomizer_factory.event_handler_list[2], DefaultMailNotificationEventHandler))
@@ -165,11 +129,7 @@
         self.assertTrue(isinstance(context.atomizer_factory.parsing_model.children[19], FixedDataModelElement))
         self.assertEqual(context.atomizer_factory.parsing_model.element_id, 'accesslog')
 
-<<<<<<< HEAD
     def test6_analysis_fail_without_parser_start(self):
-=======
-    def test_analysis_fail_without_parser_start(self):
->>>>>>> 86f85ad9
         """This test checks if the aminer fails without a start-tag for the first parser-model."""
         spec = importlib.util.spec_from_file_location('aminer_config', '/usr/lib/logdata-anomaly-miner/aminer/ymlconfig.py')
         aminer_config = importlib.util.module_from_spec(spec)
@@ -177,11 +137,7 @@
         with self.assertRaises(ValueError):
             aminer_config.load_yaml('unit/data/configfiles/missing_parserstart_config.yml')
 
-<<<<<<< HEAD
     def test7_analysis_fail_with_double_parser_start(self):
-=======
-    def test_analysis_fail_with_double_parser_start(self):
->>>>>>> 86f85ad9
         """This test checks if the aminer fails without a start-tag for the first parser-model."""
         spec = importlib.util.spec_from_file_location('aminer_config', '/usr/lib/logdata-anomaly-miner/aminer/ymlconfig.py')
         aminer_config = importlib.util.module_from_spec(spec)
@@ -189,11 +145,7 @@
         with self.assertRaises(ValueError):
             aminer_config.load_yaml('unit/data/configfiles/double_parserstart_config.yml')
 
-<<<<<<< HEAD
     def test8_analysis_fail_with_unknown_parser_start(self):
-=======
-    def test_analysis_fail_with_unknown_parser_start(self):
->>>>>>> 86f85ad9
         """This test checks if the config-schema-validator raises an error if an unknown parser is configured."""
         spec = importlib.util.spec_from_file_location('aminer_config', '/usr/lib/logdata-anomaly-miner/aminer/ymlconfig.py')
         aminer_config = importlib.util.module_from_spec(spec)
@@ -201,11 +153,7 @@
         with self.assertRaises(ValueError):
             aminer_config.load_yaml('unit/data/configfiles/unknown_parser_config.yml')
 
-<<<<<<< HEAD
     def test9_analysis_pipeline_working_config_without_analysis_components(self):
-=======
-    def test_analysis_pipeline_working_config_with_analysis_components(self):
->>>>>>> 86f85ad9
         """This test checks if the config can be loaded without any analysis components."""
         spec = importlib.util.spec_from_file_location('aminer_config', '/usr/lib/logdata-anomaly-miner/aminer/ymlconfig.py')
         aminer_config = importlib.util.module_from_spec(spec)
@@ -307,7 +255,6 @@
             component['learn_mode'] = True
         context = AnalysisContext(aminer_config)
         context.build_analysis_pipeline()
-<<<<<<< HEAD
         self.assertTrue(context.registered_components[0][0].auto_include_flag)
         self.assertTrue(context.registered_components[1][0].auto_include_flag)
         self.assertTrue(context.registered_components[2][0].auto_include_flag)
@@ -459,21 +406,6 @@
     def run_empty_components_tests(self, context):
         """Run the empty components tests."""
         self.assertTrue(isinstance(context.registered_components[0][0], NewMatchPathDetector))
-=======
-        self.run_empty_analysis_components_tests(context)
-
-    def run_empty_analysis_components_tests(self, context):
-        """Run the empty components tests."""
-        from aminer.analysis.NewMatchPathDetector import NewMatchPathDetector
-        from aminer.events.StreamPrinterEventHandler import StreamPrinterEventHandler
-        from aminer.parsing.SequenceModelElement import SequenceModelElement
-        from aminer.parsing.VariableByteDataModelElement import VariableByteDataModelElement
-        from aminer.parsing.FixedDataModelElement import FixedDataModelElement
-        from aminer.parsing.DateTimeModelElement import DateTimeModelElement
-        from aminer.parsing.FixedWordlistDataModelElement import FixedWordlistDataModelElement
-        from aminer.parsing.DecimalIntegerValueModelElement import DecimalIntegerValueModelElement
-        self.assertTrue(isinstance(context.real_time_triggered_components[0], NewMatchPathDetector))
->>>>>>> 86f85ad9
         self.assertTrue(isinstance(context.atomizer_factory.event_handler_list[0], StreamPrinterEventHandler))
         self.assertEqual(context.atomizer_factory.default_timestamp_paths, ['/accesslog/time'])
         self.assertTrue(isinstance(context.atomizer_factory.parsing_model, SequenceModelElement))
