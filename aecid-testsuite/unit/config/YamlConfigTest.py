import unittest
import importlib
import yaml
import sys
import re
import aminer.AminerConfig as AminerConfig
from datetime import datetime
from aminer.AnalysisChild import AnalysisContext
from aminer.analysis.AtomFilters import SubhandlerFilter
from aminer.analysis.NewMatchPathDetector import NewMatchPathDetector
from aminer.analysis.NewMatchPathValueDetector import NewMatchPathValueDetector
from aminer.analysis.NewMatchPathValueComboDetector import NewMatchPathValueComboDetector
from aminer.analysis.HistogramAnalysis import HistogramAnalysis, PathDependentHistogramAnalysis
from aminer.analysis.EnhancedNewMatchPathValueComboDetector import EnhancedNewMatchPathValueComboDetector
from aminer.analysis.MatchFilter import MatchFilter
from aminer.analysis.MatchValueAverageChangeDetector import MatchValueAverageChangeDetector
from aminer.analysis.MatchValueStreamWriter import MatchValueStreamWriter
from aminer.analysis.TimeCorrelationViolationDetector import TimeCorrelationViolationDetector
from aminer.analysis.TimestampCorrectionFilters import SimpleMonotonicTimestampAdjust
from aminer.analysis.TimestampsUnsortedDetector import TimestampsUnsortedDetector
from aminer.analysis.AllowlistViolationDetector import AllowlistViolationDetector
from aminer.events.StreamPrinterEventHandler import StreamPrinterEventHandler
from aminer.events.SyslogWriterEventHandler import SyslogWriterEventHandler
from aminer.events.DefaultMailNotificationEventHandler import DefaultMailNotificationEventHandler
from aminer.events.JsonConverterHandler import JsonConverterHandler
from aminer.input.SimpleByteStreamLineAtomizerFactory import SimpleByteStreamLineAtomizerFactory
from aminer.input.SimpleMultisourceAtomSync import SimpleMultisourceAtomSync
from aminer.parsing.FirstMatchModelElement import FirstMatchModelElement
from aminer.parsing.SequenceModelElement import SequenceModelElement
from aminer.parsing.VariableByteDataModelElement import VariableByteDataModelElement
from aminer.parsing.FixedDataModelElement import FixedDataModelElement
from aminer.parsing.DateTimeModelElement import DateTimeModelElement
from aminer.parsing.FixedWordlistDataModelElement import FixedWordlistDataModelElement
from aminer.parsing.DecimalIntegerValueModelElement import DecimalIntegerValueModelElement
from aminer.parsing.RepeatedElementDataModelElement import RepeatedElementDataModelElement
from aminer.parsing.OptionalMatchModelElement import OptionalMatchModelElement
from aminer.parsing.ElementValueBranchModelElement import ElementValueBranchModelElement
from aminer.parsing.MatchContext import MatchContext
from aminer.parsing.ParserMatch import ParserMatch
from aminer.input.LogAtom import LogAtom
from time import time
from unit.TestBase import TestBase


class YamlConfigTest(TestBase):
    """Unittests for the YamlConfig."""

    sysp = sys.path

    def setUp(self):
        """Add the aminer syspath."""
        TestBase.setUp(self)
        sys.path = sys.path[1:] + ['/usr/lib/logdata-anomaly-miner', '/etc/aminer/conf-enabled']

    def tearDown(self):
        """Reset the syspath."""
        TestBase.tearDown(self)
        sys.path = self.sysp

    def test1_load_generic_yaml_file(self):
        """Loads a yaml file into the variable aminer_config.yaml_data."""
        spec = importlib.util.spec_from_file_location('aminer_config', '/usr/lib/logdata-anomaly-miner/aminer/YamlConfig.py')
        aminer_config = importlib.util.module_from_spec(spec)
        spec.loader.exec_module(aminer_config)
        aminer_config.load_yaml('unit/data/configfiles/template_config.yml')
        self.assertIsNotNone(aminer_config.yaml_data)

    def test2_load_notexistent_yaml_file(self):
        """Tries to load a nonexistent yaml file. A FileNotFoundError is expected."""
        spec = importlib.util.spec_from_file_location('aminer_config', '/usr/lib/logdata-anomaly-miner/aminer/YamlConfig.py')
        aminer_config = importlib.util.module_from_spec(spec)
        spec.loader.exec_module(aminer_config)
        with self.assertRaises(FileNotFoundError):
            aminer_config.load_yaml('unit/data/configfiles/doesnotexist.yml')

    def test3_load_invalid_yaml_file(self):
        """Tries to load a file with invalid yaml syntax. Expects an YAMLError."""
        spec = importlib.util.spec_from_file_location('aminer_config', '/usr/lib/logdata-anomaly-miner/aminer/YamlConfig.py')
        aminer_config = importlib.util.module_from_spec(spec)
        spec.loader.exec_module(aminer_config)
        with self.assertRaises(yaml.YAMLError):
            aminer_config.load_yaml('unit/data/configfiles/invalid_config.yml')

    def test4_load_yaml_file_with_invalid_schema(self):
        """Tries to load a yaml-file with an invalid schema. A ValueError is expected."""
        spec = importlib.util.spec_from_file_location('aminer_config', '/usr/lib/logdata-anomaly-miner/aminer/YamlConfig.py')
        aminer_config = importlib.util.module_from_spec(spec)
        spec.loader.exec_module(aminer_config)
        with self.assertRaises(ValueError):
            aminer_config.load_yaml('unit/data/configfiles/invalid_schema.yml')

    def test5_analysis_pipeline_working_config(self):
        """This test builds a analysis_pipeline from a valid yaml-file."""
        spec = importlib.util.spec_from_file_location('aminer_config', '/usr/lib/logdata-anomaly-miner/aminer/YamlConfig.py')
        aminer_config = importlib.util.module_from_spec(spec)
        spec.loader.exec_module(aminer_config)
        aminer_config.load_yaml('unit/data/configfiles/multiple_components.yml')
        context = AnalysisContext(aminer_config)
        context.build_analysis_pipeline()
        self.assertTrue(isinstance(context.registered_components[0][0], SubhandlerFilter))
        self.assertTrue(isinstance(context.registered_components[1][0], NewMatchPathDetector))
        self.assertTrue(isinstance(context.registered_components[2][0], TimestampsUnsortedDetector))
        self.assertTrue(isinstance(context.registered_components[3][0], NewMatchPathValueDetector))
        self.assertTrue(isinstance(context.registered_components[4][0], NewMatchPathValueComboDetector))
        self.assertTrue(isinstance(context.registered_components[5][0], HistogramAnalysis))
        self.assertTrue(isinstance(context.registered_components[6][0], PathDependentHistogramAnalysis))
        self.assertTrue(isinstance(context.registered_components[7][0], EnhancedNewMatchPathValueComboDetector))
        self.assertTrue(isinstance(context.registered_components[8][0], MatchFilter))
        self.assertTrue(isinstance(context.registered_components[9][0], MatchValueAverageChangeDetector))
        self.assertTrue(isinstance(context.registered_components[10][0], MatchValueStreamWriter))
        self.assertTrue(isinstance(context.registered_components[11][0], NewMatchPathDetector))
        self.assertTrue(isinstance(context.registered_components[12][0], TimeCorrelationViolationDetector))
        self.assertTrue(isinstance(context.registered_components[13][0], SimpleMonotonicTimestampAdjust))
        self.assertTrue(isinstance(context.registered_components[14][0], AllowlistViolationDetector))
        self.assertTrue(isinstance(context.atomizer_factory.event_handler_list[0], StreamPrinterEventHandler))
        self.assertTrue(isinstance(context.atomizer_factory.event_handler_list[1], SyslogWriterEventHandler))
        self.assertTrue(isinstance(context.atomizer_factory.event_handler_list[2], DefaultMailNotificationEventHandler))
        self.assertEqual(context.atomizer_factory.default_timestamp_paths, ['/accesslog/time'])
        self.assertTrue(isinstance(context.atomizer_factory.parsing_model, SequenceModelElement))
        self.assertTrue(isinstance(context.atomizer_factory.parsing_model.children[0], VariableByteDataModelElement))
        self.assertTrue(isinstance(context.atomizer_factory.parsing_model.children[1], FixedDataModelElement))
        self.assertEqual(context.atomizer_factory.parsing_model.children[1].element_id, 'sp0')
        self.assertEqual(context.atomizer_factory.parsing_model.children[1].fixed_data, b' ')
        self.assertTrue(isinstance(context.atomizer_factory.parsing_model.children[2], VariableByteDataModelElement))
        self.assertTrue(isinstance(context.atomizer_factory.parsing_model.children[3], FixedDataModelElement))
        self.assertEqual(context.atomizer_factory.parsing_model.children[3].element_id, 'sp1')
        self.assertEqual(context.atomizer_factory.parsing_model.children[3].fixed_data, b' ')
        self.assertTrue(isinstance(context.atomizer_factory.parsing_model.children[4], VariableByteDataModelElement))
        self.assertTrue(isinstance(context.atomizer_factory.parsing_model.children[5], FixedDataModelElement))
        self.assertEqual(context.atomizer_factory.parsing_model.children[5].element_id, 'sp2')
        self.assertEqual(context.atomizer_factory.parsing_model.children[5].fixed_data, b' ')
        self.assertTrue(isinstance(context.atomizer_factory.parsing_model.children[6], DateTimeModelElement))
        self.assertTrue(isinstance(context.atomizer_factory.parsing_model.children[7], FixedDataModelElement))
        self.assertEqual(context.atomizer_factory.parsing_model.children[7].element_id, 'sq3')
        self.assertEqual(context.atomizer_factory.parsing_model.children[7].fixed_data, b' "')
        self.assertTrue(isinstance(context.atomizer_factory.parsing_model.children[8], FixedWordlistDataModelElement))
        self.assertTrue(isinstance(context.atomizer_factory.parsing_model.children[9], FixedDataModelElement))
        self.assertEqual(context.atomizer_factory.parsing_model.children[9].element_id, 'sp3')
        self.assertEqual(context.atomizer_factory.parsing_model.children[9].fixed_data, b' ')
        self.assertTrue(isinstance(context.atomizer_factory.parsing_model.children[10], VariableByteDataModelElement))
        self.assertTrue(isinstance(context.atomizer_factory.parsing_model.children[11], FixedDataModelElement))
        self.assertEqual(context.atomizer_factory.parsing_model.children[11].element_id, 'http1')
        self.assertEqual(context.atomizer_factory.parsing_model.children[11].fixed_data, b' HTTP/')
        self.assertTrue(isinstance(context.atomizer_factory.parsing_model.children[12], VariableByteDataModelElement))
        self.assertTrue(isinstance(context.atomizer_factory.parsing_model.children[13], FixedDataModelElement))
        self.assertEqual(context.atomizer_factory.parsing_model.children[13].element_id, 'sq4')
        self.assertEqual(context.atomizer_factory.parsing_model.children[13].fixed_data, b'" ')
        self.assertTrue(isinstance(context.atomizer_factory.parsing_model.children[14], DecimalIntegerValueModelElement))
        self.assertTrue(isinstance(context.atomizer_factory.parsing_model.children[15], FixedDataModelElement))
        self.assertEqual(context.atomizer_factory.parsing_model.children[15].element_id, 'sp4')
        self.assertEqual(context.atomizer_factory.parsing_model.children[15].fixed_data, b' ')
        self.assertTrue(isinstance(context.atomizer_factory.parsing_model.children[16], DecimalIntegerValueModelElement))
        self.assertTrue(isinstance(context.atomizer_factory.parsing_model.children[17], FixedDataModelElement))
        self.assertEqual(context.atomizer_factory.parsing_model.children[17].element_id, 'sq5')
        self.assertEqual(context.atomizer_factory.parsing_model.children[17].fixed_data, b' "-" "')
        self.assertTrue(isinstance(context.atomizer_factory.parsing_model.children[18], VariableByteDataModelElement))
        self.assertTrue(isinstance(context.atomizer_factory.parsing_model.children[19], FixedDataModelElement))
        self.assertEqual(context.atomizer_factory.parsing_model.element_id, 'accesslog')

    def test6_analysis_fail_without_parser_start(self):
        """This test checks if the aminer fails without a start-tag for the first parser-model."""
        spec = importlib.util.spec_from_file_location('aminer_config', '/usr/lib/logdata-anomaly-miner/aminer/YamlConfig.py')
        aminer_config = importlib.util.module_from_spec(spec)
        spec.loader.exec_module(aminer_config)
        with self.assertRaises(ValueError):
            aminer_config.load_yaml('unit/data/configfiles/missing_parserstart_config.yml')

    def test7_analysis_fail_with_double_parser_start(self):
        """This test checks if the aminer fails without a start-tag for the first parser-model."""
        spec = importlib.util.spec_from_file_location('aminer_config', '/usr/lib/logdata-anomaly-miner/aminer/YamlConfig.py')
        aminer_config = importlib.util.module_from_spec(spec)
        spec.loader.exec_module(aminer_config)
        with self.assertRaises(ValueError):
            aminer_config.load_yaml('unit/data/configfiles/double_parserstart_config.yml')

    def test8_analysis_fail_with_unknown_parser_start(self):
        """This test checks if the config-schema-validator raises an error if an unknown parser is configured."""
        spec = importlib.util.spec_from_file_location('aminer_config', '/usr/lib/logdata-anomaly-miner/aminer/YamlConfig.py')
        aminer_config = importlib.util.module_from_spec(spec)
        spec.loader.exec_module(aminer_config)
        with self.assertRaises(ValueError):
            aminer_config.load_yaml('unit/data/configfiles/unknown_parser_config.yml')

    def test9_analysis_pipeline_working_config_without_analysis_components(self):
        """This test checks if the config can be loaded without any analysis components."""
        spec = importlib.util.spec_from_file_location('aminer_config', '/usr/lib/logdata-anomaly-miner/aminer/YamlConfig.py')
        aminer_config = importlib.util.module_from_spec(spec)
        spec.loader.exec_module(aminer_config)
        aminer_config.load_yaml('unit/data/configfiles/multiple_components_null_analysis_components.yml')
        context = AnalysisContext(aminer_config)
        context.build_analysis_pipeline()
        self.run_empty_components_tests(context)

        del aminer_config.yaml_data['Analysis']
        context = AnalysisContext(aminer_config)
        context.build_analysis_pipeline()
        self.run_empty_components_tests(context)

    def test10_analysis_fail_with_unknown_analysis_component(self):
        """This test checks if the config-schema-validator raises an error if an unknown analysis component is configured."""
        spec = importlib.util.spec_from_file_location('aminer_config', '/usr/lib/logdata-anomaly-miner/aminer/YamlConfig.py')
        aminer_config = importlib.util.module_from_spec(spec)
        spec.loader.exec_module(aminer_config)
        with self.assertRaises(ValueError):
            aminer_config.load_yaml('unit/data/configfiles/unknown_analysis_component.yml')

    def test11_analysis_fail_with_unknown_event_handler(self):
        """This test checks if the config-schema-validator raises an error if an unknown event handler is configured."""
        spec = importlib.util.spec_from_file_location('aminer_config', '/usr/lib/logdata-anomaly-miner/aminer/YamlConfig.py')
        aminer_config = importlib.util.module_from_spec(spec)
        spec.loader.exec_module(aminer_config)
        with self.assertRaises(ValueError):
            aminer_config.load_yaml('unit/data/configfiles/unknown_event_handler.yml')

    def test12_analysis_pipeline_working_config_without_event_handler_components(self):
        """
        This test checks if the config can be loaded without any event handler components.
        This also tests if the StreamPrinterEventHandler was loaded by default.
        """
        spec = importlib.util.spec_from_file_location('aminer_config', '/usr/lib/logdata-anomaly-miner/aminer/YamlConfig.py')
        aminer_config = importlib.util.module_from_spec(spec)
        spec.loader.exec_module(aminer_config)
        aminer_config.load_yaml('unit/data/configfiles/multiple_components_null_event_handlers.yml')
        context = AnalysisContext(aminer_config)
        context.build_analysis_pipeline()
        self.run_empty_components_tests(context)

        del aminer_config.yaml_data['EventHandlers']
        context = AnalysisContext(aminer_config)
        context.build_analysis_pipeline()
        self.run_empty_components_tests(context)

    def test13_analysis_pipeline_working_with_json(self):
        """This test checks if JsonConverterHandler is working properly."""
        spec = importlib.util.spec_from_file_location('aminer_config', '/usr/lib/logdata-anomaly-miner/aminer/YamlConfig.py')
        aminer_config = importlib.util.module_from_spec(spec)
        spec.loader.exec_module(aminer_config)
        aminer_config.load_yaml('unit/data/configfiles/json_config.yml')
        context = AnalysisContext(aminer_config)
        context.build_analysis_pipeline()
        self.assertTrue(isinstance(context.registered_components[0][0], SubhandlerFilter))
        self.assertTrue(isinstance(context.registered_components[1][0], NewMatchPathDetector))
        self.assertTrue(isinstance(context.atomizer_factory.event_handler_list[0], JsonConverterHandler))
        self.assertTrue(isinstance(context.atomizer_factory.event_handler_list[0].json_event_handlers[0], StreamPrinterEventHandler))
        self.assertEqual(context.atomizer_factory.default_timestamp_paths, ['/accesslog/time'])
        self.assertTrue(isinstance(context.atomizer_factory.parsing_model, SequenceModelElement))
        self.assertTrue(isinstance(context.atomizer_factory.parsing_model.children[0], VariableByteDataModelElement))

    def test14_analysis_pipeline_working_with_learnMode(self):
        """This test checks if learnMode is working properly."""
        spec = importlib.util.spec_from_file_location('aminer_config', '/usr/lib/logdata-anomaly-miner/aminer/YamlConfig.py')
        aminer_config = importlib.util.module_from_spec(spec)
        spec.loader.exec_module(aminer_config)
        aminer_config.load_yaml('unit/data/configfiles/learnMode_config.yml')
        context = AnalysisContext(aminer_config)
        context.build_analysis_pipeline()
        self.assertTrue(isinstance(context.registered_components[0][0], SubhandlerFilter))
        self.assertTrue(isinstance(context.registered_components[1][0], NewMatchPathDetector))
        self.assertTrue(isinstance(context.registered_components[2][0], NewMatchPathValueDetector))
        self.assertTrue(isinstance(context.registered_components[3][0], NewMatchPathValueComboDetector))
        self.assertTrue(isinstance(context.atomizer_factory.event_handler_list[0], StreamPrinterEventHandler))
        self.assertEqual(context.atomizer_factory.default_timestamp_paths, ['/accesslog/time'])
        self.assertTrue(isinstance(context.atomizer_factory.parsing_model, SequenceModelElement))
        self.assertTrue(isinstance(context.atomizer_factory.parsing_model.children[0], VariableByteDataModelElement))

        # specific learn_mode arguments should be preferred.
        context = AnalysisContext(aminer_config)
        context.build_analysis_pipeline()
        self.assertTrue(context.registered_components[1][0].auto_include_flag)
        self.assertTrue(context.registered_components[2][0].auto_include_flag)
        self.assertFalse(context.registered_components[3][0].auto_include_flag)

        # unset specific learn_mode parameters and set LearnMode True.
        for component in aminer_config.yaml_data['Analysis']:
            del component['learn_mode']
        context = AnalysisContext(aminer_config)
        context.build_analysis_pipeline()
        for key in context.registered_components:
            if hasattr(context.registered_components[key][0], 'auto_include_flag'):
                self.assertTrue(context.registered_components[key][0].auto_include_flag)

        # unset specific learn_mode parameters and set LearnMode False.
        aminer_config.yaml_data['LearnMode'] = False
        context = AnalysisContext(aminer_config)
        context.build_analysis_pipeline()
        for key in context.registered_components:
            if hasattr(context.registered_components[key][0], 'auto_include_flag'):
                self.assertFalse(context.registered_components[key][0].auto_include_flag)

        # unset LearnMode config property. An Error should be raised.
        del aminer_config.yaml_data['LearnMode']
        context = AnalysisContext(aminer_config)
        self.assertRaises(ValueError, context.build_analysis_pipeline)

    def test15_analysis_pipeline_working_with_input_parameters(self):
        """This test checks if the SimpleMultisourceAtomSync and SimpleByteStreamLineAtomizerFactory are working properly."""
        spec = importlib.util.spec_from_file_location('aminer_config', '/usr/lib/logdata-anomaly-miner/aminer/YamlConfig.py')
        aminer_config = importlib.util.module_from_spec(spec)
        spec.loader.exec_module(aminer_config)
        aminer_config.load_yaml('unit/data/configfiles/multiSource_config.yml')
        context = AnalysisContext(aminer_config)
        context.build_analysis_pipeline()
        self.assertTrue(isinstance(context.registered_components[0][0], SubhandlerFilter))
        self.assertTrue(isinstance(context.registered_components[1][0], NewMatchPathDetector))
        self.assertTrue(isinstance(context.registered_components[2][0], NewMatchPathValueDetector))
        self.assertTrue(isinstance(context.registered_components[3][0], NewMatchPathValueComboDetector))
        self.assertTrue(isinstance(context.atomizer_factory.event_handler_list[0], StreamPrinterEventHandler))
        self.assertEqual(context.atomizer_factory.default_timestamp_paths, ['/model/accesslog/time'])
        self.assertTrue(isinstance(context.atomizer_factory.parsing_model, SequenceModelElement))
        self.assertTrue(isinstance(context.atomizer_factory.parsing_model.children[0], VariableByteDataModelElement))

        # test with MultiSource: True. Expects a SimpleByteStreamLineAtomizerFactory with a SimpleMultisourceAtomSync.
        self.assertTrue(isinstance(context.atomizer_factory, SimpleByteStreamLineAtomizerFactory))
        self.assertTrue(isinstance(context.atomizer_factory.atom_handler_list[0], SimpleMultisourceAtomSync))
        self.assertEqual(context.atomizer_factory.default_timestamp_paths, [aminer_config.yaml_data['Input']['timestamp_paths']])

        # test with MultiSource: False. Expects a SimpleByteStreamLineAtomizerFactory with a AtomFilters.SubhandlerFilter.
        aminer_config.yaml_data['Input']['multi_source'] = False
        context = AnalysisContext(aminer_config)
        context.build_analysis_pipeline()
        self.assertTrue(isinstance(context.atomizer_factory, SimpleByteStreamLineAtomizerFactory))
        self.assertTrue(isinstance(context.atomizer_factory.atom_handler_list[0], SubhandlerFilter))
        self.assertEqual(context.atomizer_factory.default_timestamp_paths, [aminer_config.yaml_data['Input']['timestamp_paths']])

    def test16_parsermodeltype_parameter_for_another_parsermodel_type(self):
        """This test checks if all ModelElements with child elements are working properly."""
        spec = importlib.util.spec_from_file_location('aminer_config', '/usr/lib/logdata-anomaly-miner/aminer/YamlConfig.py')
        aminer_config = importlib.util.module_from_spec(spec)
        spec.loader.exec_module(aminer_config)
        aminer_config.load_yaml('unit/data/configfiles/parser_child_elements_config.yml')
        context = AnalysisContext(aminer_config)
        context.build_analysis_pipeline()
        self.assertTrue(isinstance(context.registered_components[0][0], SubhandlerFilter))
        self.assertTrue(isinstance(context.registered_components[1][0], NewMatchPathDetector))
        self.assertTrue(isinstance(context.registered_components[2][0], NewMatchPathValueDetector))
        self.assertTrue(isinstance(context.registered_components[3][0], NewMatchPathValueComboDetector))
        self.assertTrue(isinstance(context.atomizer_factory.event_handler_list[0], StreamPrinterEventHandler))
        self.assertEqual(context.atomizer_factory.default_timestamp_paths, ['/model/accesslog/time'])
        self.assertTrue(isinstance(context.atomizer_factory.parsing_model, FirstMatchModelElement))
        self.assertTrue(isinstance(context.atomizer_factory.parsing_model.children[0], SequenceModelElement))
        self.assertTrue(isinstance(context.atomizer_factory.parsing_model.children[0].children[0], FixedDataModelElement))
        self.assertTrue(isinstance(context.atomizer_factory.parsing_model.children[0].children[1], RepeatedElementDataModelElement))
        self.assertTrue(isinstance(
            context.atomizer_factory.parsing_model.children[0].children[1].repeated_element, OptionalMatchModelElement))
        self.assertTrue(isinstance(
            context.atomizer_factory.parsing_model.children[0].children[1].repeated_element.optional_element, FixedDataModelElement))
        self.assertTrue(isinstance(context.atomizer_factory.parsing_model.children[1], FixedDataModelElement))
        self.assertTrue(isinstance(context.atomizer_factory.parsing_model.children[2], ElementValueBranchModelElement))
        self.assertTrue(isinstance(context.atomizer_factory.parsing_model.children[2].value_model, FixedDataModelElement))
        self.assertTrue(isinstance(context.atomizer_factory.parsing_model.children[2].branch_model_dict['host'], FixedDataModelElement))

        # change OptionalModelElement to unknown_model
        aminer_config.yaml_data['Parser'][1]['args'] = b'unknown_model'
        context = AnalysisContext(aminer_config)
        self.assertRaises(ValueError, context.build_analysis_pipeline)
        aminer_config.load_yaml('unit/data/configfiles/parser_child_elements_config.yml')

        # change RepeatedElementDataModelElement to unknown_model
        aminer_config.yaml_data['Parser'][2]['args'][0] = b'unknown_model'
        context = AnalysisContext(aminer_config)
        self.assertRaises(ValueError, context.build_analysis_pipeline)
        aminer_config.load_yaml('unit/data/configfiles/parser_child_elements_config.yml')

        # change SequenceModelElement to unknown_model
        aminer_config.yaml_data['Parser'][3]['args'][1] = b'unknown_model'
        context = AnalysisContext(aminer_config)
        self.assertRaises(ValueError, context.build_analysis_pipeline)
        aminer_config.load_yaml('unit/data/configfiles/parser_child_elements_config.yml')

        # change ElementValueBranchModelElement to unknown_model
        aminer_config.yaml_data['Parser'][4]['args'][0] = b'unknown_model'
        context = AnalysisContext(aminer_config)
        self.assertRaises(ValueError, context.build_analysis_pipeline)
        aminer_config.load_yaml('unit/data/configfiles/parser_child_elements_config.yml')

        aminer_config.yaml_data['Parser'][4]['branch_model_dict'][0]['model'] = b'unknown_model'
        context = AnalysisContext(aminer_config)
        self.assertRaises(ValueError, context.build_analysis_pipeline)
        aminer_config.load_yaml('unit/data/configfiles/parser_child_elements_config.yml')

        # change FirstMatchModelElement to unknown_model
        aminer_config.yaml_data['Parser'][5]['args'][1] = b'unknown_model'
        context = AnalysisContext(aminer_config)
        self.assertRaises(ValueError, context.build_analysis_pipeline)
        aminer_config.load_yaml('unit/data/configfiles/parser_child_elements_config.yml')

    def test17_demo_yaml_config_equals_python_config(self):
        """This test checks if the yaml demo config is the same as the python version."""
        spec = importlib.util.spec_from_file_location('aminer_config', '/usr/lib/logdata-anomaly-miner/aminer/YamlConfig.py')
        aminer_config = importlib.util.module_from_spec(spec)
        spec.loader.exec_module(aminer_config)
        aminer_config.load_yaml('demo/aminer/demo-config.yml')
        yml_context = AnalysisContext(aminer_config)
        yml_context.build_analysis_pipeline()

        aminer_config = AminerConfig.load_config('demo/aminer/demo-config.py')
        py_context = AnalysisContext(aminer_config)
        py_context.build_analysis_pipeline()

        import copy
        yml_config_properties = copy.deepcopy(yml_context.aminer_config.config_properties)
        del yml_config_properties['Parser']
        del yml_config_properties['Input']
        del yml_config_properties['Analysis']
        del yml_config_properties['EventHandlers']
        del yml_config_properties['LearnMode']
        del yml_config_properties['SuppressNewMatchPathDetector']

        # remove SimpleUnparsedAtomHandler, VerboseUnparsedAtomHandler and NewMatchPathDetector as they are added by the YamlConfig.
        py_registered_components = copy.copy(py_context.registered_components)
        del py_registered_components[0]
        del py_registered_components[1]
        del py_registered_components[2]
        del py_registered_components[10]
        yml_registered_components = copy.copy(yml_context.registered_components)
        del yml_registered_components[0]
        del yml_registered_components[1]
        tmp = {}
        keys = list(py_registered_components.keys())
        for i in range(1, len(py_registered_components)+1):
            tmp[i] = py_registered_components[keys[i-1]]
        py_registered_components = tmp
        py_registered_components_by_name = copy.copy(py_context.registered_components_by_name)
        del py_registered_components_by_name['SimpleUnparsedHandler']
        del py_registered_components_by_name['VerboseUnparsedHandler']
        del py_registered_components_by_name['NewMatchPath']
        del py_registered_components_by_name['SimpleMonotonicTimestampAdjust']
        yml_registered_components_by_name = copy.copy(yml_context.registered_components_by_name)
        del yml_registered_components_by_name['DefaultNewMatchPathDetector']
        del yml_registered_components_by_name['AtomFilter']

        self.assertEqual(yml_config_properties, py_context.aminer_config.config_properties)
        # there actually is no easy way to compare aminer components as they do not implement the __eq__ method.
        self.assertEqual(len(yml_registered_components), len(py_registered_components))
        for i in range(2, len(yml_registered_components)):
            self.assertEqual(type(yml_registered_components[i]), type(py_registered_components[i]))
        self.assertEqual(yml_registered_components_by_name.keys(), py_registered_components_by_name.keys())
        for name in yml_registered_components_by_name.keys():
            self.assertEqual(type(yml_registered_components_by_name[name]), type(py_registered_components_by_name[name]))
        self.assertEqual(len(yml_context.real_time_triggered_components), len(py_context.real_time_triggered_components))
        # the atom_handler_list is not equal as the python version uses a SimpleMonotonicTimestampAdjust.
        self.assertEqual(yml_context.atomizer_factory.default_timestamp_paths, py_context.atomizer_factory.default_timestamp_paths)
        self.assertEqual(type(yml_context.atomizer_factory.event_handler_list), type(py_context.atomizer_factory.event_handler_list))

    def test18_etd_order(self):
        """Loads the template_config and checks if the position of the ETD was changed as expected."""
        spec = importlib.util.spec_from_file_location('aminer_config', '/usr/lib/logdata-anomaly-miner/aminer/YamlConfig.py')
        aminer_config = importlib.util.module_from_spec(spec)
        spec.loader.exec_module(aminer_config)
        aminer_config.load_yaml('unit/data/configfiles/template_config.yml')
        context = AnalysisContext(aminer_config)
        context.build_analysis_pipeline()
        self.assertEqual(context.aminer_config.yaml_data['Analysis'][0]['type'].name, 'EventTypeDetector')
        self.assertEqual(context.aminer_config.yaml_data['Analysis'][1]['type'].name, 'NewMatchPathValueDetector')
        self.assertEqual(context.aminer_config.yaml_data['Analysis'][2]['type'].name, 'NewMatchPathValueComboDetector')
        self.assertEqual(context.aminer_config.yaml_data['Analysis'][3]['type'].name, 'NewMatchPathValueComboDetector')

    def test19_stream_printer_output_file(self):
        """Check if the output_file_path property of StreamPrinterEventHandler works properly."""
        spec = importlib.util.spec_from_file_location('aminer_config', '/usr/lib/logdata-anomaly-miner/aminer/YamlConfig.py')
        aminer_config = importlib.util.module_from_spec(spec)
        spec.loader.exec_module(aminer_config)
        aminer_config.load_yaml('unit/data/configfiles/template_config.yml')
        context = AnalysisContext(aminer_config)
        context.build_analysis_pipeline()
        self.assertEqual(context.atomizer_factory.event_handler_list[0].stream.name, '/tmp/streamPrinter.txt')
        self.assertEqual(context.atomizer_factory.event_handler_list[0].stream.mode, 'w+')

    def test20_suppress_output(self):
        """
        Check if the suppress property and SuppressNewMatchPathDetector are working as expected.
        This test only includes the StreamPrinterEventHandler.
        """
        __expected_string1 = '%s New path(es) detected\n%s: "%s" (%d lines)\n  %s\n%s\n\n'
        t = time()
        fixed_dme = FixedDataModelElement('s1', b' pid=')
        match_context_fixed_dme = MatchContext(b' pid=')
        match_element_fixed_dme = fixed_dme.get_match_element("", match_context_fixed_dme)
        log_atom_fixed_dme = LogAtom(fixed_dme.fixed_data, ParserMatch(match_element_fixed_dme), t, 'DefaultNewMatchPathDetector')
        datetime_format_string = '%Y-%m-%d %H:%M:%S'
        match_path_s1 = "['/s1']"
        pid = "b' pid='"
        __expected_string2 = '%s New value combination(s) detected\n%s: "%s" (%d lines)\n%s\n\n'
        fixed_dme2 = FixedDataModelElement('s1', b'25537 uid=')
        decimal_integer_value_me = DecimalIntegerValueModelElement(
            'd1', DecimalIntegerValueModelElement.SIGN_TYPE_NONE, DecimalIntegerValueModelElement.PAD_TYPE_NONE)
        match_context_sequence_me = MatchContext(b'25537 uid=2')
        seq = SequenceModelElement('seq', [fixed_dme2, decimal_integer_value_me])
        match_element_sequence_me = seq.get_match_element('first', match_context_sequence_me)
        string2 = "  (b'25537 uid=', 2)\nb'25537 uid=2'"

        spec = importlib.util.spec_from_file_location('aminer_config', '/usr/lib/logdata-anomaly-miner/aminer/YamlConfig.py')
        aminer_config = importlib.util.module_from_spec(spec)
        spec.loader.exec_module(aminer_config)
        aminer_config.load_yaml('unit/data/configfiles/suppress_config.yml')
        context = AnalysisContext(aminer_config)
        context.build_analysis_pipeline()

        context.aminer_config.yaml_data['SuppressNewMatchPathDetector'] = False
        self.stream_printer_event_handler = context.atomizer_factory.event_handler_list[0]
        self.stream_printer_event_handler.stream = self.output_stream
        default_nmpd = context.registered_components[1][0]
        default_nmpd.output_log_line = False
        self.assertTrue(default_nmpd.receive_atom(log_atom_fixed_dme))
        self.assertEqual(self.output_stream.getvalue(), __expected_string1 % (
            datetime.fromtimestamp(t).strftime(datetime_format_string), default_nmpd.__class__.__name__, 'DefaultNewMatchPathDetector', 1,
            match_path_s1, pid))
        self.reset_output_stream()

        context.aminer_config.yaml_data['SuppressNewMatchPathDetector'] = True
        context = AnalysisContext(aminer_config)
        context.build_analysis_pipeline()
        self.stream_printer_event_handler = context.atomizer_factory.event_handler_list[0]
        self.stream_printer_event_handler.stream = self.output_stream
        default_nmpd = context.registered_components[1][0]
        default_nmpd.output_log_line = False
        self.assertTrue(default_nmpd.receive_atom(log_atom_fixed_dme))
        self.assertEqual(self.output_stream.getvalue(), "")
        self.reset_output_stream()

        value_combo_det = context.registered_components[2][0]
        log_atom_sequence_me = LogAtom(match_element_sequence_me.get_match_string(), ParserMatch(match_element_sequence_me), t,
                                       value_combo_det)
        self.stream_printer_event_handler = context.atomizer_factory.event_handler_list[0]
        self.stream_printer_event_handler.stream = self.output_stream
        self.assertTrue(value_combo_det.receive_atom(log_atom_sequence_me))
        self.assertEqual(self.output_stream.getvalue(), __expected_string2 % (
            datetime.fromtimestamp(t).strftime(datetime_format_string), value_combo_det.__class__.__name__,
            'ValueComboDetector', 1, string2))
        self.reset_output_stream()

        context.aminer_config.yaml_data['Analysis'][0]['suppress'] = True
        context = AnalysisContext(aminer_config)
        context.build_analysis_pipeline()
        value_combo_det = context.registered_components[1][0]
        self.stream_printer_event_handler = context.atomizer_factory.event_handler_list[0]
        self.stream_printer_event_handler.stream = self.output_stream
        self.assertTrue(value_combo_det.receive_atom(log_atom_sequence_me))
        self.assertEqual(self.output_stream.getvalue(), "")
        self.reset_output_stream()

    def test21_suppress_output_no_id_error(self):
        """Check if an error is raised if no id parameter is defined."""
        spec = importlib.util.spec_from_file_location('aminer_config', '/usr/lib/logdata-anomaly-miner/aminer/YamlConfig.py')
        aminer_config = importlib.util.module_from_spec(spec)
        spec.loader.exec_module(aminer_config)
        aminer_config.load_yaml('unit/data/configfiles/suppress_config.yml')
        aminer_config.yaml_data['Analysis'][0]['id'] = None
        aminer_config.yaml_data['Analysis'][0]['suppress'] = True
        context = AnalysisContext(aminer_config)
        self.assertRaises(ValueError, context.build_analysis_pipeline)

    def test22_set_output_handlers(self):
        """Check if setting the output_event_handlers is working as expected."""
        spec = importlib.util.spec_from_file_location('aminer_config', '/usr/lib/logdata-anomaly-miner/aminer/YamlConfig.py')
        aminer_config = importlib.util.module_from_spec(spec)
        spec.loader.exec_module(aminer_config)
        aminer_config.load_yaml('unit/data/configfiles/template_config.yml')
        context = AnalysisContext(aminer_config)
        context.build_analysis_pipeline()
        for index in context.registered_components:
            component = context.registered_components[index]
            if component[1] == 'EventTypeDetector':
                self.assertEqual(1, len(component[0].output_event_handlers))
                self.assertEqual(StreamPrinterEventHandler, type(component[0].output_event_handlers[0]))
            else:
                self.assertEqual(None, component[0].output_event_handlers)

    def test23_check_functionality_of_validate_bigger_than_or_equal(self):
        """Check the functionality of the _validate_bigger_than_or_equal procedure"""
        spec = importlib.util.spec_from_file_location('aminer_config', '/usr/lib/logdata-anomaly-miner/aminer/YamlConfig.py')
        aminer_config = importlib.util.module_from_spec(spec)
        spec.loader.exec_module(aminer_config)
        aminer_config.load_yaml('unit/data/configfiles/bigger_than_or_equal_valid.yml')
        self.assertRaises(ValueError, aminer_config.load_yaml, 'unit/data/configfiles/bigger_than_or_equal_error.yml')

<<<<<<< HEAD
    def test25_check_mail_regex(self):
        """Check the functionality of the regex for MailAlerting.TargetAddress and MailAlerting.FromAddress."""
        spec = importlib.util.spec_from_file_location('aminer_config', '/usr/lib/logdata-anomaly-miner/aminer/YamlConfig.py')
        aminer_config = importlib.util.module_from_spec(spec)
        spec.loader.exec_module(aminer_config)
        self.assertRaises(ValueError, aminer_config.load_yaml, 'unit/data/configfiles/wrong_email.yml')
=======
    def test24_check_log_resource_list(self):
        """Check the functionality of the regex for LogResourceList.."""
        spec = importlib.util.spec_from_file_location('aminer_config', '/usr/lib/logdata-anomaly-miner/aminer/YamlConfig.py')
        aminer_config = importlib.util.module_from_spec(spec)
        spec.loader.exec_module(aminer_config)
        self.assertRaises(ValueError, aminer_config.load_yaml, 'unit/data/configfiles/wrong_log_resource_list.yml')
>>>>>>> 6db30849

        with open('/usr/lib/logdata-anomaly-miner/aminer/schemas/BaseSchema.py', 'r') as sma:
            # skipcq: PYL-W0123
            base_schema = eval(sma.read())
<<<<<<< HEAD
        self.assertEqual(base_schema['MailAlerting.TargetAddress']['regex'], base_schema['MailAlerting.FromAddress']['regex'])

        target_address_regex = re.compile(base_schema['MailAlerting.TargetAddress']['regex'])

        valid_emails = ['john@example.com', 'john@example.co', 'root@localhost']
        for email in valid_emails:
            self.assertEqual(target_address_regex.search(email).group(0), email, 'Failed regex check at %s.' % email)
        invalid_emails = ['john_at_example_dot_com', 'john@example.', '@example.com', ' @example.com']
        for email in invalid_emails:
            self.assertEqual(target_address_regex.search(email), None, 'Failed regex check at %s.' % email)
=======
        regex = re.compile(base_schema['LogResourceList']['schema']['regex'])

        valid_paths = ['file:///var/log/access.log', 'unix:///dev/stdin', 'file://access.log']
        for valid_path in valid_paths:
            self.assertEqual(regex.search(valid_path).group(0), valid_path, 'Failed regex check at %s.' % valid_path)
        invalid_paths = ['/var/log/access.log', 'stream:///dev/stdin', 'file://', 'unix://', '']
        for invalid_path in invalid_paths:
            self.assertEqual(regex.search(invalid_path), None, 'Failed regex check at %s.' % invalid_path)
>>>>>>> 6db30849

    def test26_filter_config_errors(self):
        """Check if errors in multiple sections like Analysis, Parser and EventHandlers are found and filtered properly."""
        spec = importlib.util.spec_from_file_location('aminer_config', '/usr/lib/logdata-anomaly-miner/aminer/YamlConfig.py')
        aminer_config = importlib.util.module_from_spec(spec)
        spec.loader.exec_module(aminer_config)
        try:
            aminer_config.load_yaml('unit/data/configfiles/filter_config_errors.yml')
        except ValueError as e:
            msg = "Config-Error: {'AMinerGroup': ['unknown field'], 'Analysis': [{0: ['none or more than one rule validate', {'oneof " \
                  "definition 21': [{'learn_mode': ['unknown field'], 'reset_after_report_flag': ['unknown field'], 'type': {'allowed': [" \
                  "'ParserCount']}}]}]}], 'EventHandlers': [{1: ['none or more than one rule validate', {'oneof definition 3': [{" \
                  "'output_file_path': ['unknown field'], 'type': {'allowed': ['SyslogWriterEventHandler']}}]}]}], 'Parser': [{0: ['none " \
                  "or more than one rule validate', {'oneof definition 0': [{'args2': ['unknown field'], 'type': {'forbidden': [" \
                  "'ElementValueBranchModelElement', 'DecimalIntegerValueModelElement', 'DecimalIntegerValueModelElement', " \
                  "'MultiLocaleDateTimeModelElement', 'DelimitedDataModelElement', 'JsonModelElement']}}]}]}]}"
            self.assertEqual(msg, str(e))
        self.assertRaises(ValueError, aminer_config.load_yaml, 'unit/data/configfiles/filter_config_errors.yml')

    def run_empty_components_tests(self, context):
        """Run the empty components tests."""
        self.assertTrue(isinstance(context.registered_components[0][0], SubhandlerFilter))
        self.assertTrue(isinstance(context.registered_components[1][0], NewMatchPathDetector))
        self.assertTrue(isinstance(context.atomizer_factory.event_handler_list[0], StreamPrinterEventHandler))
        self.assertEqual(context.atomizer_factory.default_timestamp_paths, ['/accesslog/time'])
        self.assertTrue(isinstance(context.atomizer_factory.parsing_model, SequenceModelElement))
        self.assertTrue(isinstance(context.atomizer_factory.parsing_model.children[0], VariableByteDataModelElement))
        self.assertTrue(isinstance(context.atomizer_factory.parsing_model.children[1], FixedDataModelElement))
        self.assertTrue(isinstance(context.atomizer_factory.parsing_model.children[2], VariableByteDataModelElement))
        self.assertTrue(isinstance(context.atomizer_factory.parsing_model.children[3], FixedDataModelElement))
        self.assertTrue(isinstance(context.atomizer_factory.parsing_model.children[4], VariableByteDataModelElement))
        self.assertTrue(isinstance(context.atomizer_factory.parsing_model.children[5], FixedDataModelElement))
        self.assertTrue(isinstance(context.atomizer_factory.parsing_model.children[6], DateTimeModelElement))
        self.assertTrue(isinstance(context.atomizer_factory.parsing_model.children[7], FixedDataModelElement))
        self.assertTrue(isinstance(context.atomizer_factory.parsing_model.children[8], FixedWordlistDataModelElement))
        self.assertTrue(isinstance(context.atomizer_factory.parsing_model.children[9], FixedDataModelElement))
        self.assertTrue(isinstance(context.atomizer_factory.parsing_model.children[10], VariableByteDataModelElement))
        self.assertTrue(isinstance(context.atomizer_factory.parsing_model.children[11], FixedDataModelElement))
        self.assertTrue(isinstance(context.atomizer_factory.parsing_model.children[12], VariableByteDataModelElement))
        self.assertTrue(isinstance(context.atomizer_factory.parsing_model.children[13], FixedDataModelElement))
        self.assertTrue(isinstance(context.atomizer_factory.parsing_model.children[14], DecimalIntegerValueModelElement))
        self.assertTrue(isinstance(context.atomizer_factory.parsing_model.children[15], FixedDataModelElement))
        self.assertTrue(isinstance(context.atomizer_factory.parsing_model.children[16], DecimalIntegerValueModelElement))
        self.assertTrue(isinstance(context.atomizer_factory.parsing_model.children[17], FixedDataModelElement))
        self.assertTrue(isinstance(context.atomizer_factory.parsing_model.children[18], VariableByteDataModelElement))
        self.assertTrue(isinstance(context.atomizer_factory.parsing_model.children[19], FixedDataModelElement))
        self.assertEqual(context.atomizer_factory.parsing_model.element_id, 'accesslog')


if __name__ == "__main__":
    unittest.main()<|MERGE_RESOLUTION|>--- conflicted
+++ resolved
@@ -574,26 +574,23 @@
         aminer_config.load_yaml('unit/data/configfiles/bigger_than_or_equal_valid.yml')
         self.assertRaises(ValueError, aminer_config.load_yaml, 'unit/data/configfiles/bigger_than_or_equal_error.yml')
 
-<<<<<<< HEAD
+    def test24_check_log_resource_list(self):
+        """Check the functionality of the regex for LogResourceList.."""
+        spec = importlib.util.spec_from_file_location('aminer_config', '/usr/lib/logdata-anomaly-miner/aminer/YamlConfig.py')
+        aminer_config = importlib.util.module_from_spec(spec)
+        spec.loader.exec_module(aminer_config)
+        self.assertRaises(ValueError, aminer_config.load_yaml, 'unit/data/configfiles/wrong_log_resource_list.yml')
+
     def test25_check_mail_regex(self):
         """Check the functionality of the regex for MailAlerting.TargetAddress and MailAlerting.FromAddress."""
         spec = importlib.util.spec_from_file_location('aminer_config', '/usr/lib/logdata-anomaly-miner/aminer/YamlConfig.py')
         aminer_config = importlib.util.module_from_spec(spec)
         spec.loader.exec_module(aminer_config)
         self.assertRaises(ValueError, aminer_config.load_yaml, 'unit/data/configfiles/wrong_email.yml')
-=======
-    def test24_check_log_resource_list(self):
-        """Check the functionality of the regex for LogResourceList.."""
-        spec = importlib.util.spec_from_file_location('aminer_config', '/usr/lib/logdata-anomaly-miner/aminer/YamlConfig.py')
-        aminer_config = importlib.util.module_from_spec(spec)
-        spec.loader.exec_module(aminer_config)
-        self.assertRaises(ValueError, aminer_config.load_yaml, 'unit/data/configfiles/wrong_log_resource_list.yml')
->>>>>>> 6db30849
 
         with open('/usr/lib/logdata-anomaly-miner/aminer/schemas/BaseSchema.py', 'r') as sma:
             # skipcq: PYL-W0123
             base_schema = eval(sma.read())
-<<<<<<< HEAD
         self.assertEqual(base_schema['MailAlerting.TargetAddress']['regex'], base_schema['MailAlerting.FromAddress']['regex'])
 
         target_address_regex = re.compile(base_schema['MailAlerting.TargetAddress']['regex'])
@@ -604,16 +601,6 @@
         invalid_emails = ['john_at_example_dot_com', 'john@example.', '@example.com', ' @example.com']
         for email in invalid_emails:
             self.assertEqual(target_address_regex.search(email), None, 'Failed regex check at %s.' % email)
-=======
-        regex = re.compile(base_schema['LogResourceList']['schema']['regex'])
-
-        valid_paths = ['file:///var/log/access.log', 'unix:///dev/stdin', 'file://access.log']
-        for valid_path in valid_paths:
-            self.assertEqual(regex.search(valid_path).group(0), valid_path, 'Failed regex check at %s.' % valid_path)
-        invalid_paths = ['/var/log/access.log', 'stream:///dev/stdin', 'file://', 'unix://', '']
-        for invalid_path in invalid_paths:
-            self.assertEqual(regex.search(invalid_path), None, 'Failed regex check at %s.' % invalid_path)
->>>>>>> 6db30849
 
     def test26_filter_config_errors(self):
         """Check if errors in multiple sections like Analysis, Parser and EventHandlers are found and filtered properly."""
