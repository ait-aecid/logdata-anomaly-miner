--- conflicted
+++ resolved
@@ -407,12 +407,8 @@
         del py_registered_components_by_name['NewMatchPath']
         del py_registered_components_by_name['SimpleMonotonicTimestampAdjust']
         yml_registered_components_by_name = copy.copy(yml_context.registered_components_by_name)
-<<<<<<< HEAD
-        del yml_registered_components_by_name['NewMatchPathDetector1']
+        del yml_registered_components_by_name['DefaultNewMatchPathDetector']
         del yml_registered_components_by_name['AtomFilter']
-=======
-        del yml_registered_components_by_name['DefaultNewMatchPathDetector']
->>>>>>> f02794a4
 
         self.assertEqual(yml_config_properties, py_context.aminer_config.config_properties)
         # there actually is no easy way to compare AMiner components as they do not implement the __eq__ method.
