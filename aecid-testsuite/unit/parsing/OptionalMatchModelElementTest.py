import unittest
from aminer.parsing.OptionalMatchModelElement import OptionalMatchModelElement
from unit.TestBase import TestBase, DummyMatchContext, DummyFixedDataModelElement


class OptionalMatchModelElementTest(TestBase):
    """Unittests for the OptionalMatchModelElement."""

<<<<<<< HEAD
    def test1_match_element_expected(self):
        """Because of the simplicity of the FixedDataModelElement it is used to test possible outcomes of this class."""
        match_context = MatchContext(b'This is some String.')
        fixed_data_model_element = FixedDataModelElement('fixed', b'This')
        optional_match_model_element = OptionalMatchModelElement('optional', fixed_data_model_element)
        self.assertEqual(optional_match_model_element.get_match_element('match', match_context).get_match_string(), b'This')
        self.assertEqual(match_context.match_data, b' is some String.')

    def test2_match_element_empty(self):
        """An Empty MatchElement is expected, due to not finding the fixed String. The MatchContext must not be changed."""
        match_context = MatchContext(b'Another String.')
        fixed_data_model_element = FixedDataModelElement('fixed', b'This')
        optional_match_model_element = OptionalMatchModelElement('optional', fixed_data_model_element)
        self.assertEqual(optional_match_model_element.get_match_element('match', match_context).get_match_string(), b'')
        self.assertEqual(match_context.match_data, b'Another String.')
=======
    id_ = "optional"
    path = "path"
    fixed_id = "fixed"
    fixed_data = b"fixed data"

    def test1get_id(self):
        """Test if get_id works properly."""
        optional_match = OptionalMatchModelElement(self.id_, DummyFixedDataModelElement(self.fixed_id, self.fixed_data))
        self.assertEqual(optional_match.get_id(), self.id_)

    def test2get_child_elements(self):
        """Test if get_child_elements returns None."""
        fixed_dme = DummyFixedDataModelElement(self.fixed_id, self.fixed_data)
        optional_match = OptionalMatchModelElement(self.id_, fixed_dme)
        self.assertEqual(optional_match.get_child_elements(), [fixed_dme])

    def test3get_match_element_valid_match(self):
        """Parse matching substring from MatchContext and check if the MatchContext was updated with all characters."""
        data = b"fixed data string."
        value = self.fixed_data
        match_context = DummyMatchContext(data)
        fixed_dme = DummyFixedDataModelElement(self.fixed_id, self.fixed_data)
        optional_match = OptionalMatchModelElement(self.id_, fixed_dme)
        match_element = optional_match.get_match_element(self.path, match_context)
        self.compare_match_results(data, match_element, match_context, self.id_, self.path, value, value, [
            fixed_dme.get_match_element("%s/%s" % (self.path, self.id_), DummyMatchContext(data))])

    def test4get_match_element_no_match(self):
        """Parse not matching substring from MatchContext and check if the MatchContext was not changed."""
        optional_match = OptionalMatchModelElement(self.id_, DummyFixedDataModelElement(self.fixed_id, self.fixed_data))
        data = b""
        match_context = DummyMatchContext(data)
        match_element = optional_match.get_match_element(self.path, match_context)
        self.compare_match_results(data, match_element, match_context, self.id_, self.path, data, None, None)

        data = b"other fixed string"
        value = b""
        match_context = DummyMatchContext(data)
        match_element = optional_match.get_match_element(self.path, match_context)
        self.compare_match_results(data, match_element, match_context, self.id_, self.path, value, None, None)

    def test5element_id_input_validation(self):
        """Check if element_id is validated."""
        fixed_dme = DummyFixedDataModelElement(self.fixed_id, self.fixed_data)
        self.assertRaises(ValueError, OptionalMatchModelElement, "", fixed_dme)
        self.assertRaises(TypeError, OptionalMatchModelElement, None, fixed_dme)
        self.assertRaises(TypeError, OptionalMatchModelElement, b"path", fixed_dme)
        self.assertRaises(TypeError, OptionalMatchModelElement, True, fixed_dme)
        self.assertRaises(TypeError, OptionalMatchModelElement, 123, fixed_dme)
        self.assertRaises(TypeError, OptionalMatchModelElement, 123.22, fixed_dme)
        self.assertRaises(TypeError, OptionalMatchModelElement, {"id": "path"}, fixed_dme)
        self.assertRaises(TypeError, OptionalMatchModelElement, ["path"], fixed_dme)
        self.assertRaises(TypeError, OptionalMatchModelElement, [], fixed_dme)
        self.assertRaises(TypeError, OptionalMatchModelElement, (), fixed_dme)
        self.assertRaises(TypeError, OptionalMatchModelElement, set(), fixed_dme)

    def test6optional_element_input_validation(self):
        """Check if optional_element is validated."""
        self.assertRaises(TypeError, OptionalMatchModelElement, self.id_, "fixed_dme")
        self.assertRaises(TypeError, OptionalMatchModelElement, self.id_, None)
        self.assertRaises(TypeError, OptionalMatchModelElement, self.id_, b"path")
        self.assertRaises(TypeError, OptionalMatchModelElement, self.id_, True)
        self.assertRaises(TypeError, OptionalMatchModelElement, self.id_, 123)
        self.assertRaises(TypeError, OptionalMatchModelElement, self.id_, 123.22)
        self.assertRaises(TypeError, OptionalMatchModelElement, self.id_, {"id": "path"})
        self.assertRaises(TypeError, OptionalMatchModelElement, self.id_, ["path"])
        self.assertRaises(TypeError, OptionalMatchModelElement, self.id_, [])
        self.assertRaises(TypeError, OptionalMatchModelElement, self.id_, ())
        self.assertRaises(TypeError, OptionalMatchModelElement, self.id_, set())

    def test7get_match_element_match_context_input_validation(self):
        """Check if an exception is raised, when other classes than MatchContext are used in get_match_element."""
        model_element = OptionalMatchModelElement(self.id_, DummyFixedDataModelElement(self.fixed_id, self.fixed_data))
        data = b"fixed data"
        model_element.get_match_element(self.path, DummyMatchContext(data))
        from aminer.parsing.MatchContext import MatchContext
        model_element.get_match_element(self.path, MatchContext(data))

        from aminer.parsing.MatchElement import MatchElement
        self.assertRaises(AttributeError, model_element.get_match_element, self.path, MatchElement(data, None, None, None))
        self.assertRaises(AttributeError, model_element.get_match_element, self.path, data)
        self.assertRaises(AttributeError, model_element.get_match_element, self.path, data.decode())
        self.assertRaises(AttributeError, model_element.get_match_element, self.path, 123)
        self.assertRaises(AttributeError, model_element.get_match_element, self.path, 123.22)
        self.assertRaises(AttributeError, model_element.get_match_element, self.path, True)
        self.assertRaises(AttributeError, model_element.get_match_element, self.path, None)
        self.assertRaises(AttributeError, model_element.get_match_element, self.path, [])
        self.assertRaises(AttributeError, model_element.get_match_element, self.path, {"key": MatchContext(data)})
        self.assertRaises(AttributeError, model_element.get_match_element, self.path, set())
        self.assertRaises(AttributeError, model_element.get_match_element, self.path, ())
        self.assertRaises(AttributeError, model_element.get_match_element, self.path, model_element)
>>>>>>> 5b427e51


if __name__ == "__main__":
    unittest.main()<|MERGE_RESOLUTION|>--- conflicted
+++ resolved
@@ -6,23 +6,6 @@
 class OptionalMatchModelElementTest(TestBase):
     """Unittests for the OptionalMatchModelElement."""
 
-<<<<<<< HEAD
-    def test1_match_element_expected(self):
-        """Because of the simplicity of the FixedDataModelElement it is used to test possible outcomes of this class."""
-        match_context = MatchContext(b'This is some String.')
-        fixed_data_model_element = FixedDataModelElement('fixed', b'This')
-        optional_match_model_element = OptionalMatchModelElement('optional', fixed_data_model_element)
-        self.assertEqual(optional_match_model_element.get_match_element('match', match_context).get_match_string(), b'This')
-        self.assertEqual(match_context.match_data, b' is some String.')
-
-    def test2_match_element_empty(self):
-        """An Empty MatchElement is expected, due to not finding the fixed String. The MatchContext must not be changed."""
-        match_context = MatchContext(b'Another String.')
-        fixed_data_model_element = FixedDataModelElement('fixed', b'This')
-        optional_match_model_element = OptionalMatchModelElement('optional', fixed_data_model_element)
-        self.assertEqual(optional_match_model_element.get_match_element('match', match_context).get_match_string(), b'')
-        self.assertEqual(match_context.match_data, b'Another String.')
-=======
     id_ = "optional"
     path = "path"
     fixed_id = "fixed"
@@ -114,7 +97,6 @@
         self.assertRaises(AttributeError, model_element.get_match_element, self.path, set())
         self.assertRaises(AttributeError, model_element.get_match_element, self.path, ())
         self.assertRaises(AttributeError, model_element.get_match_element, self.path, model_element)
->>>>>>> 5b427e51
 
 
 if __name__ == "__main__":
