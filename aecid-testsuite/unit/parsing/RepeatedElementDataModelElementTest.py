import unittest
from aminer.parsing.RepeatedElementDataModelElement import RepeatedElementDataModelElement
from unit.TestBase import TestBase, DummyMatchContext, DummyFixedDataModelElement


class RepeatedElementDataModelElementTest(TestBase):
    """Unittests for the RepeatedElementDataModelElement."""

    id_ = "repeated"
    path = "path"
    fixed_id = "fixed"
    fixed_data = b"fixed data "

    def test1get_id(self):
        """Test if get_id works properly."""
        repeated_dme = RepeatedElementDataModelElement(self.id_, DummyFixedDataModelElement(self.fixed_id, self.fixed_data))
        self.assertEqual(repeated_dme.get_id(), self.id_)

    def test2get_child_elements(self):
        """Test if get_child_elements returns None."""
        fixed_dme = DummyFixedDataModelElement(self.fixed_id, self.fixed_data)
        repeated_dme = RepeatedElementDataModelElement(self.id_, fixed_dme)
        self.assertEqual(repeated_dme.get_child_elements(), [fixed_dme])

<<<<<<< HEAD
        match_context = MatchContext(b'A different line follows.')
        self.assertEqual(repeated_element_data_model_element.get_match_element('match', match_context), None)
=======
    def test3get_match_element_valid_match(self):
        """Parse matching substring from MatchContext and check if the MatchContext was updated with all characters."""
        fixed_dme = DummyFixedDataModelElement(self.fixed_id, self.fixed_data)
        repeated_dme = RepeatedElementDataModelElement(self.id_, DummyFixedDataModelElement(self.fixed_id, self.fixed_data))
        data = b"fixed data string."
        value = b"fixed data "
        match_context = DummyMatchContext(data)
        match_element = repeated_dme.get_match_element(self.path, match_context)
        self.compare_match_results(data, match_element, match_context, self.id_, self.path, value, value, [
            fixed_dme.get_match_element("%s/%s/0" % (self.path, self.id_), DummyMatchContext(data))])
>>>>>>> 5b427e51

        data = b"fixed data fixed data fixed data fixed data "
        match_context = DummyMatchContext(data)
        match_element = repeated_dme.get_match_element(self.path, match_context)
        self.compare_match_results(data, match_element, match_context, self.id_, self.path, data, data, [
            fixed_dme.get_match_element("%s/%s/0" % (self.path, self.id_), DummyMatchContext(data)),
            fixed_dme.get_match_element("%s/%s/1" % (self.path, self.id_), DummyMatchContext(data)),
            fixed_dme.get_match_element("%s/%s/2" % (self.path, self.id_), DummyMatchContext(data)),
            fixed_dme.get_match_element("%s/%s/3" % (self.path, self.id_), DummyMatchContext(data))
        ])

        data = b"fixed data fixed data \nhere is some other string.\nfixed data fixed data "
        value = b"fixed data fixed data "
        match_context = DummyMatchContext(data)
        match_element = repeated_dme.get_match_element(self.path, match_context)
        self.compare_match_results(data, match_element, match_context, self.id_, self.path, value, value, [
            fixed_dme.get_match_element("%s/%s/0" % (self.path, self.id_), DummyMatchContext(data)),
            fixed_dme.get_match_element("%s/%s/1" % (self.path, self.id_), DummyMatchContext(data))
        ])

    def test4get_match_element_min_max_repeats(self):
        """This test case verifies the functionality of setting the minimal and maximal repeats."""
        fixed_dme = DummyFixedDataModelElement(self.fixed_id, self.fixed_data)
        repeated_dme = RepeatedElementDataModelElement(self.id_, fixed_dme, min_repeat=2, max_repeat=5)
        same_min_max_repeat_dme = RepeatedElementDataModelElement(self.id_, fixed_dme, min_repeat=3, max_repeat=3)
        data = b"other data"
        match_context = DummyMatchContext(data)
        match_element = repeated_dme.get_match_element(self.path, match_context)
        self.compare_no_match_results(data, match_element, match_context)
        match_context = DummyMatchContext(data)
        match_element = same_min_max_repeat_dme.get_match_element(self.path, match_context)
        self.compare_no_match_results(data, match_element, match_context)

        data = b"fixed data "
        match_context = DummyMatchContext(data)
        match_element = repeated_dme.get_match_element(self.path, match_context)
        self.compare_no_match_results(data, match_element, match_context)

        match_context = DummyMatchContext(data)
        match_element = same_min_max_repeat_dme.get_match_element(self.path, match_context)
        self.compare_no_match_results(data, match_element, match_context)

        data = b"fixed data fixed data "
        match_context = DummyMatchContext(data)
        match_element = repeated_dme.get_match_element(self.path, match_context)
        self.compare_match_results(data, match_element, match_context, self.id_, self.path, data, data, [
            fixed_dme.get_match_element("%s/%s/0" % (self.path, self.id_), DummyMatchContext(data)),
            fixed_dme.get_match_element("%s/%s/1" % (self.path, self.id_), DummyMatchContext(data))])

        match_context = DummyMatchContext(data)
        match_element = same_min_max_repeat_dme.get_match_element(self.path, match_context)
        self.compare_no_match_results(data, match_element, match_context)

        data = b"fixed data fixed data fixed data "
        match_context = DummyMatchContext(data)
        match_element = repeated_dme.get_match_element(self.path, match_context)
        self.compare_match_results(data, match_element, match_context, self.id_, self.path, data, data, [
            fixed_dme.get_match_element("%s/%s/0" % (self.path, self.id_), DummyMatchContext(data)),
            fixed_dme.get_match_element("%s/%s/1" % (self.path, self.id_), DummyMatchContext(data)),
            fixed_dme.get_match_element("%s/%s/2" % (self.path, self.id_), DummyMatchContext(data))])

        match_context = DummyMatchContext(data)
        match_element = same_min_max_repeat_dme.get_match_element(self.path, match_context)
        self.compare_match_results(data, match_element, match_context, self.id_, self.path, data, data, [
            fixed_dme.get_match_element("%s/%s/0" % (self.path, self.id_), DummyMatchContext(data)),
            fixed_dme.get_match_element("%s/%s/1" % (self.path, self.id_), DummyMatchContext(data)),
            fixed_dme.get_match_element("%s/%s/2" % (self.path, self.id_), DummyMatchContext(data))])

        data = b"fixed data fixed data fixed data fixed data "
        match_context = DummyMatchContext(data)
        match_element = repeated_dme.get_match_element(self.path, match_context)
        self.compare_match_results(data, match_element, match_context, self.id_, self.path, data, data, [
            fixed_dme.get_match_element("%s/%s/0" % (self.path, self.id_), DummyMatchContext(data)),
            fixed_dme.get_match_element("%s/%s/1" % (self.path, self.id_), DummyMatchContext(data)),
            fixed_dme.get_match_element("%s/%s/2" % (self.path, self.id_), DummyMatchContext(data)),
            fixed_dme.get_match_element("%s/%s/3" % (self.path, self.id_), DummyMatchContext(data))])

        match_context = DummyMatchContext(data)
        match_element = same_min_max_repeat_dme.get_match_element(self.path, match_context)
        self.compare_no_match_results(data, match_element, match_context)

        data = b"fixed data fixed data fixed data fixed data fixed data "
        match_context = DummyMatchContext(data)
        match_element = repeated_dme.get_match_element(self.path, match_context)
        self.compare_match_results(data, match_element, match_context, self.id_, self.path, data, data, [
            fixed_dme.get_match_element("%s/%s/0" % (self.path, self.id_), DummyMatchContext(data)),
            fixed_dme.get_match_element("%s/%s/1" % (self.path, self.id_), DummyMatchContext(data)),
            fixed_dme.get_match_element("%s/%s/2" % (self.path, self.id_), DummyMatchContext(data)),
            fixed_dme.get_match_element("%s/%s/3" % (self.path, self.id_), DummyMatchContext(data)),
            fixed_dme.get_match_element("%s/%s/4" % (self.path, self.id_), DummyMatchContext(data))])

        match_context = DummyMatchContext(data)
        match_element = same_min_max_repeat_dme.get_match_element(self.path, match_context)
        self.compare_no_match_results(data, match_element, match_context)

        data = b"fixed data fixed data fixed data fixed data fixed data fixed data "
        match_context = DummyMatchContext(data)
        match_element = repeated_dme.get_match_element(self.path, match_context)
        self.compare_no_match_results(data, match_element, match_context)

        match_context = DummyMatchContext(data)
        match_element = same_min_max_repeat_dme.get_match_element(self.path, match_context)
        self.compare_no_match_results(data, match_element, match_context)

    def test5element_id_input_validation(self):
        """Check if element_id is validated."""
        fixed_dme = DummyFixedDataModelElement(self.fixed_id, self.fixed_data)
        self.assertRaises(ValueError, RepeatedElementDataModelElement, "", fixed_dme)
        self.assertRaises(TypeError, RepeatedElementDataModelElement, None, fixed_dme)
        self.assertRaises(TypeError, RepeatedElementDataModelElement, b"path", fixed_dme)
        self.assertRaises(TypeError, RepeatedElementDataModelElement, True, fixed_dme)
        self.assertRaises(TypeError, RepeatedElementDataModelElement, 123, fixed_dme)
        self.assertRaises(TypeError, RepeatedElementDataModelElement, 123.22, fixed_dme)
        self.assertRaises(TypeError, RepeatedElementDataModelElement, {"id": "path"}, fixed_dme)
        self.assertRaises(TypeError, RepeatedElementDataModelElement, ["path"], fixed_dme)
        self.assertRaises(TypeError, RepeatedElementDataModelElement, [], fixed_dme)
        self.assertRaises(TypeError, RepeatedElementDataModelElement, (), fixed_dme)
        self.assertRaises(TypeError, RepeatedElementDataModelElement, set(), fixed_dme)

    def test6repeated_element_input_validation(self):
        """Check if repeated_element is validated."""
        self.assertRaises(TypeError, RepeatedElementDataModelElement, self.id_, "string")
        self.assertRaises(TypeError, RepeatedElementDataModelElement, self.id_, None)
        self.assertRaises(TypeError, RepeatedElementDataModelElement, self.id_, b"path")
        self.assertRaises(TypeError, RepeatedElementDataModelElement, self.id_, True)
        self.assertRaises(TypeError, RepeatedElementDataModelElement, self.id_, 123)
        self.assertRaises(TypeError, RepeatedElementDataModelElement, self.id_, 123.22)
        self.assertRaises(TypeError, RepeatedElementDataModelElement, self.id_, {"id": "path"})
        self.assertRaises(TypeError, RepeatedElementDataModelElement, self.id_, ["path"])
        self.assertRaises(TypeError, RepeatedElementDataModelElement, self.id_, [])
        self.assertRaises(TypeError, RepeatedElementDataModelElement, self.id_, ())
        self.assertRaises(TypeError, RepeatedElementDataModelElement, self.id_, set())

    def test7min_repeat_input_validation(self):
        """Check if min_repeat is validated."""
        fixed_dme = DummyFixedDataModelElement(self.fixed_id, self.fixed_data)
        self.assertRaises(TypeError, RepeatedElementDataModelElement, self.id_, fixed_dme, min_repeat="string")
        self.assertRaises(TypeError, RepeatedElementDataModelElement, self.id_, fixed_dme, min_repeat=None)
        self.assertRaises(TypeError, RepeatedElementDataModelElement, self.id_, fixed_dme, min_repeat=b"path")
        self.assertRaises(TypeError, RepeatedElementDataModelElement, self.id_, fixed_dme, min_repeat=True)
        self.assertRaises(ValueError, RepeatedElementDataModelElement, self.id_, fixed_dme, min_repeat=-1)
        self.assertRaises(TypeError, RepeatedElementDataModelElement, self.id_, fixed_dme, min_repeat=123.22)
        self.assertRaises(TypeError, RepeatedElementDataModelElement, self.id_, fixed_dme, min_repeat={"id": "path"})
        self.assertRaises(TypeError, RepeatedElementDataModelElement, self.id_, fixed_dme, min_repeat=["path"])
        self.assertRaises(TypeError, RepeatedElementDataModelElement, self.id_, fixed_dme, min_repeat=[])
        self.assertRaises(TypeError, RepeatedElementDataModelElement, self.id_, fixed_dme, min_repeat=())
        self.assertRaises(TypeError, RepeatedElementDataModelElement, self.id_, fixed_dme, min_repeat=set())

    def test8max_repeat_input_validation(self):
        """Check if max_repeat is validated."""
        fixed_dme = DummyFixedDataModelElement(self.fixed_id, self.fixed_data)
        self.assertRaises(TypeError, RepeatedElementDataModelElement, self.id_, fixed_dme, max_repeat="string")
        self.assertRaises(TypeError, RepeatedElementDataModelElement, self.id_, fixed_dme, max_repeat=None)
        self.assertRaises(TypeError, RepeatedElementDataModelElement, self.id_, fixed_dme, max_repeat=b"path")
        self.assertRaises(TypeError, RepeatedElementDataModelElement, self.id_, fixed_dme, max_repeat=True)
        self.assertRaises(ValueError, RepeatedElementDataModelElement, self.id_, fixed_dme, max_repeat=0)
        self.assertRaises(ValueError, RepeatedElementDataModelElement, self.id_, fixed_dme, max_repeat=10, min_repeat=11)
        self.assertRaises(TypeError, RepeatedElementDataModelElement, self.id_, fixed_dme, max_repeat=123.22)
        self.assertRaises(TypeError, RepeatedElementDataModelElement, self.id_, fixed_dme, max_repeat={"id": "path"})
        self.assertRaises(TypeError, RepeatedElementDataModelElement, self.id_, fixed_dme, max_repeat=["path"])
        self.assertRaises(TypeError, RepeatedElementDataModelElement, self.id_, fixed_dme, max_repeat=[])
        self.assertRaises(TypeError, RepeatedElementDataModelElement, self.id_, fixed_dme, max_repeat=())
        self.assertRaises(TypeError, RepeatedElementDataModelElement, self.id_, fixed_dme, max_repeat=set())

    def test9get_match_element_match_context_input_validation(self):
        """Check if an exception is raised, when other classes than MatchContext are used in get_match_element."""
        model_element = RepeatedElementDataModelElement(self.id_, DummyFixedDataModelElement(self.fixed_id, self.fixed_data))
        data = b"fixed data"
        model_element.get_match_element(self.path, DummyMatchContext(data))
        from aminer.parsing.MatchContext import MatchContext
        model_element.get_match_element(self.path, MatchContext(data))

        from aminer.parsing.MatchElement import MatchElement
        self.assertRaises(AttributeError, model_element.get_match_element, self.path, MatchElement(data, None, None, None))
        self.assertRaises(AttributeError, model_element.get_match_element, self.path, data)
        self.assertRaises(AttributeError, model_element.get_match_element, self.path, data.decode())
        self.assertRaises(AttributeError, model_element.get_match_element, self.path, 123)
        self.assertRaises(AttributeError, model_element.get_match_element, self.path, 123.22)
        self.assertRaises(AttributeError, model_element.get_match_element, self.path, True)
        self.assertRaises(AttributeError, model_element.get_match_element, self.path, None)
        self.assertRaises(AttributeError, model_element.get_match_element, self.path, [])
        self.assertRaises(AttributeError, model_element.get_match_element, self.path, {"key": MatchContext(data)})
        self.assertRaises(AttributeError, model_element.get_match_element, self.path, set())
        self.assertRaises(AttributeError, model_element.get_match_element, self.path, ())
        self.assertRaises(AttributeError, model_element.get_match_element, self.path, model_element)


if __name__ == "__main__":
    unittest.main()<|MERGE_RESOLUTION|>--- conflicted
+++ resolved
@@ -22,10 +22,6 @@
         repeated_dme = RepeatedElementDataModelElement(self.id_, fixed_dme)
         self.assertEqual(repeated_dme.get_child_elements(), [fixed_dme])
 
-<<<<<<< HEAD
-        match_context = MatchContext(b'A different line follows.')
-        self.assertEqual(repeated_element_data_model_element.get_match_element('match', match_context), None)
-=======
     def test3get_match_element_valid_match(self):
         """Parse matching substring from MatchContext and check if the MatchContext was updated with all characters."""
         fixed_dme = DummyFixedDataModelElement(self.fixed_id, self.fixed_data)
@@ -36,7 +32,6 @@
         match_element = repeated_dme.get_match_element(self.path, match_context)
         self.compare_match_results(data, match_element, match_context, self.id_, self.path, value, value, [
             fixed_dme.get_match_element("%s/%s/0" % (self.path, self.id_), DummyMatchContext(data))])
->>>>>>> 5b427e51
 
         data = b"fixed data fixed data fixed data fixed data "
         match_context = DummyMatchContext(data)
