import copy
import unittest
import json
from aminer.parsing.JsonModelElement import JsonModelElement
from aminer.parsing.MatchContext import MatchContext
from aminer.parsing.MatchElement import MatchElement
from aminer.parsing.DecimalFloatValueModelElement import DecimalFloatValueModelElement
from unit.TestBase import TestBase, DummyMatchContext, DummyFixedDataModelElement, DummyFirstMatchModelElement


class JsonModelElementTest(TestBase):
    """Unittests for the JsonModelElement."""

    id_ = "json"
    path = "path"
    single_line_json = b'{"menu": {"id": "file", "value": "File", "popup": {"menuitem": [{"value": "New", "onclick": "CreateNewDoc()"}, {' \
                       b'"value": "Open", "onclick": "OpenDoc()"}, {"value": "Close", "onclick": "CloseDoc()"}]}}}'
    single_line_with_optional_key_json = b'{"menu": {"id": "file", "value": "File", "popup": {"menuitem": [{"value": "New", "onclick":' \
                                         b' "CreateNewDoc()", "clickable": false}, {"value": "Open", "onclick": "OpenDoc()"}, {"value": ' \
                                         b'"Close", "onclick": "CloseDoc()", "clickable": false}]}}}'
    single_line_missing_key_json = b'{"menu": {"id": "file", "popup": {"menuitem": [{"value": "New", "onclick": "CreateNewDoc()"}, {' \
                                   b'"value": "Open", "onclick": "OpenDoc()"}, {"value": "Close", "onclick": "CloseDoc()"}]}}}'
    single_line_invalid_json = b'{"menu": {"id": "file", "value": "File", "popup": {"menuitem": [{"value": "New", "onclick": "CreateNew' \
                               b'Doc()"}, {"value": "Open", "onclick": "OpenDoc()"}, {"value": "Close", "onclick": "CloseDoc()"'
    single_line_no_match_json = b'{"menu": {"id": "NoMatch", "value": "File", "popup": {"menuitem": [{"value": "New", "onclick": "Create' \
                                b'NewDoc()"}, {"value": "Open", "onclick": "OpenDoc()"}, {"value": "Close", "onclick": "CloseDoc()"}]}}}'
    single_line_different_order_with_optional_key_json = \
        b'{"menu": {"value": "File","popup": {"menuitem": [{"clickable": false, "value": "New", "onclick": "CreateNewDoc()"}, {' \
        b'"onclick": "OpenDoc()", "value": "Open"}, {"value": "Close", "onclick": "CloseDoc()", "clickable": false}]}, "id": "file"}}'
    single_line_json_list = b'{"menu": {"id": "file", "value": "File", "popup": ["value", "value", "value"]}}'
    single_line_escaped_json = br'{"a": "\x2d"}'
    multi_line_json = b"""{
  "menu": {
    "id": "file",
    "value": "File",
    "popup": {
      "menuitem": [
        {"value": "New", "onclick": "CreateNewDoc()"},
        {"value": "Open", "onclick": "OpenDoc()"},
        {"value": "Close", "onclick": "CloseDoc()"}
      ]
    }
  }
}"""
    everything_new_line_json = b"""{
  "menu":
  {
    "id": "file",
    "value": "File",
    "popup":
    {
      "menuitem":
      [
        {
          "value": "New",
          "onclick": "CreateNewDoc()"
        },
        {
          "value": "Open",
          "onclick": "OpenDoc()"
        },
        {
          "value": "Close",
          "onclick": "CloseDoc()"
        }
      ]
    }
  }
}"""
    key_parser_dict = {"menu": {
        "id": DummyFixedDataModelElement("id", b"file"),
        "value": DummyFixedDataModelElement("value", b"File"),
        "popup": {
            "menuitem": [{
                "value": DummyFirstMatchModelElement("buttonNames", [
                    DummyFixedDataModelElement("new", b"New"), DummyFixedDataModelElement("open", b"Open"),
                    DummyFixedDataModelElement("close", b"Close")]),
                "onclick": DummyFirstMatchModelElement("buttonOnclick", [
                    DummyFixedDataModelElement("create_new_doc", b"CreateNewDoc()"),
                    DummyFixedDataModelElement("open_doc", b"OpenDoc()"), DummyFixedDataModelElement("close_doc", b"CloseDoc()")]),
                "optional_key_clickable": DummyFirstMatchModelElement("clickable", [
                    DummyFixedDataModelElement("true", b"true"), DummyFixedDataModelElement("false", b"false")])
            }]
        }}}
    key_parser_dict_allow_all = {"menu": {
        "id": DummyFixedDataModelElement("id", b"file"),
        "value": DummyFixedDataModelElement("value", b"File"),
        "popup": "ALLOW_ALL"
    }}
    key_parser_dict_list = {"menu": {
        "id": DummyFixedDataModelElement("id", b"file"),
        "value": DummyFixedDataModelElement("value", b"File"),
        "popup": [
            DummyFixedDataModelElement("value", b"value")
        ]
    }}
    key_parser_dict_escaped = {"a":  DummyFixedDataModelElement("id", b"-")}
    empty_key_parser_dict = {"optional_key_key": DummyFixedDataModelElement("key", b"value")}
    key_parser_dict_allow_all_fields = {"menu": {
        "id": DummyFixedDataModelElement("id", b"file")
    }}

    def test1get_id(self):
        """Test if get_id works properly."""
        json_me = JsonModelElement(self.id_, self.key_parser_dict)
        self.assertEqual(json_me.get_id(), self.id_)

    def test2get_child_elements(self):
        """Test if get_child_elements returns None."""
        k = self.key_parser_dict
        json_me = JsonModelElement(self.id_, self.key_parser_dict)
        self.assertEqual(json_me.get_child_elements(), [
            k["menu"]["id"], k["menu"]["value"], [k["menu"]["popup"]["menuitem"][0]["value"], k["menu"]["popup"]["menuitem"][0]["onclick"],
                                                  k["menu"]["popup"]["menuitem"][0]["optional_key_clickable"]]])

    def test3get_match_element_valid_match(self):
        """Parse matching substring from MatchContext and check if the MatchContext was updated with all characters."""
        json_model_element = JsonModelElement(self.id_, self.key_parser_dict)
        data = self.single_line_json
        value = json.loads(data)
        match_context = DummyMatchContext(data)
        match_element = json_model_element.get_match_element(self.path, match_context)
        match_context.match_string = str(json.loads(match_context.match_string)).encode()
        self.compare_match_results(
            data, match_element, match_context, self.id_, self.path, str(value).encode(), value, match_element.children)

        data = self.multi_line_json
        value = json.loads(data)
        match_context = DummyMatchContext(data)
        match_element = json_model_element.get_match_element(self.path, match_context)
        match_context.match_string = str(json.loads(match_context.match_string)).encode()
        match_context.match_data = data[len(match_context.match_string):]
        self.compare_match_results(
            data, match_element, match_context, self.id_, self.path, str(value).encode(), value, match_element.children)

        data = self.everything_new_line_json
        value = json.loads(data)
        match_context = DummyMatchContext(data)
        match_element = json_model_element.get_match_element(self.path, match_context)
        match_context.match_string = str(json.loads(match_context.match_string)).encode()
        match_context.match_data = data[len(match_context.match_string):]
        self.compare_match_results(
            data, match_element, match_context, self.id_, self.path, str(value).encode(), value, match_element.children)

        # Test if keys differently ordered than in the key_parser_dict are parsed properly.
        data = self.single_line_different_order_with_optional_key_json
        value = json.loads(data)
        match_context = DummyMatchContext(data)
        match_element = json_model_element.get_match_element(self.path, match_context)
        match_context.match_string = str(json.loads(match_context.match_string)).encode()
        match_context.match_data = data[len(match_context.match_string):]
        self.compare_match_results(
            data, match_element, match_context, self.id_, self.path, str(value).encode(), value, match_element.children)

        json_model_element = JsonModelElement(self.id_, self.key_parser_dict_allow_all)
        data = self.single_line_different_order_with_optional_key_json
        value = json.loads(data)
        match_context = DummyMatchContext(data)
        match_element = json_model_element.get_match_element(self.path, match_context)
        match_context.match_string = str(value).encode()
        match_context.match_data = data[len(match_context.match_string):]
        self.compare_match_results(
            data, match_element, match_context, self.id_, self.path, str(value).encode(), value, match_element.children)

        json_model_element = JsonModelElement(self.id_, self.key_parser_dict_list)
        data = self.single_line_json_list
        value = json.loads(data)
        match_context = DummyMatchContext(data)
        match_element = json_model_element.get_match_element(self.path, match_context)
        match_context.match_string = str(value).encode()
        match_context.match_data = data[len(match_context.match_string):]
        self.compare_match_results(
            data, match_element, match_context, self.id_, self.path, str(value).encode(), value, match_element.children)

        json_model_element = JsonModelElement(self.id_, self.key_parser_dict_escaped)
        data = self.single_line_escaped_json.decode("unicode-escape").encode()
        value = json.loads(data)
        match_context = DummyMatchContext(data)
        match_element = json_model_element.get_match_element(self.path, match_context)
        match_context.match_string = str(value).encode()
        match_context.match_data = data[len(match_context.match_string):]
        self.compare_match_results(
            data, match_element, match_context, self.id_, self.path, str(value).encode(), value, match_element.children)

    def test4get_match_element_with_optional_key(self):
        """Validate optional keys with the optional_key_prefix."""
        json_model_element = JsonModelElement(self.id_, self.key_parser_dict)
        data = self.single_line_with_optional_key_json
        value = json.loads(data)
        match_context = DummyMatchContext(data)
        match_element = json_model_element.get_match_element(self.path, match_context)
        match_context.match_string = str(json.loads(match_context.match_string)).encode()
        match_context.match_data = data[len(match_context.match_string):]
        self.compare_match_results(
            data, match_element, match_context, self.id_, self.path, str(value).encode(), value, match_element.children)

        json_model_element = JsonModelElement(self.id_, self.empty_key_parser_dict)
        data = b"{}"
        value = json.loads(data)
        match_context = DummyMatchContext(data)
        match_element = json_model_element.get_match_element(self.path, match_context)
        match_context.match_string = str(json.loads(data)).encode()
        match_context.match_data = data[len(match_context.match_string):]
        self.compare_match_results(
            data, match_element, match_context, self.id_, self.path, str(value).encode(), value, match_element.children)

    def test5get_match_element_with_allow_all(self):
        """Test a simplified key_parser_dict with ALLOW_ALL."""
        json_model_element = JsonModelElement(self.id_, self.key_parser_dict_allow_all)
        data = self.single_line_json
        value = json.loads(data)
        match_context = DummyMatchContext(data)
        match_element = json_model_element.get_match_element(self.path, match_context)
        match_context.match_string = str(value).encode()
        match_context.match_data = data[len(match_context.match_string):]
        self.compare_match_results(
            data, match_element, match_context, self.id_, self.path, str(value).encode(), value, match_element.children)

        data = self.multi_line_json
        value = json.loads(data)
        match_context = DummyMatchContext(data)
        match_element = json_model_element.get_match_element(self.path, match_context)
        match_context.match_string = str(value).encode()
        match_context.match_data = data[len(match_context.match_string):]
        self.compare_match_results(
            data, match_element, match_context, self.id_, self.path, str(value).encode(), value, match_element.children)

        data = self.everything_new_line_json
        value = json.loads(data)
        match_context = DummyMatchContext(data)
        match_element = json_model_element.get_match_element(self.path, match_context)
        match_context.match_string = str(value).encode()
        match_context.match_data = data[len(match_context.match_string):]
        self.compare_match_results(
            data, match_element, match_context, self.id_, self.path, str(value).encode(), value, match_element.children)

    def test6get_match_element_null_value(self):
        """Test if null values are parsed to "null"."""
        key_parser_dict = {
            "works": DummyFirstMatchModelElement("id", [
                DummyFixedDataModelElement("abc", b"abc"), DummyFixedDataModelElement("123", b"123")]),
            "null": DummyFirstMatchModelElement("wordlist", [
                DummyFixedDataModelElement("allowed", b"allowed value"), DummyFixedDataModelElement("problem", b"null")])}
        data1 = b"""{
            "works": "abc",
            "null": "allowed value"
        }"""
        data2 = b"""{
            "works": "123",
            "null": null
        }"""
        json_model_element = JsonModelElement(self.id_, key_parser_dict)
        data = data1
        value = json.loads(data)
        match_context = DummyMatchContext(data)
        match_element = json_model_element.get_match_element(self.path, match_context)
        match_context.match_string = str(value).encode()
        match_context.match_data = data[len(match_context.match_string):]
        self.compare_match_results(
            data, match_element, match_context, self.id_, self.path, str(value).encode(), value, match_element.children)

        data = data2
        value = json.loads(data)
        match_context = DummyMatchContext(data)
        match_element = json_model_element.get_match_element(self.path, match_context)
        match_context.match_string = str(value).encode()
        match_context.match_data = data[len(match_context.match_string):]
        self.compare_match_results(
            data, match_element, match_context, self.id_, self.path, str(value).encode(), value, match_element.children)

    def test7get_match_element_with_umlaut(self):
        """Test if ä ö ü are used correctly."""
        key_parser_dict = {"works": DummyFixedDataModelElement("abc", "a ä ü ö z".encode("utf-8"))}
        data = """{
            "works": "a ä ü ö z"
        }""".encode("utf-8")
        json_model_element = JsonModelElement(self.id_, key_parser_dict)
        value = json.loads(data)
        match_context = DummyMatchContext(data)
        match_element = json_model_element.get_match_element(self.path, match_context)
        match_context.match_string = str(value).encode()
        match_context.match_data = data[len(match_context.match_string):]
        self.compare_match_results(
            data, match_element, match_context, self.id_, self.path, str(value).encode(), value, match_element.children)

    def test8get_match_element_same_value_as_key(self):
        """Test if object with the same key-value pairs are parsed correctly."""
        key_parser_dict = {"abc": DummyFirstMatchModelElement("first", [
            DummyFixedDataModelElement("abc", b"abc"), DummyFixedDataModelElement("abc", b"ab"), DummyFixedDataModelElement("abc", b"bc"),
            DummyFixedDataModelElement("abc", b"ba"), DummyFixedDataModelElement("abc", b"b"), DummyFixedDataModelElement("abc", b"d")])}
        data = b"""{"abc":"abc"}"""
        json_model_element = JsonModelElement(self.id_, key_parser_dict)
        value = json.loads(data)
        match_context = DummyMatchContext(data)
        match_element = json_model_element.get_match_element(self.path, match_context)
        match_context.match_string = str(value).encode()
        match_context.match_data = data[len(match_context.match_string):]
        self.compare_match_results(
            data, match_element, match_context, self.id_, self.path, str(value).encode(), value, match_element.children)

        data = b"""{"abc":"ab"}"""
        json_model_element = JsonModelElement(self.id_, key_parser_dict)
        value = json.loads(data)
        match_context = DummyMatchContext(data)
        match_element = json_model_element.get_match_element(self.path, match_context)
        match_context.match_string = str(value).encode()
        match_context.match_data = data[len(match_context.match_string):]
        self.compare_match_results(
            data, match_element, match_context, self.id_, self.path, str(value).encode(), value, match_element.children)

        data = b"""{"abc":"bc"}"""
        json_model_element = JsonModelElement(self.id_, key_parser_dict)
        value = json.loads(data)
        match_context = DummyMatchContext(data)
        match_element = json_model_element.get_match_element(self.path, match_context)
        match_context.match_string = str(value).encode()
        match_context.match_data = data[len(match_context.match_string):]
        self.compare_match_results(
            data, match_element, match_context, self.id_, self.path, str(value).encode(), value, match_element.children)

        data = b"""{"abc":"b"}"""
        json_model_element = JsonModelElement(self.id_, key_parser_dict)
        value = json.loads(data)
        match_context = DummyMatchContext(data)
        match_element = json_model_element.get_match_element(self.path, match_context)
        match_context.match_string = str(value).encode()
        match_context.match_data = data[len(match_context.match_string):]
        self.compare_match_results(
            data, match_element, match_context, self.id_, self.path, str(value).encode(), value, match_element.children)

        data = b"""{"abc":"d"}"""
        json_model_element = JsonModelElement(self.id_, key_parser_dict)
        value = json.loads(data)
        match_context = DummyMatchContext(data)
        match_element = json_model_element.get_match_element(self.path, match_context)
        match_context.match_string = str(value).encode()
        match_context.match_data = data[len(match_context.match_string):]
        self.compare_match_results(
            data, match_element, match_context, self.id_, self.path, str(value).encode(), value, match_element.children)

        data = b"""{"abc":"ba"}"""
        json_model_element = JsonModelElement(self.id_, key_parser_dict)
        value = json.loads(data)
        match_context = DummyMatchContext(data)
        match_element = json_model_element.get_match_element(self.path, match_context)
        match_context.match_string = str(value).encode()
        match_context.match_data = data[len(match_context.match_string):]
        self.compare_match_results(
            data, match_element, match_context, self.id_, self.path, str(value).encode(), value, match_element.children)

    def test9get_match_element_empty_list_empty_object_null(self):
        """Test if the keywords EMPTY_LIST, EMPTY_OBJECT and None (null) work properly."""
        key_parser_dict = {"menu": {
            "id": "EMPTY_OBJECT",
            "value": "EMPTY_LIST",
            "popup": {
                "menuitem": [{
                    "value": DummyFixedDataModelElement("null", b"null"),
                    "onclick": DummyFirstMatchModelElement("buttonOnclick", [
                        DummyFixedDataModelElement("create_new_doc", b"CreateNewDoc()"),
                        DummyFixedDataModelElement("open_doc", b"OpenDoc()"), DummyFixedDataModelElement("close_doc", b"CloseDoc()")]),
                    "optional_key_clickable": DummyFirstMatchModelElement("clickable", [
                        DummyFixedDataModelElement("true", b"true"), DummyFixedDataModelElement("false", b"false")])
                }]
            }},
            "a": "EMPTY_LIST",
            "b": "EMPTY_OBJECT"
        }
        json_model_element = JsonModelElement(self.id_, key_parser_dict)
        data = b'{"menu": {"id": {}, "value": [], "popup": {"menuitem": [{"value": null, "onclick": "CreateNewDoc()"}, {"value": null, ' \
               b'"onclick": "OpenDoc()"}, {"value": null, "onclick": "CloseDoc()"}]}}, "a": [], "b": {}}'
        value = json.loads(data)
        match_context = DummyMatchContext(data)
        match_element = json_model_element.get_match_element(self.path, match_context)
        match_context.match_string = str(json.loads(match_context.match_string)).encode()
        self.compare_match_results(
            data, match_element, match_context, self.id_, self.path, str(value).encode(), value, match_element.children)

        data = b'{"menu": {"id": {\n}, "value": [\n], "popup": {"menuitem": [{"value": null, "onclick": "CreateNewDoc()"}, {"value": ' \
               b'null, "onclick": "OpenDoc()"}, {"value": null, "onclick": "CloseDoc()"}]}}, "a": [], "b": {}}'
        value = json.loads(data)
        match_context = DummyMatchContext(data)
        match_element = json_model_element.get_match_element(self.path, match_context)
        match_context.match_string = str(json.loads(match_context.match_string)).encode()
        match_context.match_data = data[len(match_context.match_string):]
        self.compare_match_results(
            data, match_element, match_context, self.id_, self.path, str(value).encode(), value, match_element.children)

        JsonModelElement(self.id_, {"a": "EMPTY_LIST"})
        JsonModelElement(self.id_, {"a": "EMPTY_OBJECT"})

<<<<<<< HEAD
    def test11get_match_element_allow_all_fields(self):
        """Parse matching substring from MatchContext using the allow_all_fields parameter."""
        json_model_element = JsonModelElement(self.id_, self.key_parser_dict_allow_all_fields, allow_all_fields=True)
        data = self.single_line_json
        value = json.loads(data)
        match_context = DummyMatchContext(data)
        match_element = json_model_element.get_match_element(self.path, match_context)
        match_context.match_string = str(json.loads(match_context.match_string)).encode()
        self.compare_match_results(
            data, match_element, match_context, self.id_, self.path, str(value).encode(), value, match_element.children)

        json_model_element = JsonModelElement(self.id_, self.key_parser_dict_allow_all_fields, allow_all_fields=False)
        data = self.single_line_json
        match_context = DummyMatchContext(data)
        match_element = json_model_element.get_match_element(self.path, match_context)
        self.compare_no_match_results(data, match_element, match_context)

    def test12get_match_element_no_match(self):
=======
    def test10get_match_element_float_exponents(self):
        """Parse float values with exponents.
        The principle of only testing dummy classes can not be applied here, as the functionality between the JsonModelElement and
        DecimalFloatValueModelElement must be tested directly."""
        json_model_element = JsonModelElement(self.id_, {
            "a": DecimalFloatValueModelElement(self.id_, exponent_type=DecimalFloatValueModelElement.EXP_TYPE_OPTIONAL),
            "b": DecimalFloatValueModelElement(self.id_, exponent_type=DecimalFloatValueModelElement.EXP_TYPE_OPTIONAL)})

        def format_float(val):
            exp = None
            if "e" in val:
                exp = "e"
            elif "E" in val:
                exp = "E"
            if "+" in val:
                sign = "+"
            else:
                sign = "-"
            if exp is not None:
                pos_point = val.find(exp)
                if "." in val:
                    pos_point = val.find(".")
                if len(val) - val.find(sign) <= 2:
                    result = format(float(val), "1.%dE" % (val.find(exp) - pos_point))[:-2]
                    result += format(float(val), "1.%dE" % (val.find(exp) - pos_point))[-1]
                    return result
                return format(float(val), "1.%dE" % (val.find(exp) - pos_point))
            return float(val)
        data = b'{"a": 111.1, "b": 111.1}'
        value = json.loads(data, parse_float=format_float)
        match_context = DummyMatchContext(data)
        match_element = json_model_element.get_match_element(self.path, match_context)
        match_context.match_string = str(value).encode()
        match_context.match_data = data[len(match_context.match_string):]
        self.compare_match_results(
            data, match_element, match_context, self.id_, self.path, str(value).encode(), value, match_element.children)

        data = b'{"a": 1E-01, "b": 111.1}'
        value = json.loads(data, parse_float=format_float)
        match_context = DummyMatchContext(data)
        match_element = json_model_element.get_match_element(self.path, match_context)
        match_context.match_string = str(value).encode()
        match_context.match_data = data[len(match_context.match_string):]
        self.compare_match_results(
            data, match_element, match_context, self.id_, self.path, str(value).encode(), value, match_element.children)

        data = b'{"a": 111.1, "b": 1E-1}'
        value = json.loads(data, parse_float=format_float)
        match_context = DummyMatchContext(data)
        match_element = json_model_element.get_match_element(self.path, match_context)
        match_context.match_string = str(value).encode()
        match_context.match_data = data[len(match_context.match_string):]
        self.compare_match_results(
            data, match_element, match_context, self.id_, self.path, str(value).encode(), value, match_element.children)

        data = b'{"a": 1E-1, "b": 1E-1}'
        value = json.loads(data, parse_float=format_float)
        match_context = DummyMatchContext(data)
        match_element = json_model_element.get_match_element(self.path, match_context)
        match_context.match_string = str(value).encode()
        match_context.match_data = data[len(match_context.match_string):]
        self.compare_match_results(
            data, match_element, match_context, self.id_, self.path, str(value).encode(), value, match_element.children)

    def test11get_match_element_no_match(self):
>>>>>>> 11d1746f
        """Parse not matching substring from MatchContext and check if the MatchContext was not changed."""
        json_model_element = JsonModelElement(self.id_, self.key_parser_dict)
        # missing key
        data = self.single_line_missing_key_json
        match_context = DummyMatchContext(data)
        match_element = json_model_element.get_match_element(self.path, match_context)
        self.compare_no_match_results(data, match_element, match_context)

        # invalid json
        data = self.single_line_invalid_json
        match_context = DummyMatchContext(data)
        match_element = json_model_element.get_match_element(self.path, match_context)
        self.compare_no_match_results(data, match_element, match_context)

        # child not matching
        data = self.single_line_no_match_json
        match_context = DummyMatchContext(data)
        match_element = json_model_element.get_match_element(self.path, match_context)
        self.compare_no_match_results(data, match_element, match_context)

        # all keys missing
        data = b"{}"
        match_context = DummyMatchContext(data)
        match_element = json_model_element.get_match_element(self.path, match_context)
        self.compare_no_match_results(data, match_element, match_context)

        json_model_element = JsonModelElement(self.id_, self.empty_key_parser_dict)
        data = b"[]"
        match_context = DummyMatchContext(data)
        match_element = json_model_element.get_match_element(self.path, match_context)
        self.compare_no_match_results(data, match_element, match_context)

        data = b"{[]}"
        match_context = DummyMatchContext(data)
        match_element = json_model_element.get_match_element(self.path, match_context)
        self.compare_no_match_results(data, match_element, match_context)

        data = b'{"key": []}'
        match_context = DummyMatchContext(data)
        match_element = json_model_element.get_match_element(self.path, match_context)
        self.compare_no_match_results(data, match_element, match_context)

<<<<<<< HEAD
    def test13element_id_input_validation(self):
=======
    def test12element_id_input_validation(self):
>>>>>>> 11d1746f
        """Check if element_id is validated."""
        self.assertRaises(ValueError, JsonModelElement, "", self.key_parser_dict)  # empty element_id
        self.assertRaises(TypeError, JsonModelElement, None, self.key_parser_dict)  # None element_id
        self.assertRaises(TypeError, JsonModelElement, b"path", self.key_parser_dict)  # bytes element_id is not allowed
        self.assertRaises(TypeError, JsonModelElement, True, self.key_parser_dict)  # boolean element_id is not allowed
        self.assertRaises(TypeError, JsonModelElement, 123, self.key_parser_dict)  # integer element_id is not allowed
        self.assertRaises(TypeError, JsonModelElement, 123.22, self.key_parser_dict)  # float element_id is not allowed
        self.assertRaises(TypeError, JsonModelElement, {"id": "path"}, self.key_parser_dict)  # dict element_id is not allowed
        self.assertRaises(TypeError, JsonModelElement, ["path"], self.key_parser_dict)  # list element_id is not allowed
        self.assertRaises(TypeError, JsonModelElement, [], self.key_parser_dict)  # empty list element_id is not allowed
        self.assertRaises(TypeError, JsonModelElement, (), self.key_parser_dict)  # empty tuple element_id is not allowed
        self.assertRaises(TypeError, JsonModelElement, set(), self.key_parser_dict)  # empty set element_id is not allowed

<<<<<<< HEAD
    def test14key_parser_dict_input_validation(self):
=======
    def test13key_parser_dict_input_validation(self):
>>>>>>> 11d1746f
        """Check if key_parser_dict is validated."""
        self.assertRaises(TypeError, JsonModelElement, self.id_, "path")  # string key_parser_dict
        self.assertRaises(TypeError, JsonModelElement, self.id_, None)  # None key_parser_dict
        self.assertRaises(TypeError, JsonModelElement, self.id_, b"path")  # bytes key_parser_dict is not allowed
        self.assertRaises(TypeError, JsonModelElement, self.id_, True)  # boolean key_parser_dict is not allowed
        self.assertRaises(TypeError, JsonModelElement, self.id_, 123)  # integer key_parser_dict is not allowed
        self.assertRaises(TypeError, JsonModelElement, self.id_, 123.22)  # float key_parser_dict is not allowed
        # dict key_parser_dict with no ModelElementInterface values is not allowed
        self.assertRaises(TypeError, JsonModelElement, self.id_, {"id": "path"})
        # dict key_parser_dict with list of other lengths than 1 is not allowed.
        key_parser_dict = copy.deepcopy(self.key_parser_dict)
        key_parser_dict["menu"]["popup"]["menuitem"].append(key_parser_dict["menu"]["popup"]["menuitem"][0])
        self.assertRaises(ValueError, JsonModelElement, self.id_, key_parser_dict)
        key_parser_dict["menu"]["popup"]["menuitem"] = []
        self.assertRaises(ValueError, JsonModelElement, self.id_, key_parser_dict)
        self.assertRaises(TypeError, JsonModelElement, self.id_, ["path"])  # list key_parser_dict is not allowed
        self.assertRaises(TypeError, JsonModelElement, self.id_, [])  # empty list key_parser_dict is not allowed
        self.assertRaises(TypeError, JsonModelElement, self.id_, ())  # empty tuple key_parser_dict is not allowed
        self.assertRaises(TypeError, JsonModelElement, self.id_, set())  # empty set key_parser_dict is not allowed

<<<<<<< HEAD
    def test15optional_key_prefix_input_validation(self):
=======
    def test14optional_key_prefix_input_validation(self):
>>>>>>> 11d1746f
        """Check if optional_key_prefix is validated."""
        self.assertRaises(ValueError, JsonModelElement, self.id_, self.key_parser_dict, "")  # empty optional_key_prefix
        self.assertRaises(TypeError, JsonModelElement, self.id_, self.key_parser_dict, None)  # None optional_key_prefix
        self.assertRaises(TypeError, JsonModelElement, self.id_, self.key_parser_dict, b"path")  # bytes optional_key_prefix is not allowed
        self.assertRaises(TypeError, JsonModelElement, self.id_, self.key_parser_dict, True)  # boolean optional_key_prefix is not allowed
        self.assertRaises(TypeError, JsonModelElement, self.id_, self.key_parser_dict, 123)  # integer optional_key_prefix is not allowed
        self.assertRaises(TypeError, JsonModelElement, self.id_, self.key_parser_dict, 123.22)  # float optional_key_prefix is not allowed
        self.assertRaises(TypeError, JsonModelElement, self.id_, self.key_parser_dict, {"id": "path"})  # dict not allowed
        self.assertRaises(TypeError, JsonModelElement, self.id_, self.key_parser_dict, ["path"])  # list optional_key_prefix is not allowed
        self.assertRaises(TypeError, JsonModelElement, self.id_, self.key_parser_dict, [])  # empty list optional_key_prefix is not allowed
        self.assertRaises(TypeError, JsonModelElement, self.id_, self.key_parser_dict, ())  # empty tuple optional_key_prefix is not allowed
        self.assertRaises(TypeError, JsonModelElement, self.id_, self.key_parser_dict, set())  # empty set optional_key_prefix not allowed

<<<<<<< HEAD
    def test16allow_all_fields_input_validation(self):
        """Check if allow_all_fields is validated."""
        self.assertRaises(TypeError, JsonModelElement, self.id_, self.key_parser_dict, allow_all_fields="")
        self.assertRaises(TypeError, JsonModelElement, self.id_, self.key_parser_dict, allow_all_fields=None)
        self.assertRaises(TypeError, JsonModelElement, self.id_, self.key_parser_dict, allow_all_fields=b"path")
        self.assertRaises(TypeError, JsonModelElement, self.id_, self.key_parser_dict, allow_all_fields=123)
        self.assertRaises(TypeError, JsonModelElement, self.id_, self.key_parser_dict, allow_all_fields=123.22)
        self.assertRaises(TypeError, JsonModelElement, self.id_, self.key_parser_dict, allow_all_fields={"id": "path"})
        self.assertRaises(TypeError, JsonModelElement, self.id_, self.key_parser_dict, allow_all_fields=["path"])
        self.assertRaises(TypeError, JsonModelElement, self.id_, self.key_parser_dict, allow_all_fields=[])
        self.assertRaises(TypeError, JsonModelElement, self.id_, self.key_parser_dict, allow_all_fields=())
        self.assertRaises(TypeError, JsonModelElement, self.id_, self.key_parser_dict, allow_all_fields=set())

    def test17get_match_element_match_context_input_validation(self):
=======
    def test15get_match_element_match_context_input_validation(self):
>>>>>>> 11d1746f
        """Check if an exception is raised, when other classes than MatchContext are used in get_match_element."""
        model_element = JsonModelElement(self.id_, self.key_parser_dict)
        data = b"abcdefghijklmnopqrstuvwxyz.!?"
        model_element.get_match_element(self.path, DummyMatchContext(data))
        model_element.get_match_element(self.path, MatchContext(data))

        self.assertRaises(AttributeError, model_element.get_match_element, self.path, MatchElement(None, data, None, None))
        self.assertRaises(AttributeError, model_element.get_match_element, self.path, data)
        self.assertRaises(AttributeError, model_element.get_match_element, self.path, data.decode())
        self.assertRaises(AttributeError, model_element.get_match_element, self.path, 123)
        self.assertRaises(AttributeError, model_element.get_match_element, self.path, 123.22)
        self.assertRaises(AttributeError, model_element.get_match_element, self.path, True)
        self.assertRaises(AttributeError, model_element.get_match_element, self.path, None)
        self.assertRaises(AttributeError, model_element.get_match_element, self.path, [])
        self.assertRaises(AttributeError, model_element.get_match_element, self.path, {"key": MatchContext(data)})
        self.assertRaises(AttributeError, model_element.get_match_element, self.path, set())
        self.assertRaises(AttributeError, model_element.get_match_element, self.path, ())
        self.assertRaises(AttributeError, model_element.get_match_element, self.path, model_element)


if __name__ == "__main__":
    unittest.main()<|MERGE_RESOLUTION|>--- conflicted
+++ resolved
@@ -389,26 +389,6 @@
         JsonModelElement(self.id_, {"a": "EMPTY_LIST"})
         JsonModelElement(self.id_, {"a": "EMPTY_OBJECT"})
 
-<<<<<<< HEAD
-    def test11get_match_element_allow_all_fields(self):
-        """Parse matching substring from MatchContext using the allow_all_fields parameter."""
-        json_model_element = JsonModelElement(self.id_, self.key_parser_dict_allow_all_fields, allow_all_fields=True)
-        data = self.single_line_json
-        value = json.loads(data)
-        match_context = DummyMatchContext(data)
-        match_element = json_model_element.get_match_element(self.path, match_context)
-        match_context.match_string = str(json.loads(match_context.match_string)).encode()
-        self.compare_match_results(
-            data, match_element, match_context, self.id_, self.path, str(value).encode(), value, match_element.children)
-
-        json_model_element = JsonModelElement(self.id_, self.key_parser_dict_allow_all_fields, allow_all_fields=False)
-        data = self.single_line_json
-        match_context = DummyMatchContext(data)
-        match_element = json_model_element.get_match_element(self.path, match_context)
-        self.compare_no_match_results(data, match_element, match_context)
-
-    def test12get_match_element_no_match(self):
-=======
     def test10get_match_element_float_exponents(self):
         """Parse float values with exponents.
         The principle of only testing dummy classes can not be applied here, as the functionality between the JsonModelElement and
@@ -473,8 +453,24 @@
         self.compare_match_results(
             data, match_element, match_context, self.id_, self.path, str(value).encode(), value, match_element.children)
 
-    def test11get_match_element_no_match(self):
->>>>>>> 11d1746f
+    def test11get_match_element_allow_all_fields(self):
+        """Parse matching substring from MatchContext using the allow_all_fields parameter."""
+        json_model_element = JsonModelElement(self.id_, self.key_parser_dict_allow_all_fields, allow_all_fields=True)
+        data = self.single_line_json
+        value = json.loads(data)
+        match_context = DummyMatchContext(data)
+        match_element = json_model_element.get_match_element(self.path, match_context)
+        match_context.match_string = str(json.loads(match_context.match_string)).encode()
+        self.compare_match_results(
+            data, match_element, match_context, self.id_, self.path, str(value).encode(), value, match_element.children)
+
+        json_model_element = JsonModelElement(self.id_, self.key_parser_dict_allow_all_fields, allow_all_fields=False)
+        data = self.single_line_json
+        match_context = DummyMatchContext(data)
+        match_element = json_model_element.get_match_element(self.path, match_context)
+        self.compare_no_match_results(data, match_element, match_context)
+
+    def test12get_match_element_no_match(self):
         """Parse not matching substring from MatchContext and check if the MatchContext was not changed."""
         json_model_element = JsonModelElement(self.id_, self.key_parser_dict)
         # missing key
@@ -517,11 +513,7 @@
         match_element = json_model_element.get_match_element(self.path, match_context)
         self.compare_no_match_results(data, match_element, match_context)
 
-<<<<<<< HEAD
     def test13element_id_input_validation(self):
-=======
-    def test12element_id_input_validation(self):
->>>>>>> 11d1746f
         """Check if element_id is validated."""
         self.assertRaises(ValueError, JsonModelElement, "", self.key_parser_dict)  # empty element_id
         self.assertRaises(TypeError, JsonModelElement, None, self.key_parser_dict)  # None element_id
@@ -535,11 +527,7 @@
         self.assertRaises(TypeError, JsonModelElement, (), self.key_parser_dict)  # empty tuple element_id is not allowed
         self.assertRaises(TypeError, JsonModelElement, set(), self.key_parser_dict)  # empty set element_id is not allowed
 
-<<<<<<< HEAD
     def test14key_parser_dict_input_validation(self):
-=======
-    def test13key_parser_dict_input_validation(self):
->>>>>>> 11d1746f
         """Check if key_parser_dict is validated."""
         self.assertRaises(TypeError, JsonModelElement, self.id_, "path")  # string key_parser_dict
         self.assertRaises(TypeError, JsonModelElement, self.id_, None)  # None key_parser_dict
@@ -560,11 +548,7 @@
         self.assertRaises(TypeError, JsonModelElement, self.id_, ())  # empty tuple key_parser_dict is not allowed
         self.assertRaises(TypeError, JsonModelElement, self.id_, set())  # empty set key_parser_dict is not allowed
 
-<<<<<<< HEAD
     def test15optional_key_prefix_input_validation(self):
-=======
-    def test14optional_key_prefix_input_validation(self):
->>>>>>> 11d1746f
         """Check if optional_key_prefix is validated."""
         self.assertRaises(ValueError, JsonModelElement, self.id_, self.key_parser_dict, "")  # empty optional_key_prefix
         self.assertRaises(TypeError, JsonModelElement, self.id_, self.key_parser_dict, None)  # None optional_key_prefix
@@ -578,7 +562,6 @@
         self.assertRaises(TypeError, JsonModelElement, self.id_, self.key_parser_dict, ())  # empty tuple optional_key_prefix is not allowed
         self.assertRaises(TypeError, JsonModelElement, self.id_, self.key_parser_dict, set())  # empty set optional_key_prefix not allowed
 
-<<<<<<< HEAD
     def test16allow_all_fields_input_validation(self):
         """Check if allow_all_fields is validated."""
         self.assertRaises(TypeError, JsonModelElement, self.id_, self.key_parser_dict, allow_all_fields="")
@@ -593,9 +576,6 @@
         self.assertRaises(TypeError, JsonModelElement, self.id_, self.key_parser_dict, allow_all_fields=set())
 
     def test17get_match_element_match_context_input_validation(self):
-=======
-    def test15get_match_element_match_context_input_validation(self):
->>>>>>> 11d1746f
         """Check if an exception is raised, when other classes than MatchContext are used in get_match_element."""
         model_element = JsonModelElement(self.id_, self.key_parser_dict)
         data = b"abcdefghijklmnopqrstuvwxyz.!?"
