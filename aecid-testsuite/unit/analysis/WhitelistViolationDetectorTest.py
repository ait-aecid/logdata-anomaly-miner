--- conflicted
+++ resolved
@@ -10,15 +10,10 @@
 import time
 
 
-<<<<<<< HEAD
 class AllowlistViolationDetectorTest(TestBase):
-    __expected_string = '%s No allowlisting for current atom\n%s: "%s" (%d lines)\n  %s\n\n'
-=======
-class WhitelistViolationDetectorTest(TestBase):
     """Unittests for the AllowlistViolationDetector."""
 
     __expected_string = '%s No whitelisting for current atom\n%s: "%s" (%d lines)\n  %s\n\n'
->>>>>>> 86f85ad9
     fixed_string = b'fixed String'
 
     def test1match_found(self):
