import unittest
from aminer.analysis.EventFrequencyDetector import EventFrequencyDetector
from aminer.input.LogAtom import LogAtom
from aminer.parsing.MatchElement import MatchElement
from aminer.parsing.ParserMatch import ParserMatch
from unit.TestBase import TestBase


class TestHandler():
    """Dummy anomaly handler."""

    def __init__(self):
        self.anomalies = []

    # skipcq: PYL-W0613
    def receive_event(self, name, msg, ll, evdat, atom, obj):
        """Receive anomaly information."""
        self.anomalies.append(evdat)


class EventFrequencyDetectorTest(TestBase):
    """Unittests for the EventFrequencyDetector."""

    def test1_normal_frequency_detection(self):
        """
        This test case checks the normal detection of new frequencies.
        The EFD is used with one path to be analyzed over four time windows. The frequencies
        do not change a lot in the first time windows, thus no anomalies are generated. Then,
        value frequencies change and anomalies are created in the last time windows.
        """
        description = "Test1EventFrequencyDetector"

        # Initialize detector for analyzing values in one path in time windows of 10 seconds
        test_handler = TestHandler()
<<<<<<< HEAD
        event_frequency_detector = EventFrequencyDetector(self.aminer_config, [test_handler], ['/value'], 10, 1, 0.51, True,
                                                          persistence_id='Default', learn_mode=True, output_logline=False)
=======
        event_frequency_detector = EventFrequencyDetector(aminer_config=self.aminer_config, anomaly_event_handlers=[test_handler],
                                                          target_path_list=['/value'], window_size=10, num_windows=1,
                                                          confidence_factor=0.51, empty_window_warnings=True, persistence_id='Default',
                                                          auto_include_flag=True, output_log_line=False)
>>>>>>> 3ddb8e10
        self.analysis_context.register_component(event_frequency_detector, description)

        # Prepare log atoms that represent different amounts of values a, b over time
        # Four time windows are used. The first time window is used for initialization. The
        # second time window represents normal behavior, i.e., the frequencies do not change
        # too much and no anomalies should be generated. The third window contains changes
        # of value frequencies and thus anomalies should be generated. The fourth time window
        # only has the purpose of marking the end of the third time window.
        # The following log atoms are created:
        #  window 1:
        #   value a: 2 times
        #   value b: 1 time
        #  window 2:
        #   value a: 3 times
        #   value b: 1 time
        #  window 3:
        #   value a: 0 times
        #   value b: 2 times
        #  window 4:
        #   value a: 1 time
        # Start of window 1:
        m_1 = MatchElement('/value', b'a', b'a', None)
        parser_match_1 = ParserMatch(m_1)
        log_atom_1 = LogAtom(b'a', parser_match_1, 1, None)

        m_2 = MatchElement('/value', b'b', b'b', None)
        parser_match_2 = ParserMatch(m_2)
        log_atom_2 = LogAtom(b'b', parser_match_2, 3, None)

        m_3 = MatchElement('/value', b'a', b'a', None)
        parser_match_3 = ParserMatch(m_3)
        log_atom_3 = LogAtom(b'a', parser_match_3, 7, None)

        # Start of window 2:
        m_4 = MatchElement('/value', b'a', b'a', None)
        parser_match_4 = ParserMatch(m_4)
        log_atom_4 = LogAtom(b'a', parser_match_4, 13, None)

        m_6 = MatchElement('/value', b'b', b'b', None)
        parser_match_6 = ParserMatch(m_6)
        log_atom_6 = LogAtom(b'b', parser_match_6, 17, None)

        m_7 = MatchElement('/value', b'a', b'a', None)
        parser_match_7 = ParserMatch(m_7)
        log_atom_7 = LogAtom(b'a', parser_match_7, 18, None)

        m_8 = MatchElement('/value', b'a', b'a', None)
        parser_match_8 = ParserMatch(m_8)
        log_atom_8 = LogAtom(b'a', parser_match_8, 19, None)

        # Start of window 3:
        m_9 = MatchElement('/value', b'b', b'b', None)
        parser_match_9 = ParserMatch(m_9)
        log_atom_9 = LogAtom(b'b', parser_match_9, 25, None)

        m_10 = MatchElement('/value', b'b', b'b', None)
        parser_match_10 = ParserMatch(m_10)
        log_atom_10 = LogAtom(b'b', parser_match_10, 25, None)

        # Start of window 4:
        m_11 = MatchElement('/value', b'a', b'a', None)
        parser_match_11 = ParserMatch(m_11)
        log_atom_11 = LogAtom(b'a', parser_match_11, 35, None)

        # Forward log atoms to detector
        # Log atoms of initial window 1 should not create anomalies and add to counts
        # Input: a; initial time window is started
        # Expected output: frequency of a is 1
        event_frequency_detector.receive_atom(log_atom_1)
        self.assertFalse(test_handler.anomalies)
        self.assertEqual(event_frequency_detector.counts, {('a',): [1]})

        # Input: b; initial time window is not finished
        # Expected output: frequency of b is 1 added to existing count
        event_frequency_detector.receive_atom(log_atom_2)
        self.assertFalse(test_handler.anomalies)
        self.assertEqual(event_frequency_detector.counts, {('a',): [1], ('b',): [1]})

        # Input: a; initial time window is not finished
        # Expected output: frequency of a is 2 replaces a in existing count
        event_frequency_detector.receive_atom(log_atom_3)
        self.assertFalse(test_handler.anomalies)
        self.assertEqual(event_frequency_detector.counts, {('a',): [2], ('b',): [1]})

        # Time window 2 should not create anomalies since a is in confidence (3 vs 2 occurrences) and b is identical (1 occurrence).
        # Input: a; initial time window is completed, second time window is started
        # Expected output: frequency of a is 1 in new time window count, old count remains unchanged
        event_frequency_detector.receive_atom(log_atom_4)
        self.assertFalse(test_handler.anomalies)
        self.assertEqual(event_frequency_detector.counts, {('a',): [2, 1], ('b',): [1, 0]})

        # Input: b; second time window is not finished
        # Expected output: frequency of b is 1 in new time window count, old count remains unchanged
        event_frequency_detector.receive_atom(log_atom_6)
        self.assertFalse(test_handler.anomalies)
        self.assertEqual(event_frequency_detector.counts, {('a',): [2, 1], ('b',): [1, 1]})

        # Input: a; second time window is not finished
        # Expected output: frequency of a is 3 in new time window count, old count remains unchanged
        event_frequency_detector.receive_atom(log_atom_7)
        self.assertFalse(test_handler.anomalies)
        self.assertEqual(event_frequency_detector.counts, {('a',): [2, 2], ('b',): [1, 1]})

        # Input: a; second time window is not finished
        # Expected output: frequency of a is 4 in new time window count, old count remains unchanged
        event_frequency_detector.receive_atom(log_atom_8)
        self.assertFalse(test_handler.anomalies)
        self.assertEqual(event_frequency_detector.counts, {('a',): [2, 3], ('b',): [1, 1]})

        # Time window 3 should create 2 anomalies since a drops from 3 to 0 and b increases from 1 to 2, which will be reported in window 4.
        # Anomalies are only reported when third time window is known to be completed, which will occur when subsequent atom is received.
        # Input: b; second time window is completed, third time window is started
        # Expected output: frequency of b is 1 in new time window count, old count remains unchanged
        event_frequency_detector.receive_atom(log_atom_9)
        self.assertFalse(test_handler.anomalies)
        self.assertEqual(event_frequency_detector.counts, {('a',): [2, 3, 0], ('b',): [1, 1, 1]})

        # Input: b; third ime window is not finished
        # Expected output: frequency of b is 2 in new time window count, old count remains unchanged
        event_frequency_detector.receive_atom(log_atom_10)
        self.assertFalse(test_handler.anomalies)
        self.assertEqual(event_frequency_detector.counts, {('a',): [2, 3, 0], ('b',): [1, 1, 2]})

        # Time window 4 should not create anomalies since no log atom is received to evaluate it.
        # Input: a; third time window is completed, fourth time window is started
        # Expected output: Anomalies for unexpected low counts of a (0 instead of 3) and b (2 instead of 1), frequency of a is 1 in new
        # time window count, old count remains unchanged
        event_frequency_detector.receive_atom(log_atom_11)
        self.assertEqual(test_handler.anomalies, [
            {'AnalysisComponent':
                {'AffectedLogAtomPaths': ['/value'],
                 'AffectedLogAtomValues': ['a']}, 'FrequencyData': {
                     'ExpectedLogAtomValuesFrequency': 3.0,
                     'ExpectedLogAtomValuesFrequencyRange': [1.0, 5.0],
                     'LogAtomValuesFrequency': 0,
                     'ConfidenceFactor': 0.51, 'Confidence': 1.0
                     }}, {'AnalysisComponent': {'AffectedLogAtomPaths': ['/value'],
                          'AffectedLogAtomValues': ['b']}, 'FrequencyData':
                              {'ExpectedLogAtomValuesFrequency': 1.0,
                               'ExpectedLogAtomValuesFrequencyRange': [1.0, 1.0],
                               'LogAtomValuesFrequency': 2,
                               'ConfidenceFactor': 0.51,
                               'Confidence': 0.5}}])
        self.assertEqual(event_frequency_detector.counts, {('a',): [3, 0, 1], ('b',): [1, 2, 0]})


if __name__ == "__main__":
    unittest.main()<|MERGE_RESOLUTION|>--- conflicted
+++ resolved
@@ -32,15 +32,10 @@
 
         # Initialize detector for analyzing values in one path in time windows of 10 seconds
         test_handler = TestHandler()
-<<<<<<< HEAD
-        event_frequency_detector = EventFrequencyDetector(self.aminer_config, [test_handler], ['/value'], 10, 1, 0.51, True,
-                                                          persistence_id='Default', learn_mode=True, output_logline=False)
-=======
         event_frequency_detector = EventFrequencyDetector(aminer_config=self.aminer_config, anomaly_event_handlers=[test_handler],
                                                           target_path_list=['/value'], window_size=10, num_windows=1,
                                                           confidence_factor=0.51, empty_window_warnings=True, persistence_id='Default',
-                                                          auto_include_flag=True, output_log_line=False)
->>>>>>> 3ddb8e10
+                                                          learn_mode=True, output_logline=False)
         self.analysis_context.register_component(event_frequency_detector, description)
 
         # Prepare log atoms that represent different amounts of values a, b over time
