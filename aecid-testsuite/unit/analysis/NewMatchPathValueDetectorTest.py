--- conflicted
+++ resolved
@@ -33,19 +33,12 @@
     first_match_me2 = FirstMatchModelElement('f2', [decimalIntegerValueME, fixed_dme])
     match_element_first_match_me2 = first_match_me2.get_match_element('second', match_context_first_match_me2)
 
-<<<<<<< HEAD
-    def test1log_atom_not_known(self):
-        """This test case checks the correct processing of unknown log lines, which in reality means that an anomaly has been found. The
-        output is directed to an output stream and compared for accuracy. The auto_include_flag is False and the output must be repeatable
-        on second run."""
-=======
     def test1_log_atom_not_known(self):
         """
         This test case checks the correct processing of unknown log lines, which in reality means that an anomaly has been found.
         The output is directed to an output stream and compared for accuracy. The auto_include_flag is False and the output must be
         repeatable on second run.
         """
->>>>>>> 86f85ad9
         description = "Test1NewMatchPathValueDetector"
         new_match_path_value_detector = NewMatchPathValueDetector(self.aminer_config, [self.first_f1_s1], [
             self.stream_printer_event_handler], 'Default', False, output_log_line=False)
@@ -78,17 +71,11 @@
             datetime.fromtimestamp(t).strftime(self.datetime_format_string), new_match_path_value_detector.__class__.__name__,
             description + "2", 1, "{'second/f2/d1': 25537}\nb'25537'"))
 
-<<<<<<< HEAD
-    def test2log_atom_known(self):
-        """This test case checks the functionality of the auto_include_flag. If the same MatchElement is processed a second time and the
-        auto_include_flag was True, no event must be triggered."""
-=======
     def test2_log_atom_known(self):
         """
         This test case checks the functionality of the auto_include_flag.
         If the same MatchElement is processed a second time and the auto_include_flag was True, no event must be triggered.
         """
->>>>>>> 86f85ad9
         description = "Test2NewMatchPathValueDetector"
         new_match_path_value_detector = NewMatchPathValueDetector(self.aminer_config, [self.first_f1_s1], [
             self.stream_printer_event_handler], 'Default', True, output_log_line=False)
