#!/bin/bash

#To add more log lines following positions must be changed: main script, checkAllOutputs, isExpectedOutput. The Position is marked with a "ADD HERE" comment.

NUMBER_OF_LOG_LINES=7

. ./declarations.sh

sudoInstalled=`dpkg -s sudo | grep Status 2> /dev/null`
if [[ $sudoInstalled == "Status: install ok installed" ]]; then
	sudoInstalled=0
else
	sudoInstalled=1
fi

#: <<'END'
AMINER_PERSISTENCE_PATH=/tmp/lib/aminer/*
if [[ $sudoInstalled == 0 ]]; then
	sudo mkdir /tmp/lib 2> /dev/null
	sudo mkdir /tmp/lib/aminer 2> /dev/null
	sudo chown -R $USER:$USER /tmp/lib/aminer 2> /dev/null
	sudo rm -r $AMINER_PERSISTENCE_PATH 2> /dev/null
	sudo chown -R aminer:aminer /tmp/lib/aminer 2> /dev/null
	sudo rm /tmp/syslog 2> /dev/null
	sudo rm /tmp/auth.log 2> /dev/null
	sudo rm /tmp/output 2> /dev/null
else
	mkdir /tmp/lib 2> /dev/null
	mkdir /tmp/lib/aminer 2> /dev/null
	rm -r $AMINER_PERSISTENCE_PATH 2> /dev/null
	chown -R aminer:aminer /tmp/lib/aminer 2> /dev/null
	rm /tmp/syslog 2> /dev/null
	rm /tmp/auth.log 2> /dev/null
	rm /tmp/output 2> /dev/null
fi

echo "Integration test started.."
echo ""

FILE=/tmp/config21.py
if ! test -f "$FILE"; then
    echo "$FILE does not exist!"
	exit 1
fi
FILE=/tmp/config22.py
if ! test -f "$FILE"; then
    echo "$FILE does not exist!"
	exit 1
fi

#start AMiner
if [[ $sudoInstalled == 0 ]]; then
<<<<<<< HEAD
	sudo -H -u aminer bash -c 'aminer --config /tmp/config21.py > /tmp/output &'
else
	runuser -u aminer -- aminer --config $FILE > /tmp/output &
=======
	sudo aminer --config /tmp/config21.py > /tmp/output &
else
	aminer --config /tmp/config21.py > /tmp/output &
>>>>>>> f00fe37b
fi

time=`date +%s`

#Anomaly FixedDataModel HD Repair
({ date '+%Y-%m-%d %T' && cat /etc/hostname && id -u -n | tr -d "\n" && echo :; } | tr "\n" " " && echo "System rebooted for hard disk upgrad") > /tmp/syslog
sleep 1
#New Path
({ date '+%Y-%m-%d %T' && cat /etc/hostname && id -u -n | tr -d "\n" && echo :; } | tr "\n" " " && echo "System rebooted for hard disk upgrade") > /tmp/auth.log
sleep 1
#Known Path
({ date '+%Y-%m-%d %T' && cat /etc/hostname && id -u -n | tr -d "\n" && echo :; } | tr "\n" " " && echo "System rebooted for hard disk upgrade") >> /tmp/syslog
sleep 1
#Anomaly FixedDataModel HD Repair
({ date '+%Y-%m-%d %T' && cat /etc/hostname && id -u -n | tr -d "\n" && echo :; } | tr "\n" " " && echo "System rebooted for hard disk upgrad") >> /tmp/auth.log
sleep 1
#Anomaly DateTimeModel
({ date '+%m.%Y %T' && cat /etc/hostname && id -u -n | tr -d "\n" && echo :; } | tr "\n" " " && echo "System rebooted for hard disk upgrade") >> /tmp/syslog
sleep 1
#Known Path
({ date '+%Y-%m-%d %T' && cat /etc/hostname && id -u -n | tr -d "\n" && echo :; } | tr "\n" " " && echo "System rebooted for hard disk upgrade") >> /tmp/auth.log
sleep 1
#Known Path
({ date '+%Y-%m-%d %T' && echo 'fedora' && id -u -n | tr -d "\n" && echo :; } | tr "\n" " " && echo "System rebooted for hard disk upgrade") >> /tmp/syslog
sleep 1
#Root Home Path
echo 'The Path of the home directory shown by pwd of the user root is: /root' >> /tmp/auth.log
sleep 1
#User Home Path
echo 'The Path of the home directory shown by pwd of the user user is: /home/user' >> /tmp/syslog
sleep 1
#Guest Home Path
echo 'The Path of the home directory shown by pwd of the user guest is: /home/guest' >> /tmp/auth.log

#ADD HERE

#stop AMiner
sleep 3 & wait $!
if [[ $sudoInstalled == 0 ]]; then
	sudo pkill -x aminer
	KILL_PID=$!
else
	pkill -x aminer
	KILL_PID=$!
fi
sleep 3
wait $KILL_PID

checkAllOutputs
if [ $? == 0 ]; then
	checkAllSyslogs
	if [ $? == 0 ]; then
		checkAllMails
		if [ $? == 0 ]; then
			echo ""
			echo "all mails were found in the mailbox!"
			echo "finished test successfully.."
		else
			echo ""
			echo "test failed at checking mails.."
			exit 1
		fi
	else
		echo ""
		echo "test failed at checking syslogs.."
		exit 1
	fi
else
	echo ""
	echo "test failed at checking outputs.."
	exit 1
fi
echo ""
echo "part 1 finished"
echo ""
#END

AMINER_PERSISTENCE_PATH=/tmp/lib/aminer/*
if [[ $sudoInstalled == 0 ]]; then
	sudo chown -R $USER:$USER /tmp/lib/aminer 2> /dev/null
	sudo rm -r $AMINER_PERSISTENCE_PATH 2> /dev/null
	sudo chown -R aminer:aminer /tmp/lib/aminer 2> /dev/null
	sudo rm /tmp/syslog 2> /dev/null
	sudo rm /tmp/auth.log 2> /dev/null
else
	rm -r $AMINER_PERSISTENCE_PATH 2> /dev/null
	chown -R aminer:aminer /tmp/lib/aminer 2> /dev/null
	rm /tmp/syslog 2> /dev/null
	rm /tmp/auth.log 2> /dev/null
fi

COUNTER=0

#start AMiner
if [[ $sudoInstalled == 0 ]]; then
<<<<<<< HEAD
	sudo -H -u aminer bash -c 'aminer --config /tmp/config22.py > /tmp/output &'
else
	runuser -u aminer -- aminer --config /tmp/config22.py > /tmp/output &
=======
	sudo aminer --config /tmp/config22.py > /tmp/output &
else
	aminer --config /tmp/config22.py > /tmp/output &
>>>>>>> f00fe37b
fi

time=`date +%s`

#Anomaly FixedDataModel HD Repair
({ date '+%Y-%m-%d %T' && cat /etc/hostname && id -u -n | tr -d "\n" && echo :; } | tr "\n" " " && echo "System rebooted for hard disk upgrad") > /tmp/syslog
sleep 1
#New Path
({ date '+%Y-%m-%d %T' && cat /etc/hostname && id -u -n | tr -d "\n" && echo :; } | tr "\n" " " && echo "System rebooted for hard disk upgrade") > /tmp/auth.log
sleep 1
#Known Path
({ date '+%Y-%m-%d %T' && cat /etc/hostname && id -u -n | tr -d "\n" && echo :; } | tr "\n" " " && echo "System rebooted for hard disk upgrade") >> /tmp/syslog
sleep 1
#Anomaly FixedDataModel HD Repair
({ date '+%Y-%m-%d %T' && cat /etc/hostname && id -u -n | tr -d "\n" && echo :; } | tr "\n" " " && echo "System rebooted for hard disk upgrad") >> /tmp/auth.log
sleep 1
#Anomaly DateTimeModel
({ date '+%m.%Y %T' && cat /etc/hostname && id -u -n | tr -d "\n" && echo :; } | tr "\n" " " && echo "System rebooted for hard disk upgrade") >> /tmp/syslog
sleep 1
#Known Path
({ date '+%Y-%m-%d %T' && cat /etc/hostname && id -u -n | tr -d "\n" && echo :; } | tr "\n" " " && echo "System rebooted for hard disk upgrade") >> /tmp/auth.log
sleep 1
#Known Path
({ date '+%Y-%m-%d %T' && echo 'fedora' && id -u -n | tr -d "\n" && echo :; } | tr "\n" " " && echo "System rebooted for hard disk upgrade") >> /tmp/syslog
sleep 1
#Root Home Path
echo 'The Path of the home directory shown by pwd of the user root is: /root' >> /tmp/auth.log
sleep 1
#User Home Path
echo 'The Path of the home directory shown by pwd of the user user is: /home/user' >> /tmp/syslog
sleep 1
#Guest Home Path
echo 'The Path of the home directory shown by pwd of the user guest is: /home/guest' >> /tmp/auth.log

#ADD HERE

#stop AMiner
sleep 3 & wait $!
if [[ $sudoInstalled == 0 ]]; then
	sudo pkill -x aminer
	KILL_PID=$!
else
	pkill -x aminer
	KILL_PID=$!
fi
sleep 3
wait $KILL_PID

checkAllOutputs
if [ $? == 0 ]; then
	checkAllSyslogs
	if [ $? == 0 ]; then
		checkAllMails
		if [ $? == 0 ]; then
			echo ""
			echo "all mails were found in the mailbox!"
			echo "finished test successfully.."
		else
			echo ""
			echo "test failed at checking mails.."
			exit 1
		fi
	else
		echo ""
		echo "test failed at checking syslogs.."
		exit 1
	fi
else
	echo ""
	echo "test failed at checking outputs.."
	exit 1
fi
echo ""
echo "part 2 finished"
exit 0
<|MERGE_RESOLUTION|>--- conflicted
+++ resolved
@@ -50,15 +50,9 @@
 
 #start AMiner
 if [[ $sudoInstalled == 0 ]]; then
-<<<<<<< HEAD
-	sudo -H -u aminer bash -c 'aminer --config /tmp/config21.py > /tmp/output &'
-else
-	runuser -u aminer -- aminer --config $FILE > /tmp/output &
-=======
 	sudo aminer --config /tmp/config21.py > /tmp/output &
 else
 	aminer --config /tmp/config21.py > /tmp/output &
->>>>>>> f00fe37b
 fi
 
 time=`date +%s`
@@ -154,15 +148,9 @@
 
 #start AMiner
 if [[ $sudoInstalled == 0 ]]; then
-<<<<<<< HEAD
-	sudo -H -u aminer bash -c 'aminer --config /tmp/config22.py > /tmp/output &'
-else
-	runuser -u aminer -- aminer --config /tmp/config22.py > /tmp/output &
-=======
 	sudo aminer --config /tmp/config22.py > /tmp/output &
 else
 	aminer --config /tmp/config22.py > /tmp/output &
->>>>>>> f00fe37b
 fi
 
 time=`date +%s`
