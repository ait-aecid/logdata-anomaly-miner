# Configuration file for the Sphinx documentation builder.
#
# This file only contains a selection of the most common options. For a full
# list see the documentation:
# https://www.sphinx-doc.org/en/master/usage/configuration.html

# -- Path setup --------------------------------------------------------------

# If extensions (or modules to document with autodoc) are in another directory,
# add these directories to sys.path here. If the directory is relative to the
# documentation root, use os.path.abspath to make it absolute, like shown here.
#
import os
import sys
sys.path.insert(0, os.path.abspath('.'))


# -- Project information -----------------------------------------------------

project = 'logdata-anomaly-miner'
copyright = '2022, Florian Skopik, Markus Wurzenberger, Max Landauer, Roman Fiedler, Wolfgang Hotwagner, Ernst Leierzopf, Georg Hoeld'
author = 'Florian Skopik, Markus Wurzenberger, Max Landauer, Georg Hoeld, Roman Fiedler, Wolfgang Hotwagner, Ernst Leierzopf'
<<<<<<< HEAD
release = '2.5.1-58-gc428183b'
=======
release = '2.6.0'
>>>>>>> fefbc3e6

# -- General configuration ---------------------------------------------------

# Add any Sphinx extension module names here, as strings. They can be
# extensions coming with Sphinx (named 'sphinx.ext.*') or your custom
# ones.
extensions = ['recommonmark', 'sphinx.ext.autodoc', 'sphinx.ext.napoleon']

# Add any paths that contain templates here, relative to this directory.
templates_path = ['_templates']


# List of patterns, relative to source directory, that match files and
# directories to ignore when looking for source files.
# This pattern also affects html_static_path and html_extra_path.
exclude_patterns = ['_build', 'Thumbs.db', '.DS_Store']


# -- Options for HTML output -------------------------------------------------

# The theme to use for HTML and HTML Help pages.  See the documentation for
# a list of builtin themes.
#
html_theme = 'sphinx_rtd_theme'

# Add any paths that contain custom static files (such as style sheets) here,
# relative to this directory. They are copied after the builtin static files,
# so a file named "default.css" will overwrite the builtin "default.css".
html_static_path = ['_static']<|MERGE_RESOLUTION|>--- conflicted
+++ resolved
@@ -20,11 +20,7 @@
 project = 'logdata-anomaly-miner'
 copyright = '2022, Florian Skopik, Markus Wurzenberger, Max Landauer, Roman Fiedler, Wolfgang Hotwagner, Ernst Leierzopf, Georg Hoeld'
 author = 'Florian Skopik, Markus Wurzenberger, Max Landauer, Georg Hoeld, Roman Fiedler, Wolfgang Hotwagner, Ernst Leierzopf'
-<<<<<<< HEAD
-release = '2.5.1-58-gc428183b'
-=======
 release = '2.6.0'
->>>>>>> fefbc3e6
 
 # -- General configuration ---------------------------------------------------
 
