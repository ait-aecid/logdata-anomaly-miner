# Configuration file for the Sphinx documentation builder.
#
# This file only contains a selection of the most common options. For a full
# list see the documentation:
# https://www.sphinx-doc.org/en/master/usage/configuration.html

# -- Path setup --------------------------------------------------------------

# If extensions (or modules to document with autodoc) are in another directory,
# add these directories to sys.path here. If the directory is relative to the
# documentation root, use os.path.abspath to make it absolute, like shown here.
#
import os
import sys
sys.path.insert(0, os.path.abspath('.'))


# -- Project information -----------------------------------------------------

project = 'logdata-anomaly-miner'
copyright = '2021, Florian Skopik, Markus Wurzenberger, Max Landauer, Roman Fiedler, Wolfgang Hotwagner, Ernst Leierzopf, Georg Hoeld'
author = 'Florian Skopik, Markus Wurzenberger, Max Landauer, Georg Hoeld, Roman Fiedler, Wolfgang Hotwagner, Ernst Leierzopf'
<<<<<<< HEAD
release = '2.5.0-dev'
=======
release = '2.4.1'
>>>>>>> 7ea59033


# -- General configuration ---------------------------------------------------

# Add any Sphinx extension module names here, as strings. They can be
# extensions coming with Sphinx (named 'sphinx.ext.*') or your custom
# ones.
extensions = ['recommonmark', 'sphinx.ext.autodoc', 'sphinx.ext.napoleon']

# Add any paths that contain templates here, relative to this directory.
templates_path = ['_templates']


# List of patterns, relative to source directory, that match files and
# directories to ignore when looking for source files.
# This pattern also affects html_static_path and html_extra_path.
exclude_patterns = ['_build', 'Thumbs.db', '.DS_Store']


# -- Options for HTML output -------------------------------------------------

# The theme to use for HTML and HTML Help pages.  See the documentation for
# a list of builtin themes.
#
html_theme = 'sphinx_rtd_theme'

# Add any paths that contain custom static files (such as style sheets) here,
# relative to this directory. They are copied after the builtin static files,
# so a file named "default.css" will overwrite the builtin "default.css".
html_static_path = ['_static']<|MERGE_RESOLUTION|>--- conflicted
+++ resolved
@@ -20,12 +20,7 @@
 project = 'logdata-anomaly-miner'
 copyright = '2021, Florian Skopik, Markus Wurzenberger, Max Landauer, Roman Fiedler, Wolfgang Hotwagner, Ernst Leierzopf, Georg Hoeld'
 author = 'Florian Skopik, Markus Wurzenberger, Max Landauer, Georg Hoeld, Roman Fiedler, Wolfgang Hotwagner, Ernst Leierzopf'
-<<<<<<< HEAD
 release = '2.5.0-dev'
-=======
-release = '2.4.1'
->>>>>>> 7ea59033
-
 
 # -- General configuration ---------------------------------------------------
 
