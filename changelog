--- conflicted
+++ resolved
@@ -1,4 +1,3 @@
-<<<<<<< HEAD
 logdata-anomaly-miner (2.3.0) unstable; urgency=low
   Bugfixes:
   * Changed pyyaml-version to 5.4
@@ -20,8 +19,6 @@
 
  -- Markus Wurzenberger <markus.wurzenberger@ait.ac.at>  Mon,  29 Mar 2021 12:00:00 +0000
 
-=======
->>>>>>> 0f70728e
 logdata-anomaly-miner (2.2.1) unstable; urgency=low
   Bugfixes:
   * Fixed warnigs due to files in Persistency-Directory
@@ -78,7 +75,7 @@
   * Yamlconfig: added support for more detectors
   * Added new command-line-parameters
   * Renamed executables to aminer.py and aminerremotecontroly.py
-  * Run aminer in forgroundd-mode per default
+  * Run Aminer in forgroundd-mode per default
   * Added various unit-tests
   * Improved yamlconfig and checks
   * Added start-config for parser to yamlconfig
@@ -125,7 +122,7 @@
   * Updated demos
   * Updated debian files
   * Added copyright headers
-  * Added executable bit to aminer
+  * Added executable bit to AMiner
   
  -- Markus Wurzenberger <markus.wurzenberger@ait.ac.at>  Wed,  24 Jun 2020 17:00:00 +0000
 
@@ -136,7 +133,7 @@
   * Added functions getNameByComponent and getIdByComponent to
     AnalysisChild.py
   * Update DefaultMailNotificationEventHandler.py to python3
-  * Extended aminerRemoteControl
+  * Extended AMinerRemoteControl
   * Added support for configuration in yaml format
   * Refactoring
   * Added KafkaEventHandler
@@ -215,7 +212,7 @@
 
   The input IO-handling was redesigned, thus introducing following
   API changes. The changes are flaged with (D)eveloper and (U)ser
-  to indicate if only developers of own aminer addons are affected
+  to indicate if only developers of own AMiner addons are affected
   or also users may need to migrate their configuration.
 
   * Upper layers receive LogAtom objects instead of log lines,
@@ -229,7 +226,7 @@
       fields (D):
 
   -from aminer.parsing import ParsedAtomHandlerInterface
-  +from aminer.input.InputInterfaces import AtomHandlerInterface
+  +from aminer.input import AtomHandlerInterface
   -class YourHandler(ParsedAtomHandlerInterface, ...
   +class YourHandler(AtomHandlerInterface,
   -  def receiveParsedAtom(self, atom_data, parser_match):
@@ -244,7 +241,7 @@
       of other classes does not make sense any more (U):
 
   -from aminer.analysis import VolatileLogarithmicBackoffParsedAtomHistory
-  +from aminer.util.History import VolatileLogarithmicBackoffAtomHistory
+  +from aminer.util import VolatileLogarithmicBackoffAtomHistory
   - from aminer.analysis import ParsedAtomFilters
   + from aminer.analysis import AtomFilters
   - match_action=Rules.ParsedAtomFilterMatchAction(...
@@ -289,7 +286,7 @@
 
   # Now define the AtomizerFactory using the model. A simple line
   # based one is usually sufficient.
-    from aminer.input.SimpleByteStreamLineAtomizerFactory import SimpleByteStreamLineAtomizerFactory
+    from aminer.input import SimpleByteStreamLineAtomizerFactory
     analysis_context.atomizer_factory=SimpleByteStreamLineAtomizerFactory(
         parsing_model, parsed_atom_handlers, unparsed_atom_handlers,
         anomaly_event_handlers, default_timestamp_paths=['/model/syslog/time'])
@@ -321,7 +318,7 @@
   * To improve readability of configuration files, main parser,
     analysis and event classes were added to the submodule namespaces.
     After imports directly from the submodule, e.g.
-    "from aminer.parsing.FixedDataModelElement import FixedDataModelElement",
+    "from aminer.parsing import FixedDataModelElement",
     the name duplication "FixedDataModelElement.FixedDataModelElement"
     is not required any more, "FixedDataModelElement" is sufficient.
     Use "sed -i -e 's/Name.Name/Name/g' [files]" to adapt.
