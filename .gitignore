*.pyc
<<<<<<< HEAD
roles/*
=======

# ignore ansible-roles
roles/
>>>>>>> 942b906f
<|MERGE_RESOLUTION|>--- conflicted
+++ resolved
@@ -1,8 +1,3 @@
 *.pyc
-<<<<<<< HEAD
-roles/*
-=======
-
 # ignore ansible-roles
-roles/
->>>>>>> 942b906f
+roles/