--- conflicted
+++ resolved
@@ -15,16 +15,7 @@
   - sudo apt-get install -y ansible
   - sudo ansible-playbook playbook.yml
   - sudo apt-get install -y exim4 procps cpulimit mailutils
-<<<<<<< HEAD
-  - sudo pip3 install kafka-python -U
-  - sudo ln -s /usr/lib/python3/dist-packages/kafka /etc/aminer/conf-enabled/
-  - sudo pip3 install -U scipy
-  - sudo ln -s /usr/lib/python3.6/site-packages/numpy /etc/aminer/conf-enabled/
-  - sudo ln -s /usr/lib/python3.6/site-packages/scipy /etc/aminer/conf-enabled/
-  - sudo ln -s /usr/lib/python3.6/site-packages/cerberus /etc/aminer/conf-enabled/
-=======
   - sudo pip3 install coverage
->>>>>>> 60beed73
   - cd aecid-testsuite
   - sudo chmod +x runUnittests.sh
   - sudo chmod +x runAMinerDemo.sh
