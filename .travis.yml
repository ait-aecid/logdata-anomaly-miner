language: python
python:
  - '3.7' 
dist: bionic

before_install:
  - sudo apt-get update -y
  - sudo apt-get install -y exim4 procps cpulimit ansible mailutils python3-pip python3-kafka python3-dateutil
  - git clone https://github.com/ait-aecid/aminer-ansible.git roles/aminer
  - cp $PWD/source/root/etc/aminer/conf-available/generic/ApacheAccessModel.py $PWD/source/root/etc/aminer/conf-enabled/ApacheAccessModel.py
  - ln -s $PWD/source/root/usr/lib/logdata-anomaly-miner/aminer $PWD/aecid-testsuite/aminer
  - ln -s $PWD/source/root/etc/aminer/template_config.py $PWD/aecid-testsuite/demo/AMiner/template_config.py
  - sed -e "s+{{SOURCEDIR}}+$PWD+g" .playbook.yml > playbook.yml

install:
  - sudo pip3 install coverage
  - sudo ansible-playbook playbook.yml
  - sudo pip3 install kafka-python -U
  - sudo ln -s /usr/lib/python3/dist-packages/kafka /etc/aminer/conf-enabled/kafka
<<<<<<< HEAD
  - sudo pip3 install matplotlib
  - sudo pip3 install -U scipy
=======
  - sudo pip3 install python-dateutil
  - sudo ln -s /usr/lib/python3/dist-packages/dateutil /etc/aminer/conf-enabled/dateutil
  - sudo pip3 install six
  - sudo ln -s /usr/lib/python3/dist-packages/six.py /etc/aminer/conf-enabled/six.py
>>>>>>> 283446ea
  - cd aecid-testsuite
  - sudo chmod +x runUnittests.sh
  - sudo chmod +x runAMinerDemo.sh
  - sudo chmod +x runAMinerIntegrationTest.sh
  - sudo chmod +x runCoverageTests.sh

script:
  - ./runUnittests.sh
  - ./runAMinerDemo.sh demo/AMiner/demo-config.py
  - ./runAMinerDemo.sh demo/AMiner/jsonConverterHandler-demo-config.py
  - ./runAMinerDemo.sh demo/AMiner/template_config.py
  - ./runAMinerIntegrationTest.sh aminerIntegrationTest.sh config.py
  - ./runAMinerIntegrationTest.sh aminerIntegrationTest2.sh config21.py config22.py
  - ./runCoverageTests.sh

after_script:
  - cd ..
  - rm $PWD/aecid-testsuite/aminer
  - rm $PWD/source/root/usr/lib/logdata-anomaly-miner/ApacheAccessModel.py
  - rm $PWD/aecid-testsuite/demo/AMiner/template_config.py<|MERGE_RESOLUTION|>--- conflicted
+++ resolved
@@ -17,15 +17,12 @@
   - sudo ansible-playbook playbook.yml
   - sudo pip3 install kafka-python -U
   - sudo ln -s /usr/lib/python3/dist-packages/kafka /etc/aminer/conf-enabled/kafka
-<<<<<<< HEAD
   - sudo pip3 install matplotlib
   - sudo pip3 install -U scipy
-=======
   - sudo pip3 install python-dateutil
   - sudo ln -s /usr/lib/python3/dist-packages/dateutil /etc/aminer/conf-enabled/dateutil
   - sudo pip3 install six
   - sudo ln -s /usr/lib/python3/dist-packages/six.py /etc/aminer/conf-enabled/six.py
->>>>>>> 283446ea
   - cd aecid-testsuite
   - sudo chmod +x runUnittests.sh
   - sudo chmod +x runAMinerDemo.sh
