language: python
python:
  - '3.7' 
dist: bionic

before_install:
  - sudo apt-get update -y
  - sudo apt-get install -y exim4 procps cpulimit ansible mailutils python3-pip python3-kafka python3-dateutil
  - git clone --depth 1 --branch v2.0.3 https://github.com/ait-aecid/aminer-ansible.git roles/aminer
  - cp $PWD/source/root/etc/aminer/conf-available/generic/ApacheAccessModel.py $PWD/source/root/etc/aminer/conf-enabled/ApacheAccessModel.py
  - ln -s $PWD/source/root/usr/lib/logdata-anomaly-miner/aminer $PWD/aecid-testsuite/aminer
  - ln -s $PWD/source/root/etc/aminer/template_config.py $PWD/aecid-testsuite/demo/AMiner/template_config.py
  - sed -e "s+{{SOURCEDIR}}+$PWD+g" .playbook.yml > playbook.yml

install:
  - sudo pip3 install coverage
  - sudo ansible-playbook playbook.yml
  - sudo pip3 install kafka-python -U
<<<<<<< HEAD
  - sudo ln -s /usr/lib/python3/dist-packages/kafka /etc/aminer/conf-enabled/
  - sudo pip3 install -U scipy
  - sudo pip3 install python-dateutil
  - sudo ln -s /usr/lib/python3/dist-packages/dateutil /etc/aminer/conf-enabled/
  - sudo pip3 install six
  - sudo ln -s /usr/lib/python3/dist-packages/six.py /etc/aminer/conf-enabled/
  - sudo ln -s /usr/lib/python3.6/site-packages/numpy /etc/aminer/conf-enabled/
  - sudo ln -s /usr/lib/python3.6/site-packages/scipy /etc/aminer/conf-enabled/
=======
  - sudo ln -s /usr/lib/python3/dist-packages/kafka /etc/aminer/conf-enabled/kafka
>>>>>>> 53a0251f
  - cd aecid-testsuite
  - sudo chmod +x runUnittests.sh
  - sudo chmod +x runAMinerDemo.sh
  - sudo chmod +x runAMinerIntegrationTest.sh
  - sudo chmod +x runCoverageTests.sh

script:
  - ./runUnittests.sh
  - ./runAMinerDemo.sh demo/AMiner/demo-config.py
  - ./runAMinerDemo.sh demo/AMiner/jsonConverterHandler-demo-config.py
  - ./runAMinerDemo.sh demo/AMiner/template_config.py
  - ./runAMinerIntegrationTest.sh aminerIntegrationTest.sh config.py
  - ./runAMinerIntegrationTest.sh aminerIntegrationTest2.sh config21.py config22.py
  - ./runCoverageTests.sh

after_script:
  - cd ..
  - rm $PWD/aecid-testsuite/aminer
  - rm $PWD/source/root/usr/lib/logdata-anomaly-miner/ApacheAccessModel.py
  - rm $PWD/aecid-testsuite/demo/AMiner/template_config.py<|MERGE_RESOLUTION|>--- conflicted
+++ resolved
@@ -16,7 +16,6 @@
   - sudo pip3 install coverage
   - sudo ansible-playbook playbook.yml
   - sudo pip3 install kafka-python -U
-<<<<<<< HEAD
   - sudo ln -s /usr/lib/python3/dist-packages/kafka /etc/aminer/conf-enabled/
   - sudo pip3 install -U scipy
   - sudo pip3 install python-dateutil
@@ -25,9 +24,6 @@
   - sudo ln -s /usr/lib/python3/dist-packages/six.py /etc/aminer/conf-enabled/
   - sudo ln -s /usr/lib/python3.6/site-packages/numpy /etc/aminer/conf-enabled/
   - sudo ln -s /usr/lib/python3.6/site-packages/scipy /etc/aminer/conf-enabled/
-=======
-  - sudo ln -s /usr/lib/python3/dist-packages/kafka /etc/aminer/conf-enabled/kafka
->>>>>>> 53a0251f
   - cd aecid-testsuite
   - sudo chmod +x runUnittests.sh
   - sudo chmod +x runAMinerDemo.sh
