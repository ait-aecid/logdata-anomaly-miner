void setBuildStatus(String message, String state) {
    step([
        $class: "GitHubCommitStatusSetter",
        reposSource: [$class: "ManuallyEnteredRepositorySource", url: "https://github.com/ait-aecid/logdata-anomaly-miner"],
        contextSource: [$class: "ManuallyEnteredCommitContextSource", context: "ci/jenkins/build-status"],
        errorHandlers: [[$class: "ChangingBuildStatusErrorHandler", result: "UNSTABLE"]],
        statusResultSource: [ $class: "ConditionalStatusResultSource", results: [[$class: "AnyBuildResult", message: message, state: state]] ]
    ]);
}

def  ubuntu20image = false
def  ubuntu22image = false
def  debianbusterimage = false
def  debianbullseyeimage = false
def  debianbookwormimage = false
def  productionimage = false
def  docsimage = false
def	 fedoraimage = false
def	 redhatimage = false

pipeline {
    agent any
    stages {
        stage("Build Test-Container") {
            steps {
                sh "docker build -f aecid-testsuite/Dockerfile -t aecid/logdata-anomaly-miner-testing:$JOB_BASE_NAME-$EXECUTOR_NUMBER-$BUILD_ID ."
            }
        }
        stage("Static Analysis & Basic Functionality") {
            parallel {
                stage("Mypy"){
                    steps {
                        sh "docker run -m=2G --rm aecid/logdata-anomaly-miner-testing:$JOB_BASE_NAME-$EXECUTOR_NUMBER-$BUILD_ID runMypy"
                    }
                }
                stage("Release String Check"){
                    steps {
                        sh "docker run -m=2G --rm aecid/logdata-anomaly-miner-testing:$JOB_BASE_NAME-$EXECUTOR_NUMBER-$BUILD_ID runReleaseStringCheck"
                    }
                }
                stage("Suspend Mode"){
                    steps {
                        sh "docker run -m=2G --rm aecid/logdata-anomaly-miner-testing:$JOB_BASE_NAME-$EXECUTOR_NUMBER-$BUILD_ID runSuspendModeTest"
                    }
                }
                stage("Remote Control"){
                    steps {
                        sh "docker run -m=2G --rm aecid/logdata-anomaly-miner-testing:$JOB_BASE_NAME-$EXECUTOR_NUMBER-$BUILD_ID runRemoteControlTest"
                    }
                }
                stage("Integration Test 1"){
                    steps {
                        sh "docker run -m=2G --rm aecid/logdata-anomaly-miner-testing:$JOB_BASE_NAME-$EXECUTOR_NUMBER-$BUILD_ID runAminerIntegrationTest aminerIntegrationTest.sh config.py"
                    }
                }
                stage("Integration Test 2"){
                    steps {
                        sh "docker run -m=2G --rm aecid/logdata-anomaly-miner-testing:$JOB_BASE_NAME-$EXECUTOR_NUMBER-$BUILD_ID runAminerIntegrationTest aminerIntegrationTest2.sh config21.py config22.py"
                    }
                }
                stage("Offline Mode"){
                    steps {
                        sh "docker run -m=2G --rm aecid/logdata-anomaly-miner-testing:$JOB_BASE_NAME-$EXECUTOR_NUMBER-$BUILD_ID runOfflineMode"
                    }
                }
            }
        }

        stage("Unittests") {
             steps {
                 sh "docker run -m=2G --rm aecid/logdata-anomaly-miner-testing:$JOB_BASE_NAME-$EXECUTOR_NUMBER-$BUILD_ID runUnittests"
             }
        }

        stage("Aminer Demo Tests") {
            parallel {
                stage("demo-config.py") {
                    steps {
                        sh "docker run -m=2G --rm aecid/logdata-anomaly-miner-testing:$JOB_BASE_NAME-$EXECUTOR_NUMBER-$BUILD_ID runAminerDemo demo/aminer/demo-config.py"
                    }
                }
                stage("demo-config.yml") {
                    steps {
                        sh "docker run -m=2G --rm aecid/logdata-anomaly-miner-testing:$JOB_BASE_NAME-$EXECUTOR_NUMBER-$BUILD_ID runAminerDemo demo/aminer/demo-config.yml"
                    }
                }
                stage("jsonConverterHandler-demo-config.py") {
                    steps {
                        sh "docker run -m=2G --rm aecid/logdata-anomaly-miner-testing:$JOB_BASE_NAME-$EXECUTOR_NUMBER-$BUILD_ID runAminerDemo demo/aminer/jsonConverterHandler-demo-config.py"
                    }
                }
                stage("template_config.py") {
                    steps {
                        sh "docker run -m=2G --rm aecid/logdata-anomaly-miner-testing:$JOB_BASE_NAME-$EXECUTOR_NUMBER-$BUILD_ID runAminerDemo demo/aminer/template_config.py"
                    }
                }
                stage("template_config.yml") {
                    steps {
                        sh "docker run -m=2G --rm aecid/logdata-anomaly-miner-testing:$JOB_BASE_NAME-$EXECUTOR_NUMBER-$BUILD_ID runAminerDemo demo/aminer/template_config.yml"
                    }
                }
                stage("Encoding Demo .py") {
                    steps {
                        sh "docker run -m=2G --rm aecid/logdata-anomaly-miner-testing:$JOB_BASE_NAME-$EXECUTOR_NUMBER-$BUILD_ID runAminerEncodingDemo demo/aminer/demo-config.py"
                    }
                }
                stage("Encoding Demo .yml") {
                    steps {
                        sh "docker run -m=2G --rm aecid/logdata-anomaly-miner-testing:$JOB_BASE_NAME-$EXECUTOR_NUMBER-$BUILD_ID runAminerEncodingDemo demo/aminer/demo-config.yml"
                    }
                }
            }
        }

        stage("JSON/XML Input Tests") {
            parallel {
                stage("JSON Input Demo") {
                    steps {
                        sh "docker run -m=2G --rm aecid/logdata-anomaly-miner-testing:$JOB_BASE_NAME-$EXECUTOR_NUMBER-$BUILD_ID runAminerJsonInputDemo"
                    }
                }
                stage("XML Input Demo") {
                    steps {
                        sh "docker run -m=2G --rm aecid/logdata-anomaly-miner-testing:$JOB_BASE_NAME-$EXECUTOR_NUMBER-$BUILD_ID runAminerXmlInputDemo"
                    }
                }
                stage("Aminer") {
                    steps {
                        sh "docker run -m=2G --rm aecid/logdata-anomaly-miner-testing:$JOB_BASE_NAME-$EXECUTOR_NUMBER-$BUILD_ID runJsonDemo demo/aminerJsonInputDemo/json-aminer-demo.yml"
                    }
                }
                stage("Elastic") {
                    steps {
                        sh "docker run -m=2G --rm aecid/logdata-anomaly-miner-testing:$JOB_BASE_NAME-$EXECUTOR_NUMBER-$BUILD_ID runJsonDemo demo/aminerJsonInputDemo/json-elastic-demo.yml"
                    }
                }
                stage("Eve") {
                    steps {
                        sh "docker run -m=2G --rm aecid/logdata-anomaly-miner-testing:$JOB_BASE_NAME-$EXECUTOR_NUMBER-$BUILD_ID runJsonDemo demo/aminerJsonInputDemo/json-eve-demo.yml"
                    }
                }
                stage("Journal") {
                    steps {
                        sh "docker run -m=2G --rm aecid/logdata-anomaly-miner-testing:$JOB_BASE_NAME-$EXECUTOR_NUMBER-$BUILD_ID runJsonDemo demo/aminerJsonInputDemo/json-journal-demo.yml"
                    }
                }
                stage("Wazuh") {
                    steps {
                        sh "docker run -m=2G --rm aecid/logdata-anomaly-miner-testing:$JOB_BASE_NAME-$EXECUTOR_NUMBER-$BUILD_ID runJsonDemo demo/aminerJsonInputDemo/json-wazuh-demo.yml"
                    }
                }
                stage("Windows") {
                    steps {
                        sh "docker run -m=2G --rm aecid/logdata-anomaly-miner-testing:$JOB_BASE_NAME-$EXECUTOR_NUMBER-$BUILD_ID runJsonDemo demo/aminerJsonInputDemo/windows.yml"
                    }
                }
            }
        }

        stage("System, Documentation and Wiki Tests") {
            parallel {
                stage("Available Configs") {
                    steps {
                        sh "docker run -m=2G --rm aecid/logdata-anomaly-miner-testing:$JOB_BASE_NAME-$EXECUTOR_NUMBER-$BUILD_ID runConfAvailableTest"
                    }
                }
                stage("Debian Bookworm") {
                    steps {
                        script {
                            debianbookwormimage = true
                        }
                        sh "docker build -f aecid-testsuite/docker/Dockerfile_deb -t aecid/aminer-debian-bookworm:$JOB_BASE_NAME-$EXECUTOR_NUMBER-$BUILD_ID --build-arg=varbranch=development --build-arg=vardistri=debian:bookworm ."
                        sh "mkdir -p /tmp/simplerun-bookworm-$JOB_BASE_NAME-$EXECUTOR_NUMBER-$BUILD_ID && mkdir /tmp/simplerun-bookworm-$JOB_BASE_NAME-$EXECUTOR_NUMBER-$BUILD_ID/persistency && mkdir /tmp/simplerun-bookworm-$JOB_BASE_NAME-$EXECUTOR_NUMBER-$BUILD_ID/logs"
                        sh "cp aecid-testsuite/demo/aminer/access.log /tmp/simplerun-bookworm-$JOB_BASE_NAME-$EXECUTOR_NUMBER-$BUILD_ID/logs/"
                        sh "cp -r source/root/etc/aminer /tmp/simplerun-bookworm-$JOB_BASE_NAME-$EXECUTOR_NUMBER-$BUILD_ID/aminercfg"
                        sh "cp /tmp/simplerun-bookworm-$JOB_BASE_NAME-$EXECUTOR_NUMBER-$BUILD_ID/aminercfg/template_config.yml /tmp/simplerun-bookworm-$JOB_BASE_NAME-$EXECUTOR_NUMBER-$BUILD_ID/aminercfg/config.yml"
                        sh "cp /tmp/simplerun-bookworm-$JOB_BASE_NAME-$EXECUTOR_NUMBER-$BUILD_ID/aminercfg/conf-available/generic/ApacheAccessModel.py /tmp/simplerun-bookworm-$JOB_BASE_NAME-$EXECUTOR_NUMBER-$BUILD_ID/aminercfg/conf-enabled"
<<<<<<< HEAD
                        sh "chown -R 1000:1000 /tmp/simplerun-bookworm-$JOB_BASE_NAME-$EXECUTOR_NUMBER-$BUILD_ID"
                        sh "cd /tmp/simplerun-bookworm-$JOB_BASE_NAME-$EXECUTOR_NUMBER-$BUILD_ID && docker run -v $PWD/persistency:/var/lib/aminer -v $PWD/logs:/logs --rm -t aecid/aminer-debian-bookworm:$JOB_BASE_NAME-$EXECUTOR_NUMBER-$BUILD_ID aminer"
=======
                        sh "cd /tmp/simplerun-bookworm-$JOB_BASE_NAME-$EXECUTOR_NUMBER-$BUILD_ID"
                        sh "docker run -v $PWD/persistency:/var/lib/aminer -v $PWD/logs:/logs --rm -t aecid/aminer-debian-bookworm:$JOB_BASE_NAME-$EXECUTOR_NUMBER-$BUILD_ID aminer"
>>>>>>> 73d6f937
                    }
                }
                stage("Debian Bullseye") {
                    steps {
                        script {
                            debianbullseyeimage = true
                        }
                        sh "docker build -f aecid-testsuite/docker/Dockerfile_deb -t aecid/aminer-debian-bullseye:$JOB_BASE_NAME-$EXECUTOR_NUMBER-$BUILD_ID --build-arg=varbranch=development --build-arg=vardistri=debian:bullseye ."
                        sh "mkdir -p /tmp/simplerun-bullseye-$JOB_BASE_NAME-$EXECUTOR_NUMBER-$BUILD_ID && mkdir /tmp/simplerun-bullseye-$JOB_BASE_NAME-$EXECUTOR_NUMBER-$BUILD_ID/persistency && mkdir /tmp/simplerun-bullseye-$JOB_BASE_NAME-$EXECUTOR_NUMBER-$BUILD_ID/logs"
                        sh "cp aecid-testsuite/demo/aminer/access.log /tmp/simplerun-bullseye-$JOB_BASE_NAME-$EXECUTOR_NUMBER-$BUILD_ID/logs/"
                        sh "cp -r source/root/etc/aminer /tmp/simplerun-bullseye-$JOB_BASE_NAME-$EXECUTOR_NUMBER-$BUILD_ID/aminercfg"
                        sh "cp /tmp/simplerun-bullseye-$JOB_BASE_NAME-$EXECUTOR_NUMBER-$BUILD_ID/aminercfg/template_config.yml /tmp/simplerun-bullseye-$JOB_BASE_NAME-$EXECUTOR_NUMBER-$BUILD_ID/aminercfg/config.yml"
                        sh "cp /tmp/simplerun-bullseye-$JOB_BASE_NAME-$EXECUTOR_NUMBER-$BUILD_ID/aminercfg/conf-available/generic/ApacheAccessModel.py /tmp/simplerun-bullseye-$JOB_BASE_NAME-$EXECUTOR_NUMBER-$BUILD_ID/aminercfg/conf-enabled"
<<<<<<< HEAD
                        sh "chown -R 1000:1000 /tmp/simplerun-bullseye-$JOB_BASE_NAME-$EXECUTOR_NUMBER-$BUILD_ID"
                        sh "cd /tmp/simplerun-bullseye-$JOB_BASE_NAME-$EXECUTOR_NUMBER-$BUILD_ID && docker run -v $PWD/persistency:/var/lib/aminer -v $PWD/logs:/logs --rm -t aecid/aminer-debian-bullseye:$JOB_BASE_NAME-$EXECUTOR_NUMBER-$BUILD_ID aminer"
=======
                        sh "cd /tmp/simplerun-bullseye-$JOB_BASE_NAME-$EXECUTOR_NUMBER-$BUILD_ID"
                        sh "docker run -v $PWD/persistency:/var/lib/aminer -v $PWD/logs:/logs --rm -t aecid/aminer-debian-bullseye:$JOB_BASE_NAME-$EXECUTOR_NUMBER-$BUILD_ID aminer"
>>>>>>> 73d6f937
                    }
                }
                stage("Test Debian Buster") {
                    steps {
                        script {
                            debianbusterimage = true
                        }
                        sh "docker build -f aecid-testsuite/docker/Dockerfile_deb -t aecid/aminer-debian-buster:$JOB_BASE_NAME-$EXECUTOR_NUMBER-$BUILD_ID --build-arg=varbranch=development --build-arg=vardistri=debian:buster ."
                        sh "mkdir -p /tmp/simplerun-buster-$JOB_BASE_NAME-$EXECUTOR_NUMBER-$BUILD_ID && mkdir /tmp/simplerun-buster-$JOB_BASE_NAME-$EXECUTOR_NUMBER-$BUILD_ID/persistency && mkdir /tmp/simplerun-buster-$JOB_BASE_NAME-$EXECUTOR_NUMBER-$BUILD_ID/logs"
                        sh "cp aecid-testsuite/demo/aminer/access.log /tmp/simplerun-buster-$JOB_BASE_NAME-$EXECUTOR_NUMBER-$BUILD_ID/logs/"
                        sh "cp -r source/root/etc/aminer /tmp/simplerun-buster-$JOB_BASE_NAME-$EXECUTOR_NUMBER-$BUILD_ID/aminercfg"
                        sh "cp /tmp/simplerun-buster-$JOB_BASE_NAME-$EXECUTOR_NUMBER-$BUILD_ID/aminercfg/template_config.yml /tmp/simplerun-buster-$JOB_BASE_NAME-$EXECUTOR_NUMBER-$BUILD_ID/aminercfg/config.yml"
                        sh "cp /tmp/simplerun-buster-$JOB_BASE_NAME-$EXECUTOR_NUMBER-$BUILD_ID/aminercfg/conf-available/generic/ApacheAccessModel.py /tmp/simplerun-buster-$JOB_BASE_NAME-$EXECUTOR_NUMBER-$BUILD_ID/aminercfg/conf-enabled"
<<<<<<< HEAD
                        sh "chown -R 1000:1000 /tmp/simplerun-buster-$JOB_BASE_NAME-$EXECUTOR_NUMBER-$BUILD_ID"
                        sh "cd /tmp/simplerun-buster-$JOB_BASE_NAME-$EXECUTOR_NUMBER-$BUILD_ID && docker run -v $PWD/persistency:/var/lib/aminer -v $PWD/logs:/logs --rm -t aecid/aminer-debian-buster:$JOB_BASE_NAME-$EXECUTOR_NUMBER-$BUILD_ID aminer"
=======
                        sh "cd /tmp/simplerun-buster-$JOB_BASE_NAME-$EXECUTOR_NUMBER-$BUILD_ID"
                        sh "docker run -v $PWD/persistency:/var/lib/aminer -v $PWD/logs:/logs --rm -t aecid/aminer-debian-buster:$JOB_BASE_NAME-$EXECUTOR_NUMBER-$BUILD_ID aminer"
>>>>>>> 73d6f937
                    }
                }
                stage("Test Production Docker Image") {
                    steps {
                        script {
                            productionimage = true
                        }
                        sh "docker build -f Dockerfile -t aecid/aminer-production:$JOB_BASE_NAME-$EXECUTOR_NUMBER-$BUILD_ID ."
                        sh "mkdir -p /tmp/production-$JOB_BASE_NAME-$EXECUTOR_NUMBER-$BUILD_ID && mkdir /tmp/production-$JOB_BASE_NAME-$EXECUTOR_NUMBER-$BUILD_ID/persistency && mkdir /tmp/production-$JOB_BASE_NAME-$EXECUTOR_NUMBER-$BUILD_ID/logs"
                        sh "cp aecid-testsuite/demo/aminer/access.log /tmp/production-$JOB_BASE_NAME-$EXECUTOR_NUMBER-$BUILD_ID/logs/"
                        sh "cp -r source/root/etc/aminer /tmp/production-$JOB_BASE_NAME-$EXECUTOR_NUMBER-$BUILD_ID/aminercfg"
                        sh "cp /tmp/production-$JOB_BASE_NAME-$EXECUTOR_NUMBER-$BUILD_ID/aminercfg/template_config.yml /tmp/production-$JOB_BASE_NAME-$EXECUTOR_NUMBER-$BUILD_ID/aminercfg/config.yml"
                        sh "cp /tmp/production-$JOB_BASE_NAME-$EXECUTOR_NUMBER-$BUILD_ID/aminercfg/conf-available/generic/ApacheAccessModel.py /tmp/production-$JOB_BASE_NAME-$EXECUTOR_NUMBER-$BUILD_ID/aminercfg/conf-enabled"
<<<<<<< HEAD
                        sh "chown -R 1000:1000 /tmp/production-$JOB_BASE_NAME-$EXECUTOR_NUMBER-$BUILD_ID"
                        sh "cd /tmp/production-$JOB_BASE_NAME-$EXECUTOR_NUMBER-$BUILD_ID && docker run -v $PWD/persistency:/var/lib/aminer -v $PWD/logs:/logs --rm -t aecid/aminer-production:$JOB_BASE_NAME-$EXECUTOR_NUMBER-$BUILD_ID aminer"
=======
                        sh "cd /tmp/production-$JOB_BASE_NAME-$EXECUTOR_NUMBER-$BUILD_ID"
                        sh "docker run -v $PWD/persistency:/var/lib/aminer -v $PWD/logs:/logs --rm -t aecid/aminer-production:$JOB_BASE_NAME-$EXECUTOR_NUMBER-$BUILD_ID aminer"
>>>>>>> 73d6f937
                    }
                }
                stage("Test Ubuntu 22.04") {
                    when {
                        expression {
                            BRANCH_NAME == "main" || BRANCH_NAME == "development"
                        }
                    }
                    steps {
                        script {
                            ubuntu22image = true
                        }
                        sh "docker build -f aecid-testsuite/docker/Dockerfile_deb -t aecid/aminer-ubuntu-2204:$JOB_BASE_NAME-$EXECUTOR_NUMBER-$BUILD_ID --build-arg=varbranch=development --build-arg=vardistri=ubuntu:22.04 ."
                        sh "mkdir -p /tmp/ubuntu-2204-$JOB_BASE_NAME-$EXECUTOR_NUMBER-$BUILD_ID && mkdir /tmp/ubuntu-2204-$JOB_BASE_NAME-$EXECUTOR_NUMBER-$BUILD_ID/persistency && mkdir /tmp/ubuntu-2204-$JOB_BASE_NAME-$EXECUTOR_NUMBER-$BUILD_ID/logs"
                        sh "cp aecid-testsuite/demo/aminer/access.log /tmp/ubuntu-2204-$JOB_BASE_NAME-$EXECUTOR_NUMBER-$BUILD_ID/logs/"
                        sh "cp -r source/root/etc/aminer /tmp/ubuntu-2204-$JOB_BASE_NAME-$EXECUTOR_NUMBER-$BUILD_ID/aminercfg"
                        sh "cp /tmp/ubuntu-2204-$JOB_BASE_NAME-$EXECUTOR_NUMBER-$BUILD_ID/aminercfg/template_config.yml /tmp/ubuntu-2204-$JOB_BASE_NAME-$EXECUTOR_NUMBER-$BUILD_ID/aminercfg/config.yml"
                        sh "cp /tmp/ubuntu-2204-$JOB_BASE_NAME-$EXECUTOR_NUMBER-$BUILD_ID/aminercfg/conf-available/generic/ApacheAccessModel.py /tmp/ubuntu-2204-$JOB_BASE_NAME-$EXECUTOR_NUMBER-$BUILD_ID/aminercfg/conf-enabled"
<<<<<<< HEAD
                        sh "chown -R 1000:1000 /tmp/ubuntu-2204-$JOB_BASE_NAME-$EXECUTOR_NUMBER-$BUILD_ID"
                        sh "cd /tmp/ubuntu-2204-$JOB_BASE_NAME-$EXECUTOR_NUMBER-$BUILD_ID && docker run -v $PWD/persistency:/var/lib/aminer -v $PWD/logs:/logs --rm -t aecid/aminer-ubuntu-2204:$JOB_BASE_NAME-$EXECUTOR_NUMBER-$BUILD_ID aminer"
=======
                        sh "cd /tmp/ubuntu-2204-$JOB_BASE_NAME-$EXECUTOR_NUMBER-$BUILD_ID"
                        sh "docker run -v $PWD/persistency:/var/lib/aminer -v $PWD/logs:/logs --rm -t aecid/aminer-ubuntu-2204:$JOB_BASE_NAME-$EXECUTOR_NUMBER-$BUILD_ID aminer"
>>>>>>> 73d6f937
                   }
                }
                stage("Test Ubuntu 20.04") {
                    when {
                        expression {
                            BRANCH_NAME == "main" || BRANCH_NAME == "development"
                        }
                    }
                    steps {
                        script {
                            ubuntu20image = true
                        }
                        sh "docker build -f aecid-testsuite/docker/Dockerfile_deb -t aecid/aminer-ubuntu-2004:$JOB_BASE_NAME-$EXECUTOR_NUMBER-$BUILD_ID --build-arg=varbranch=development --build-arg=vardistri=ubuntu:20.04 ."
                        sh "mkdir -p /tmp/ubuntu-2004-$JOB_BASE_NAME-$EXECUTOR_NUMBER-$BUILD_ID && mkdir /tmp/ubuntu-2004-$JOB_BASE_NAME-$EXECUTOR_NUMBER-$BUILD_ID/persistency && mkdir /tmp/ubuntu-2004-$JOB_BASE_NAME-$EXECUTOR_NUMBER-$BUILD_ID/logs"
                        sh "cp aecid-testsuite/demo/aminer/access.log /tmp/ubuntu-2004-$JOB_BASE_NAME-$EXECUTOR_NUMBER-$BUILD_ID/logs/"
                        sh "cp -r source/root/etc/aminer /tmp/ubuntu-2004-$JOB_BASE_NAME-$EXECUTOR_NUMBER-$BUILD_ID/aminercfg"
                        sh "cp /tmp/ubuntu-2004-$JOB_BASE_NAME-$EXECUTOR_NUMBER-$BUILD_ID/aminercfg/template_config.yml /tmp/ubuntu-2004-$JOB_BASE_NAME-$EXECUTOR_NUMBER-$BUILD_ID/aminercfg/config.yml"
                        sh "cp /tmp/ubuntu-2004-$JOB_BASE_NAME-$EXECUTOR_NUMBER-$BUILD_ID/aminercfg/conf-available/generic/ApacheAccessModel.py /tmp/ubuntu-2004-$JOB_BASE_NAME-$EXECUTOR_NUMBER-$BUILD_ID/aminercfg/conf-enabled"
<<<<<<< HEAD
                        sh "chown -R 1000:1000 /tmp/ubuntu-2004-$JOB_BASE_NAME-$EXECUTOR_NUMBER-$BUILD_ID"
                        sh "cd /tmp/ubuntu-2004-$JOB_BASE_NAME-$EXECUTOR_NUMBER-$BUILD_ID && docker run -v $PWD/persistency:/var/lib/aminer -v $PWD/logs:/logs --rm -t aecid/aminer-ubuntu-2004:$JOB_BASE_NAME-$EXECUTOR_NUMBER-$BUILD_ID aminer"
=======
                        sh "cd /tmp/ubuntu-2004-$JOB_BASE_NAME-$EXECUTOR_NUMBER-$BUILD_ID"
                        sh "docker run -v $PWD/persistency:/var/lib/aminer -v $PWD/logs:/logs --rm -t aecid/aminer-ubuntu-2004:$JOB_BASE_NAME-$EXECUTOR_NUMBER-$BUILD_ID aminer"
>>>>>>> 73d6f937
                   }
                }
                stage("Fedora") {
                    steps {
                        script {
                            fedoraimage = true
                        }
                        sh "docker build -f aecid-testsuite/docker/Dockerfile_fed -t aecid/aminer-fedora:$JOB_BASE_NAME-$EXECUTOR_NUMBER-$BUILD_ID --build-arg=varbranch=development ."
                        sh "mkdir -p /tmp/simplerun-fedora-$JOB_BASE_NAME-$EXECUTOR_NUMBER-$BUILD_ID && mkdir /tmp/simplerun-fedora-$JOB_BASE_NAME-$EXECUTOR_NUMBER-$BUILD_ID/persistency && mkdir /tmp/simplerun-fedora-$JOB_BASE_NAME-$EXECUTOR_NUMBER-$BUILD_ID/logs"
                        sh "cp aecid-testsuite/demo/aminer/access.log /tmp/simplerun-fedora-$JOB_BASE_NAME-$EXECUTOR_NUMBER-$BUILD_ID/logs/"
                        sh "cp -r source/root/etc/aminer /tmp/simplerun-fedora-$JOB_BASE_NAME-$EXECUTOR_NUMBER-$BUILD_ID/aminercfg"
                        sh "cp /tmp/simplerun-fedora-$JOB_BASE_NAME-$EXECUTOR_NUMBER-$BUILD_ID/aminercfg/template_config.yml /tmp/simplerun-fedora-$JOB_BASE_NAME-$EXECUTOR_NUMBER-$BUILD_ID/aminercfg/config.yml"
                        sh "cp /tmp/simplerun-fedora-$JOB_BASE_NAME-$EXECUTOR_NUMBER-$BUILD_ID/aminercfg/conf-available/generic/ApacheAccessModel.py /tmp/simplerun-fedora-$JOB_BASE_NAME-$EXECUTOR_NUMBER-$BUILD_ID/aminercfg/conf-enabled"
<<<<<<< HEAD
                        sh "chown -R 1000:1000 /tmp/simplerun-fedora-$JOB_BASE_NAME-$EXECUTOR_NUMBER-$BUILD_ID"
                        sh "cd /tmp/simplerun-fedora-$JOB_BASE_NAME-$EXECUTOR_NUMBER-$BUILD_ID && docker run -v $PWD/persistency:/var/lib/aminer -v $PWD/logs:/logs --rm -t aecid/aminer-debian-fedora:$JOB_BASE_NAME-$EXECUTOR_NUMBER-$BUILD_ID aminer"
=======
                        sh "cd /tmp/simplerun-fedora-$JOB_BASE_NAME-$EXECUTOR_NUMBER-$BUILD_ID"
                        sh "docker run -v $PWD/persistency:/var/lib/aminer -v $PWD/logs:/logs --rm -t aecid/aminer-fedora:$JOB_BASE_NAME-$EXECUTOR_NUMBER-$BUILD_ID aminer"
>>>>>>> 73d6f937
                    }
                }
                stage("RedHat") {
                    steps {
                        script {
                            redhatimage = true
                        }
                        sh "docker build -f aecid-testsuite/docker/Dockerfile_red -t aecid/aminer-redhat:$JOB_BASE_NAME-$EXECUTOR_NUMBER-$BUILD_ID --build-arg=varbranch=development ."
                        sh "mkdir -p /tmp/simplerun-redhat-$JOB_BASE_NAME-$EXECUTOR_NUMBER-$BUILD_ID && mkdir /tmp/simplerun-redhat-$JOB_BASE_NAME-$EXECUTOR_NUMBER-$BUILD_ID/persistency && mkdir /tmp/simplerun-redhat-$JOB_BASE_NAME-$EXECUTOR_NUMBER-$BUILD_ID/logs"
                        sh "cp aecid-testsuite/demo/aminer/access.log /tmp/simplerun-redhat-$JOB_BASE_NAME-$EXECUTOR_NUMBER-$BUILD_ID/logs/"
                        sh "cp -r source/root/etc/aminer /tmp/simplerun-redhat-$JOB_BASE_NAME-$EXECUTOR_NUMBER-$BUILD_ID/aminercfg"
                        sh "cp /tmp/simplerun-redhat-$JOB_BASE_NAME-$EXECUTOR_NUMBER-$BUILD_ID/aminercfg/template_config.yml /tmp/simplerun-redhat-$JOB_BASE_NAME-$EXECUTOR_NUMBER-$BUILD_ID/aminercfg/config.yml"
                        sh "cp /tmp/simplerun-redhat-$JOB_BASE_NAME-$EXECUTOR_NUMBER-$BUILD_ID/aminercfg/conf-available/generic/ApacheAccessModel.py /tmp/simplerun-redhat-$JOB_BASE_NAME-$EXECUTOR_NUMBER-$BUILD_ID/aminercfg/conf-enabled"
<<<<<<< HEAD
                        sh "chown -R 1000:1000 /tmp/simplerun-redhat-$JOB_BASE_NAME-$EXECUTOR_NUMBER-$BUILD_ID"
                        sh "cd /tmp/simplerun-redhat-$JOB_BASE_NAME-$EXECUTOR_NUMBER-$BUILD_ID && docker run -v $PWD/persistency:/var/lib/aminer -v $PWD/logs:/logs --rm -t aecid/aminer-debian-redhat:$JOB_BASE_NAME-$EXECUTOR_NUMBER-$BUILD_ID aminer"
=======
                        sh "cd /tmp/simplerun-redhat-$JOB_BASE_NAME-$EXECUTOR_NUMBER-$BUILD_ID"
                        sh "docker run -v $PWD/persistency:/var/lib/aminer -v $PWD/logs:/logs --rm -t aecid/aminer-redhat:$JOB_BASE_NAME-$EXECUTOR_NUMBER-$BUILD_ID aminer"
>>>>>>> 73d6f937
                    }
                }
                stage("Build Documentation") {
                    when {
                        expression {
                            BRANCH_NAME == "main" || BRANCH_NAME == "development"
                        }
                    }
                    environment {
                        BUILDDOCSDIR = sh(script: 'mktemp -p $WORKSPACE_TMP -d | tr -d [:space:]', returnStdout: true)
                    }
                    steps {
                        script {
                            docsimage = true
                        }
                    sh "docker build -f Dockerfile -t aecid/aminer-docs:$JOB_BASE_NAME-$EXECUTOR_NUMBER-$BUILD_ID ."
                    sh "chmod 777 ${env.BUILDDOCSDIR}"
                    sh "chmod g+s ${env.BUILDDOCSDIR}"
                    sh "docker run --rm -v ${env.BUILDDOCSDIR}:/docs/_build aecid/aminer-docs:$JOB_BASE_NAME-$EXECUTOR_NUMBER-$BUILD_ID mkdocs"
                    sh "scripts/deploydocs.sh ${env.BRANCH_NAME} ${env.BUILDDOCSDIR}/html /var/www/aeciddocs/logdata-anomaly-miner"
                    }
                }
                stage("Try It Out") {
                    steps {
                        sh "docker run -m=2G --rm aecid/logdata-anomaly-miner-testing:$JOB_BASE_NAME-$EXECUTOR_NUMBER-$BUILD_ID runTryItOut development"
                    }
                }
                stage("Getting Started") {
                    steps {
                        sh "docker run -m=2G --rm aecid/logdata-anomaly-miner-testing:$JOB_BASE_NAME-$EXECUTOR_NUMBER-$BUILD_ID runGettingStarted development"
                    }
                }
                stage("Sequence Detector") {
                    steps {
                        sh "docker run -m=2G --rm aecid/logdata-anomaly-miner-testing:$JOB_BASE_NAME-$EXECUTOR_NUMBER-$BUILD_ID runHowToCreateYourOwnSequenceDetector development"
                    }
                }
                stage("Frequency Detector") {
                    steps {
                        sh "docker run -m=2G --rm aecid/logdata-anomaly-miner-testing:$JOB_BASE_NAME-$EXECUTOR_NUMBER-$BUILD_ID runHowToCreateYourOwnFrequencyDetector development"
                    }
                }
                stage("MissingMatchPathDetector") {
                    steps {
                        sh "docker run -m=2G --rm aecid/logdata-anomaly-miner-testing:$JOB_BASE_NAME-$EXECUTOR_NUMBER-$BUILD_ID runHowToMissingMatchPathValueDetector development"
                    }
                }
                stage("EntropyDetector") {
                    steps {
                        sh "docker run -m=2G --rm aecid/logdata-anomaly-miner-testing:$JOB_BASE_NAME-$EXECUTOR_NUMBER-$BUILD_ID runHowToEntropyDetector development"
                    }
                }
            }
        }
        stage("Wiki Tests - main") {
            when {
                branch "main"
            }
            parallel {
                stage("Try It Out") {
                    steps {
                        sh "docker run -m=2G --rm aecid/logdata-anomaly-miner-testing:$JOB_BASE_NAME-$EXECUTOR_NUMBER-$BUILD_ID runTryItOut main"
                    }
                }
                stage("Getting Started") {
                    steps {
                        sh "docker run -m=2G --rm aecid/logdata-anomaly-miner-testing:$JOB_BASE_NAME-$EXECUTOR_NUMBER-$BUILD_ID runGettingStarted main"
                    }
                }
                stage("Sequence Detector") {
                    steps {
                        sh "docker run -m=2G --rm aecid/logdata-anomaly-miner-testing:$JOB_BASE_NAME-$EXECUTOR_NUMBER-$BUILD_ID runHowToCreateYourOwnSequenceDetector main"
                    }
                }
                stage("Frequency Detector") {
                    steps {
                        sh "docker run -m=2G --rm aecid/logdata-anomaly-miner-testing:$JOB_BASE_NAME-$EXECUTOR_NUMBER-$BUILD_ID runHowToCreateYourOwnFrequencyDetector main"
                    }
                }
                stage("MissingMatchPathDetector") {
                    steps {
                        sh "docker run -m=2G --rm aecid/logdata-anomaly-miner-testing:$JOB_BASE_NAME-$EXECUTOR_NUMBER-$BUILD_ID runHowToMissingMatchPathValueDetector main"
                    }
                }
            }
        }
    }
    post {
        always {
            script {
                sh "docker rmi aecid/logdata-anomaly-miner-testing:$JOB_BASE_NAME-$EXECUTOR_NUMBER-$BUILD_ID"
                if( debianbookwormimage == true ) {
                    sh "docker rmi aecid/aminer-debian-bookworm:$JOB_BASE_NAME-$EXECUTOR_NUMBER-$BUILD_ID"
                    sh "cd / && test -d /tmp/simplerun-bookworm-$JOB_BASE_NAME-$EXECUTOR_NUMBER-$BUILD_ID && rm -rf /tmp/simplerun-bookworm-$JOB_BASE_NAME-$EXECUTOR_NUMBER-$BUILD_ID"
                }
                if( debianbullseyeimage == true ) {
                    sh "docker rmi aecid/aminer-debian-bullseye:$JOB_BASE_NAME-$EXECUTOR_NUMBER-$BUILD_ID"
                    sh "cd / && test -d /tmp/simplerun-bullseye-$JOB_BASE_NAME-$EXECUTOR_NUMBER-$BUILD_ID && rm -rf /tmp/simplerun-bullseye-$JOB_BASE_NAME-$EXECUTOR_NUMBER-$BUILD_ID"
                }
                if( debianbusterimage == true ) {
                    sh "docker rmi aecid/aminer-debian-buster:$JOB_BASE_NAME-$EXECUTOR_NUMBER-$BUILD_ID"
                    sh "cd / && test -d /tmp/simplerun-buster-$JOB_BASE_NAME-$EXECUTOR_NUMBER-$BUILD_ID && rm -rf /tmp/simplerun-buster-$JOB_BASE_NAME-$EXECUTOR_NUMBER-$BUILD_ID"
                }
                if( productionimage == true ) {
                    sh "docker rmi aecid/aminer-production:$JOB_BASE_NAME-$EXECUTOR_NUMBER-$BUILD_ID"
                    sh "cd / && test -d /tmp/production-$JOB_BASE_NAME-$EXECUTOR_NUMBER-$BUILD_ID && rm -rf /tmp/production-$JOB_BASE_NAME-$EXECUTOR_NUMBER-$BUILD_ID"
                }
                if( ubuntu22image == true ) {
                    sh "docker rmi aecid/aminer-ubuntu-2204:$JOB_BASE_NAME-$EXECUTOR_NUMBER-$BUILD_ID"
                }
                if( ubuntu20image == true ) {
                    sh "docker rmi aecid/aminer-ubuntu-2004:$JOB_BASE_NAME-$EXECUTOR_NUMBER-$BUILD_ID"
                }
                if( fedoraimage == true ) {
                    sh "docker rmi aecid/aminer-fedora:$JOB_BASE_NAME-$EXECUTOR_NUMBER-$BUILD_ID"
                }
                if( redhatimage == true ) {
                    sh "docker rmi aecid/aminer-redhat:$JOB_BASE_NAME-$EXECUTOR_NUMBER-$BUILD_ID"
                }
                if( docsimage == true){
                    sh "docker rmi aecid/aminer-docs:$JOB_BASE_NAME-$EXECUTOR_NUMBER-$BUILD_ID"
                }
            }
        }
        success {
            setBuildStatus("Build succeeded", "SUCCESS");
        }
        failure {
            setBuildStatus("Build failed", "FAILURE");
        }
    }
}<|MERGE_RESOLUTION|>--- conflicted
+++ resolved
@@ -175,13 +175,8 @@
                         sh "cp -r source/root/etc/aminer /tmp/simplerun-bookworm-$JOB_BASE_NAME-$EXECUTOR_NUMBER-$BUILD_ID/aminercfg"
                         sh "cp /tmp/simplerun-bookworm-$JOB_BASE_NAME-$EXECUTOR_NUMBER-$BUILD_ID/aminercfg/template_config.yml /tmp/simplerun-bookworm-$JOB_BASE_NAME-$EXECUTOR_NUMBER-$BUILD_ID/aminercfg/config.yml"
                         sh "cp /tmp/simplerun-bookworm-$JOB_BASE_NAME-$EXECUTOR_NUMBER-$BUILD_ID/aminercfg/conf-available/generic/ApacheAccessModel.py /tmp/simplerun-bookworm-$JOB_BASE_NAME-$EXECUTOR_NUMBER-$BUILD_ID/aminercfg/conf-enabled"
-<<<<<<< HEAD
-                        sh "chown -R 1000:1000 /tmp/simplerun-bookworm-$JOB_BASE_NAME-$EXECUTOR_NUMBER-$BUILD_ID"
-                        sh "cd /tmp/simplerun-bookworm-$JOB_BASE_NAME-$EXECUTOR_NUMBER-$BUILD_ID && docker run -v $PWD/persistency:/var/lib/aminer -v $PWD/logs:/logs --rm -t aecid/aminer-debian-bookworm:$JOB_BASE_NAME-$EXECUTOR_NUMBER-$BUILD_ID aminer"
-=======
                         sh "cd /tmp/simplerun-bookworm-$JOB_BASE_NAME-$EXECUTOR_NUMBER-$BUILD_ID"
                         sh "docker run -v $PWD/persistency:/var/lib/aminer -v $PWD/logs:/logs --rm -t aecid/aminer-debian-bookworm:$JOB_BASE_NAME-$EXECUTOR_NUMBER-$BUILD_ID aminer"
->>>>>>> 73d6f937
                     }
                 }
                 stage("Debian Bullseye") {
@@ -195,13 +190,8 @@
                         sh "cp -r source/root/etc/aminer /tmp/simplerun-bullseye-$JOB_BASE_NAME-$EXECUTOR_NUMBER-$BUILD_ID/aminercfg"
                         sh "cp /tmp/simplerun-bullseye-$JOB_BASE_NAME-$EXECUTOR_NUMBER-$BUILD_ID/aminercfg/template_config.yml /tmp/simplerun-bullseye-$JOB_BASE_NAME-$EXECUTOR_NUMBER-$BUILD_ID/aminercfg/config.yml"
                         sh "cp /tmp/simplerun-bullseye-$JOB_BASE_NAME-$EXECUTOR_NUMBER-$BUILD_ID/aminercfg/conf-available/generic/ApacheAccessModel.py /tmp/simplerun-bullseye-$JOB_BASE_NAME-$EXECUTOR_NUMBER-$BUILD_ID/aminercfg/conf-enabled"
-<<<<<<< HEAD
-                        sh "chown -R 1000:1000 /tmp/simplerun-bullseye-$JOB_BASE_NAME-$EXECUTOR_NUMBER-$BUILD_ID"
-                        sh "cd /tmp/simplerun-bullseye-$JOB_BASE_NAME-$EXECUTOR_NUMBER-$BUILD_ID && docker run -v $PWD/persistency:/var/lib/aminer -v $PWD/logs:/logs --rm -t aecid/aminer-debian-bullseye:$JOB_BASE_NAME-$EXECUTOR_NUMBER-$BUILD_ID aminer"
-=======
                         sh "cd /tmp/simplerun-bullseye-$JOB_BASE_NAME-$EXECUTOR_NUMBER-$BUILD_ID"
                         sh "docker run -v $PWD/persistency:/var/lib/aminer -v $PWD/logs:/logs --rm -t aecid/aminer-debian-bullseye:$JOB_BASE_NAME-$EXECUTOR_NUMBER-$BUILD_ID aminer"
->>>>>>> 73d6f937
                     }
                 }
                 stage("Test Debian Buster") {
@@ -215,13 +205,8 @@
                         sh "cp -r source/root/etc/aminer /tmp/simplerun-buster-$JOB_BASE_NAME-$EXECUTOR_NUMBER-$BUILD_ID/aminercfg"
                         sh "cp /tmp/simplerun-buster-$JOB_BASE_NAME-$EXECUTOR_NUMBER-$BUILD_ID/aminercfg/template_config.yml /tmp/simplerun-buster-$JOB_BASE_NAME-$EXECUTOR_NUMBER-$BUILD_ID/aminercfg/config.yml"
                         sh "cp /tmp/simplerun-buster-$JOB_BASE_NAME-$EXECUTOR_NUMBER-$BUILD_ID/aminercfg/conf-available/generic/ApacheAccessModel.py /tmp/simplerun-buster-$JOB_BASE_NAME-$EXECUTOR_NUMBER-$BUILD_ID/aminercfg/conf-enabled"
-<<<<<<< HEAD
-                        sh "chown -R 1000:1000 /tmp/simplerun-buster-$JOB_BASE_NAME-$EXECUTOR_NUMBER-$BUILD_ID"
-                        sh "cd /tmp/simplerun-buster-$JOB_BASE_NAME-$EXECUTOR_NUMBER-$BUILD_ID && docker run -v $PWD/persistency:/var/lib/aminer -v $PWD/logs:/logs --rm -t aecid/aminer-debian-buster:$JOB_BASE_NAME-$EXECUTOR_NUMBER-$BUILD_ID aminer"
-=======
                         sh "cd /tmp/simplerun-buster-$JOB_BASE_NAME-$EXECUTOR_NUMBER-$BUILD_ID"
                         sh "docker run -v $PWD/persistency:/var/lib/aminer -v $PWD/logs:/logs --rm -t aecid/aminer-debian-buster:$JOB_BASE_NAME-$EXECUTOR_NUMBER-$BUILD_ID aminer"
->>>>>>> 73d6f937
                     }
                 }
                 stage("Test Production Docker Image") {
@@ -235,13 +220,8 @@
                         sh "cp -r source/root/etc/aminer /tmp/production-$JOB_BASE_NAME-$EXECUTOR_NUMBER-$BUILD_ID/aminercfg"
                         sh "cp /tmp/production-$JOB_BASE_NAME-$EXECUTOR_NUMBER-$BUILD_ID/aminercfg/template_config.yml /tmp/production-$JOB_BASE_NAME-$EXECUTOR_NUMBER-$BUILD_ID/aminercfg/config.yml"
                         sh "cp /tmp/production-$JOB_BASE_NAME-$EXECUTOR_NUMBER-$BUILD_ID/aminercfg/conf-available/generic/ApacheAccessModel.py /tmp/production-$JOB_BASE_NAME-$EXECUTOR_NUMBER-$BUILD_ID/aminercfg/conf-enabled"
-<<<<<<< HEAD
-                        sh "chown -R 1000:1000 /tmp/production-$JOB_BASE_NAME-$EXECUTOR_NUMBER-$BUILD_ID"
-                        sh "cd /tmp/production-$JOB_BASE_NAME-$EXECUTOR_NUMBER-$BUILD_ID && docker run -v $PWD/persistency:/var/lib/aminer -v $PWD/logs:/logs --rm -t aecid/aminer-production:$JOB_BASE_NAME-$EXECUTOR_NUMBER-$BUILD_ID aminer"
-=======
                         sh "cd /tmp/production-$JOB_BASE_NAME-$EXECUTOR_NUMBER-$BUILD_ID"
                         sh "docker run -v $PWD/persistency:/var/lib/aminer -v $PWD/logs:/logs --rm -t aecid/aminer-production:$JOB_BASE_NAME-$EXECUTOR_NUMBER-$BUILD_ID aminer"
->>>>>>> 73d6f937
                     }
                 }
                 stage("Test Ubuntu 22.04") {
@@ -260,13 +240,8 @@
                         sh "cp -r source/root/etc/aminer /tmp/ubuntu-2204-$JOB_BASE_NAME-$EXECUTOR_NUMBER-$BUILD_ID/aminercfg"
                         sh "cp /tmp/ubuntu-2204-$JOB_BASE_NAME-$EXECUTOR_NUMBER-$BUILD_ID/aminercfg/template_config.yml /tmp/ubuntu-2204-$JOB_BASE_NAME-$EXECUTOR_NUMBER-$BUILD_ID/aminercfg/config.yml"
                         sh "cp /tmp/ubuntu-2204-$JOB_BASE_NAME-$EXECUTOR_NUMBER-$BUILD_ID/aminercfg/conf-available/generic/ApacheAccessModel.py /tmp/ubuntu-2204-$JOB_BASE_NAME-$EXECUTOR_NUMBER-$BUILD_ID/aminercfg/conf-enabled"
-<<<<<<< HEAD
-                        sh "chown -R 1000:1000 /tmp/ubuntu-2204-$JOB_BASE_NAME-$EXECUTOR_NUMBER-$BUILD_ID"
-                        sh "cd /tmp/ubuntu-2204-$JOB_BASE_NAME-$EXECUTOR_NUMBER-$BUILD_ID && docker run -v $PWD/persistency:/var/lib/aminer -v $PWD/logs:/logs --rm -t aecid/aminer-ubuntu-2204:$JOB_BASE_NAME-$EXECUTOR_NUMBER-$BUILD_ID aminer"
-=======
                         sh "cd /tmp/ubuntu-2204-$JOB_BASE_NAME-$EXECUTOR_NUMBER-$BUILD_ID"
                         sh "docker run -v $PWD/persistency:/var/lib/aminer -v $PWD/logs:/logs --rm -t aecid/aminer-ubuntu-2204:$JOB_BASE_NAME-$EXECUTOR_NUMBER-$BUILD_ID aminer"
->>>>>>> 73d6f937
                    }
                 }
                 stage("Test Ubuntu 20.04") {
@@ -285,13 +260,8 @@
                         sh "cp -r source/root/etc/aminer /tmp/ubuntu-2004-$JOB_BASE_NAME-$EXECUTOR_NUMBER-$BUILD_ID/aminercfg"
                         sh "cp /tmp/ubuntu-2004-$JOB_BASE_NAME-$EXECUTOR_NUMBER-$BUILD_ID/aminercfg/template_config.yml /tmp/ubuntu-2004-$JOB_BASE_NAME-$EXECUTOR_NUMBER-$BUILD_ID/aminercfg/config.yml"
                         sh "cp /tmp/ubuntu-2004-$JOB_BASE_NAME-$EXECUTOR_NUMBER-$BUILD_ID/aminercfg/conf-available/generic/ApacheAccessModel.py /tmp/ubuntu-2004-$JOB_BASE_NAME-$EXECUTOR_NUMBER-$BUILD_ID/aminercfg/conf-enabled"
-<<<<<<< HEAD
-                        sh "chown -R 1000:1000 /tmp/ubuntu-2004-$JOB_BASE_NAME-$EXECUTOR_NUMBER-$BUILD_ID"
-                        sh "cd /tmp/ubuntu-2004-$JOB_BASE_NAME-$EXECUTOR_NUMBER-$BUILD_ID && docker run -v $PWD/persistency:/var/lib/aminer -v $PWD/logs:/logs --rm -t aecid/aminer-ubuntu-2004:$JOB_BASE_NAME-$EXECUTOR_NUMBER-$BUILD_ID aminer"
-=======
                         sh "cd /tmp/ubuntu-2004-$JOB_BASE_NAME-$EXECUTOR_NUMBER-$BUILD_ID"
                         sh "docker run -v $PWD/persistency:/var/lib/aminer -v $PWD/logs:/logs --rm -t aecid/aminer-ubuntu-2004:$JOB_BASE_NAME-$EXECUTOR_NUMBER-$BUILD_ID aminer"
->>>>>>> 73d6f937
                    }
                 }
                 stage("Fedora") {
@@ -305,13 +275,8 @@
                         sh "cp -r source/root/etc/aminer /tmp/simplerun-fedora-$JOB_BASE_NAME-$EXECUTOR_NUMBER-$BUILD_ID/aminercfg"
                         sh "cp /tmp/simplerun-fedora-$JOB_BASE_NAME-$EXECUTOR_NUMBER-$BUILD_ID/aminercfg/template_config.yml /tmp/simplerun-fedora-$JOB_BASE_NAME-$EXECUTOR_NUMBER-$BUILD_ID/aminercfg/config.yml"
                         sh "cp /tmp/simplerun-fedora-$JOB_BASE_NAME-$EXECUTOR_NUMBER-$BUILD_ID/aminercfg/conf-available/generic/ApacheAccessModel.py /tmp/simplerun-fedora-$JOB_BASE_NAME-$EXECUTOR_NUMBER-$BUILD_ID/aminercfg/conf-enabled"
-<<<<<<< HEAD
-                        sh "chown -R 1000:1000 /tmp/simplerun-fedora-$JOB_BASE_NAME-$EXECUTOR_NUMBER-$BUILD_ID"
-                        sh "cd /tmp/simplerun-fedora-$JOB_BASE_NAME-$EXECUTOR_NUMBER-$BUILD_ID && docker run -v $PWD/persistency:/var/lib/aminer -v $PWD/logs:/logs --rm -t aecid/aminer-debian-fedora:$JOB_BASE_NAME-$EXECUTOR_NUMBER-$BUILD_ID aminer"
-=======
                         sh "cd /tmp/simplerun-fedora-$JOB_BASE_NAME-$EXECUTOR_NUMBER-$BUILD_ID"
                         sh "docker run -v $PWD/persistency:/var/lib/aminer -v $PWD/logs:/logs --rm -t aecid/aminer-fedora:$JOB_BASE_NAME-$EXECUTOR_NUMBER-$BUILD_ID aminer"
->>>>>>> 73d6f937
                     }
                 }
                 stage("RedHat") {
@@ -325,13 +290,8 @@
                         sh "cp -r source/root/etc/aminer /tmp/simplerun-redhat-$JOB_BASE_NAME-$EXECUTOR_NUMBER-$BUILD_ID/aminercfg"
                         sh "cp /tmp/simplerun-redhat-$JOB_BASE_NAME-$EXECUTOR_NUMBER-$BUILD_ID/aminercfg/template_config.yml /tmp/simplerun-redhat-$JOB_BASE_NAME-$EXECUTOR_NUMBER-$BUILD_ID/aminercfg/config.yml"
                         sh "cp /tmp/simplerun-redhat-$JOB_BASE_NAME-$EXECUTOR_NUMBER-$BUILD_ID/aminercfg/conf-available/generic/ApacheAccessModel.py /tmp/simplerun-redhat-$JOB_BASE_NAME-$EXECUTOR_NUMBER-$BUILD_ID/aminercfg/conf-enabled"
-<<<<<<< HEAD
-                        sh "chown -R 1000:1000 /tmp/simplerun-redhat-$JOB_BASE_NAME-$EXECUTOR_NUMBER-$BUILD_ID"
-                        sh "cd /tmp/simplerun-redhat-$JOB_BASE_NAME-$EXECUTOR_NUMBER-$BUILD_ID && docker run -v $PWD/persistency:/var/lib/aminer -v $PWD/logs:/logs --rm -t aecid/aminer-debian-redhat:$JOB_BASE_NAME-$EXECUTOR_NUMBER-$BUILD_ID aminer"
-=======
                         sh "cd /tmp/simplerun-redhat-$JOB_BASE_NAME-$EXECUTOR_NUMBER-$BUILD_ID"
                         sh "docker run -v $PWD/persistency:/var/lib/aminer -v $PWD/logs:/logs --rm -t aecid/aminer-redhat:$JOB_BASE_NAME-$EXECUTOR_NUMBER-$BUILD_ID aminer"
->>>>>>> 73d6f937
                     }
                 }
                 stage("Build Documentation") {
