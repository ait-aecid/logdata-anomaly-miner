--- conflicted
+++ resolved
@@ -283,7 +283,6 @@
         """
         self.REMOTE_CONTROL_RESPONSE = AMinerConfig.save_config(analysis_context, destination_file)
 
-<<<<<<< HEAD
     def persist_all(self):
         """Persist all data by calling the function in PersistenceUtil."""
         PersistenceUtil.persist_all()
@@ -309,10 +308,7 @@
             break
         self.REMOTE_CONTROL_RESPONSE = self.REMOTE_CONTROL_RESPONSE.replace("'", '"')
 
-    def whitelist_event_in_component(self, analysis_context, component_name, event_data, whitelisting_data=None):
-=======
     def allowlist_event_in_component(self, analysis_context, component_name, event_data, allowlisting_data=None):
->>>>>>> e01cadbe
         """
         Allowlists one or multiple specific events from the history in the component it occurred in.
         @param analysis_context the analysis context of the AMiner.
