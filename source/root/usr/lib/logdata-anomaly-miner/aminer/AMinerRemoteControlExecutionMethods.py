"""This module contains methods which can be executed from the AMinerRemoteControl class.

This program is free software: you can redistribute it and/or modify it under
the terms of the GNU General Public License as published by the Free Software
Foundation, either version 3 of the License, or (at your option) any later
version.
This program is distributed in the hope that it will be useful, but WITHOUT
ANY WARRANTY; without even the implied warranty of MERCHANTABILITY or FITNESS
FOR A PARTICULAR PURPOSE. See the GNU General Public License for more details.
You should have received a copy of the GNU General Public License along with
this program. If not, see <http://www.gnu.org/licenses/>.
"""
import aminer
from aminer import AMinerConfig, AnalysisChild
import resource
import shlex
from aminer.input import LogAtom
from aminer.input import AtomHandlerInterface

attr_str = '"%s": %s,\n'
component_not_found = 'Event history component not found'


class AMinerRemoteControlExecutionMethods:
    """This class defines all possible methods for the remote control."""

    REMOTE_CONTROL_RESPONSE = ''
    ERROR_MESSAGE_RESOURCE_NOT_FOUND = '"Resource \\"%s\\" could not be found."'

    CONFIG_KEY_MAIL_TARGET_ADDRESS = 'MailAlerting.TargetAddress'
    CONFIG_KEY_MAIL_FROM_ADDRESS = 'MailAlerting.FromAddress'
    CONFIG_KEY_MAIL_SUBJECT_PREFIX = 'MailAlerting.SubjectPrefix'
    CONFIG_KEY_MAIL_ALERT_GRACE_TIME = 'MailAlerting.AlertGraceTime'
    CONFIG_KEY_EVENT_COLLECT_TIME = 'MailAlerting.EventCollectTime'
    CONFIG_KEY_ALERT_MIN_GAP = 'MailAlerting.MinAlertGap'
    CONFIG_KEY_ALERT_MAX_GAP = 'MailAlerting.MaxAlertGap'
    CONFIG_KEY_ALERT_MAX_EVENTS_PER_MESSAGE = 'MailAlerting.MaxEventsPerMessage'

    def print_response(self, value):
        """Add a value to the response string."""
        self.REMOTE_CONTROL_RESPONSE += str(value)

    def change_config_property(self, analysis_context, property_name, value):
        """Change a config_property in an running aminer instance."""
        result = 0
        config_keys_mail_alerting = {
            self.CONFIG_KEY_MAIL_TARGET_ADDRESS, self.CONFIG_KEY_MAIL_FROM_ADDRESS, self.CONFIG_KEY_MAIL_SUBJECT_PREFIX,
            self.CONFIG_KEY_EVENT_COLLECT_TIME, self.CONFIG_KEY_ALERT_MIN_GAP, self.CONFIG_KEY_ALERT_MAX_GAP,
            self.CONFIG_KEY_ALERT_MAX_EVENTS_PER_MESSAGE}
        if not isinstance(analysis_context, AnalysisChild.AnalysisContext):
            self.REMOTE_CONTROL_RESPONSE += "FAILURE: the analysis_context must be of type %s." % AnalysisChild.AnalysisContext.__class__
            return

        if property_name not in analysis_context.aminer_config.config_properties:
            self.REMOTE_CONTROL_RESPONSE += "FAILURE: the property '%s' does not exist in the current config!" % property_name
            return

        t = type(analysis_context.aminer_config.config_properties[property_name])
        if not isinstance(value, t):
            self.REMOTE_CONTROL_RESPONSE += "FAILURE: the value of the property '%s' must be of type %s!" % (
                property_name, t)
            return

        if property_name in [AMinerConfig.KEY_PERSISTENCE_DIR, AMinerConfig.KEY_LOG_SOURCES_LIST]:
            self.REMOTE_CONTROL_RESPONSE += "FAILURE: the property '%s' can only be changed at " \
                                            "startup in the AMiner root process!" % property_name
            return
        if property_name == AMinerConfig.KEY_RESOURCES_MAX_MEMORY_USAGE:
            result = self.change_config_property_max_memory(analysis_context, value)
        elif property_name in config_keys_mail_alerting:
            result = self.change_config_property_mail_alerting(analysis_context, property_name, value)
        elif property_name == AMinerConfig.KEY_LOG_PREFIX:
            result = self.change_config_property_log_prefix(analysis_context, value)
        else:
            self.REMOTE_CONTROL_RESPONSE += "FAILURE: property %s could not be changed. Please check the propertyName " \
                                            "again." % property_name
            return
        if result == 0:
            self.REMOTE_CONTROL_RESPONSE += "'%s' changed to '%s' successfully." % (property_name, value)

    @staticmethod
    def change_config_property_mail_alerting(analysis_context, property_name, value):
        """Change any mail property."""
        analysis_context.aminer_config.config_properties[property_name] = value
        for analysis_component_id in analysis_context.get_registered_component_ids():
            component = analysis_context.get_component_by_id(analysis_component_id)
            if component.__class__.__name__ == "DefaultMailNotificationEventHandler":
                setattr(component, property_name, value)
        return 0

    def change_config_property_max_memory(self, analysis_context, max_memory_mb):
        """Change the maximal allowed RAM usage of the aminer instance."""
        try:
            max_memory_mb = int(max_memory_mb)
            if max_memory_mb < 32 and max_memory_mb != -1:
                self.REMOTE_CONTROL_RESPONSE += "FAILURE: it is not safe to run the AMiner with less than 32MB RAM."
                return 1
            resource.setrlimit(resource.RLIMIT_AS, (max_memory_mb * 1024 * 1024, resource.RLIM_INFINITY))
            analysis_context.aminer_config.config_properties[AMinerConfig.KEY_RESOURCES_MAX_MEMORY_USAGE] = max_memory_mb
            return 0
        except ValueError:
            self.REMOTE_CONTROL_RESPONSE += "FAILURE: property 'maxMemoryUsage' must be of type Integer!"
            return 1

<<<<<<< HEAD
=======
    def change_config_property_max_cpu_percent_usage(self, max_cpu_percent_usage):
        """Remove this method anyways."""
        try:
            max_cpu_percent_usage = int(shlex.quote(max_cpu_percent_usage))
            # limit
            # skipcq: BAN-B603, BAN-B607
            with subprocess.Popen(['pgrep', '-f', 'AMiner'], stdout=subprocess.PIPE, shell=False) as child:
                response = shlex.quote(child.communicate()[0].split())
            pid = response[len(response) - 1]
            package_installed_cmd = ['dpkg', '-l', 'cpulimit']
            cpulimit_cmd = ['cpulimit', '-p', pid.decode(), '-l', str(max_cpu_percent_usage)]

            # skipcq: BAN-B603
            with subprocess.Popen(package_installed_cmd, stdout=subprocess.PIPE, stderr=subprocess.STDOUT) as out:
                stdout, _stderr = out.communicate()

            if 'dpkg-query: no packages found matching cpulimit.' in stdout.decode():
                self.REMOTE_CONTROL_RESPONSE = 'FATAL: cpulimit package must be installed, when using' \
                                               ' the property %s.' % AMinerConfig.KEY_RESOURCES_MAX_PERCENT_CPU_USAGE
                return 1

            # skipcq: BAN-B603
            with subprocess.Popen(cpulimit_cmd, stdout=subprocess.PIPE, stderr=subprocess.STDOUT) as _out:
                return 0
        except ValueError:
            self.REMOTE_CONTROL_RESPONSE = 'FATAL: %s must be an integer, terminating.' % (
                AMinerConfig.KEY_RESOURCES_MAX_PERCENT_CPU_USAGE)
            return 1

>>>>>>> 92ba2c09
    @staticmethod
    def change_config_property_log_prefix(analysis_context, log_prefix):
        """Change the config_property LogPrefix."""
        analysis_context.aminer_config.config_properties[AMinerConfig.KEY_LOG_PREFIX] = str(log_prefix)
        return 0

    def change_attribute_of_registered_analysis_component(self, analysis_context, component_name, attribute, value):
        """
        Change a specific attribute of a registered component.
        @param analysis_context the analysis context of the AMiner.
        @param component_name the name to be registered in the analysis_context.
        @param attribute the name of the attribute to be printed.
        @param value the new value of the attribute.
        """
        attr = getattr(analysis_context.get_component_by_name(component_name), attribute, None)
        if type(attr) is type(value):
            setattr(analysis_context.get_component_by_name(component_name), attribute, value)
            self.REMOTE_CONTROL_RESPONSE += "'%s.%s' changed from %s to %s successfully." % (component_name,
                                                                                             attribute, repr(attr), value)
        else:
            self.REMOTE_CONTROL_RESPONSE += "FAILURE: property '%s.%s' must be of type %s!" % (component_name,
                                                                                               attribute, type(attr))

    def rename_registered_analysis_component(self, analysis_context, old_component_name, new_component_name):
        """
        Rename an analysis component by removing and readding it to the analysis_context.
        @param analysis_context the analysis context of the AMiner.
        @param old_component_name the current name of the component.
        @param new_component_name the new name of the component.
        """
        if type(old_component_name) is not str or type(new_component_name) is not str:
            self.REMOTE_CONTROL_RESPONSE = "FAILURE: the parameters 'oldComponentName' and 'newComponentName' must be of type str."
        else:
            component = analysis_context.get_component_by_name(old_component_name)
            if component is None:
                self.REMOTE_CONTROL_RESPONSE += "FAILURE: the component '%s' does not exist." % old_component_name
            else:
                analysis_context.registered_components_by_name[old_component_name] = None
                analysis_context.registered_components_by_name[new_component_name] = component
                self.REMOTE_CONTROL_RESPONSE += "Component '%s' renamed to '%s' successfully." % (
                    old_component_name, new_component_name)

    def print_config_property(self, analysis_context, property_name):
        """
        Print a specific config property.
        @param analysis_context the analysis context of the AMiner.
        @param property_name the name of the property to be printed.
        """
        if property_name not in analysis_context.aminer_config.config_properties:
            self.REMOTE_CONTROL_RESPONSE = self.ERROR_MESSAGE_RESOURCE_NOT_FOUND % property_name
            return
        val = analysis_context.aminer_config.config_properties[property_name]
        if isinstance(val, list):
            val = str(val).replace('"False"', 'false').replace('"True"', 'true').replace('"None"', 'null').strip(' ').replace("'", '"')
        else:
            val = str(val).replace('"False"', 'false').replace('"True"', 'true').replace('"None"', 'null').strip(' ')
            if val.isdigit():
                val = int(val)
            elif '.' in val:
                try:
                    val = float(val)
                except:  # skipcq: FLK-E722
                    pass
        self.REMOTE_CONTROL_RESPONSE = '"%s": %s' % (property_name, val)

    def print_attribute_of_registered_analysis_component(self, analysis_context, component_name, attribute):
        """
        Print a specific attribute of a registered component.
        @param analysis_context the analysis context of the AMiner.
        @param component_name the name to be registered in the analysis_context.
        @param attribute the name of the attribute to be printed.
        """
        if type(component_name) is not str or type(attribute) is not str:
            self.REMOTE_CONTROL_RESPONSE += "FAILURE: the parameters 'component_name' and 'attribute' must be of type str."
            return
        if analysis_context.get_component_by_name(component_name) is None:
            self.REMOTE_CONTROL_RESPONSE += "FAILURE: the component '%s' does not exist." % component_name
            return
        if hasattr(analysis_context.get_component_by_name(component_name), attribute):
            attr = getattr(analysis_context.get_component_by_name(component_name), attribute, None)
            if isinstance(attr, set):
                attr = list(attr)
            if hasattr(attr, '__dict__') and self.isinstance_aminer_class(attr):
                new_attr = self.get_all_vars(attr, '  ')
                if isinstance(new_attr, str):
                    new_attr = '"%s"' % new_attr
                self.REMOTE_CONTROL_RESPONSE += '"%s.%s": %s' % (component_name, attribute, new_attr)
            elif isinstance(attr, list):
                self.REMOTE_CONTROL_RESPONSE += '"%s.%s": [' % (component_name, attribute)
                for l in attr:
                    if hasattr(l, '__dict__') and self.isinstance_aminer_class(l):
                        new_attr = "\n[\n  " + l.__class__.__name__ + "  {\n" + self.get_all_vars(l, '  ') + "  }\n]"
                    else:
                        if isinstance(l, str):
                            new_attr = '"%s"' % l
                        else:
                            new_attr = str(l)
                    self.REMOTE_CONTROL_RESPONSE += "%s, " % new_attr
                self.REMOTE_CONTROL_RESPONSE = self.REMOTE_CONTROL_RESPONSE.rstrip(", ")
                self.REMOTE_CONTROL_RESPONSE += "]"
            else:
                if attr is None or isinstance(attr, (str, bool)):
                    attr = '"%s"' % attr
                self.REMOTE_CONTROL_RESPONSE += '"%s.%s": %s' % (component_name, attribute, attr)
            self.REMOTE_CONTROL_RESPONSE = self.REMOTE_CONTROL_RESPONSE.replace('"False"', 'false').replace('"True"', 'true').replace(
                '"None"', 'null')
        else:
            self.REMOTE_CONTROL_RESPONSE += "FAILURE: the component '%s' does not have an attribute named '%s'." % \
                                            (component_name, attribute)

    def print_current_config(self, analysis_context):
        """
        Print the entire AMiner config.
        @param analysis_context the analysis context of the AMiner.
        """
        for config_property in analysis_context.aminer_config.config_properties:
            if isinstance(analysis_context.aminer_config.config_properties[config_property], str):
                self.REMOTE_CONTROL_RESPONSE += '"%s": "%s",\n' % (
                    config_property, analysis_context.aminer_config.config_properties[config_property])
            else:
                self.REMOTE_CONTROL_RESPONSE += attr_str % (
                    config_property, analysis_context.aminer_config.config_properties[config_property])
        for component_id in analysis_context.get_registered_component_ids():
            self.REMOTE_CONTROL_RESPONSE += '"%s": {\n' % analysis_context.get_name_by_component(
                analysis_context.get_component_by_id(component_id))
            component = analysis_context.get_component_by_id(component_id)
            self.REMOTE_CONTROL_RESPONSE += self.get_all_vars(component, '  ')
            self.REMOTE_CONTROL_RESPONSE += "},\n\n"
        self.REMOTE_CONTROL_RESPONSE = self.REMOTE_CONTROL_RESPONSE.replace("'", '"').replace('"False"', 'false').replace(
            '"True"', 'true').replace('"None"', 'null').replace('\\"', "'").rstrip(',\n\n\n') + '\n\n'

    def get_all_vars(self, obj, indent):
        """Return all variables in string representation."""
        result = ''
        for var in vars(obj):
            attr = getattr(obj, var, None)
            if attr is not None and isinstance(attr, (tuple, set)):
                attr = list(attr)
            if attr is not None and hasattr(attr, '__dict__') and self.isinstance_aminer_class(attr):
                result += indent + '"%s": {\n' % var + self.get_all_vars(attr, indent + '  ') + indent + "},\n"
            elif isinstance(attr, list):
                for l in attr:
                    if hasattr(l, '__dict__') and self.isinstance_aminer_class(l):
                        result += indent + '"%s": {\n' % var + indent + '  "' + l.__class__.__name__ + \
                                  '": {\n' + self.get_all_vars(l, indent + '    ') + indent + '  ' + "}\n" + indent + '},\n'
                    else:
                        rep = _reformat_attr(attr)
                        result += indent + attr_str % (var, rep)
                        break
            else:
                rep = _reformat_attr(attr)
                result += indent + attr_str % (var, rep)
        return result.rstrip(',\n') + '\n'

    @staticmethod
    def isinstance_aminer_class(obj):
        """Test if an object is of an instance of a aminer class."""
        from aminer.analysis.TimeCorrelationDetector import CorrelationFeature
        from aminer.analysis.TimeCorrelationViolationDetector import CorrelationRule
        class_list = [
            aminer.analysis.AtomFilters.SubhandlerFilter, aminer.analysis.AtomFilters.MatchPathFilter,
            aminer.analysis.AtomFilters.MatchValueFilter, aminer.analysis.HistogramAnalysis.BinDefinition,
            aminer.analysis.HistogramAnalysis.HistogramData, aminer.analysis.Rules.MatchAction, aminer.analysis.Rules.MatchRule,
            CorrelationRule, CorrelationFeature, aminer.events.EventHandlerInterface, aminer.util.ObjectHistory]
        for c in class_list:
            if isinstance(obj, c):
                return True
        return False

    def save_current_config(self, analysis_context, destination_file):
        """
        Save the current live config into a file.
        @param analysis_context the analysis context of the AMiner.
        @param destination_file the path to the file in which the config is saved.
        """
        self.REMOTE_CONTROL_RESPONSE = AMinerConfig.save_config(analysis_context, destination_file)

    def whitelist_event_in_component(self, analysis_context, component_name, event_data, whitelisting_data=None):
        """
        Whitelist one or multiple specific events from the history in the component it occurred in.
        @param analysis_context the analysis context of the AMiner.
        @param component_name the name to be registered in the analysis_context.
        @param event_data the event_data for the whitelist_event method.
        @param whitelisting_data this data is passed on into the whitelist_event method.
        """
        component = analysis_context.get_component_by_name(component_name)
        if component is None:
            self.REMOTE_CONTROL_RESPONSE += "FAILURE: component '%s' does not exist!" % component
            return
        if component.__class__.__name__ not in ["EnhancedNewMatchPathValueComboDetector", "MissingMatchPathValueDetector",
                                                "NewMatchPathDetector", "NewMatchPathValueComboDetector"]:
            self.REMOTE_CONTROL_RESPONSE += "FAILURE: component class '%s' does not support whitelisting! Only the following classes " \
                                            "support whitelisting: EnhancedNewMatchPathValueComboDetector, MissingMatchPathValueDetector," \
                                            " NewMatchPathDetector and NewMatchPathValueComboDetector." % component.__class__.__name__
            return
        try:
            if component.__class__.__name__ == "MissingMatchPathValueDetector":
                self.REMOTE_CONTROL_RESPONSE += component.whitelist_event("Analysis.%s" % component.__class__.__name__,
                                                                          [component.__class__.__name__], event_data, whitelisting_data)
            else:
                self.REMOTE_CONTROL_RESPONSE += component.whitelist_event(
                    "Analysis.%s" % component.__class__.__name__, [component.__class__.__name__],
                    [LogAtom("", None, 1666.0, None), event_data], whitelisting_data)
        # skipcq: PYL-W0703
        except Exception as e:
            self.REMOTE_CONTROL_RESPONSE += "Exception: " + repr(e)

    def add_handler_to_atom_filter_and_register_analysis_component(self, analysis_context, atom_handler, component, component_name):
        """
        Add a new component to the analysis_context.
        @param analysis_context the analysis context of the AMiner.
        @param atom_handler the registered name of the atom_handler component to add the new component to.
        @param component the component to be added.
        @param component_name the name to be registered in the analysis_context.
        """
        atom_filter = analysis_context.get_component_by_name(atom_handler)
        if atom_filter is None:
            self.REMOTE_CONTROL_RESPONSE += "FAILURE: atom_handler '%s' does not exist!" % atom_handler
            return
        if analysis_context.get_component_by_name(component_name) is not None:
            self.REMOTE_CONTROL_RESPONSE += "FAILURE: component with same name already registered! (%s)" % component_name
            return
        if not isinstance(component, AtomHandlerInterface):
            self.REMOTE_CONTROL_RESPONSE += "FAILURE: 'component' must implement the AtomHandlerInterface!"
            return
        atom_filter.add_handler(component)
        analysis_context.register_component(component, component_name)
        self.REMOTE_CONTROL_RESPONSE += "Component '%s' added to '%s' successfully." % (
            component_name, atom_handler)

    def dump_events_from_history(self, analysis_context, history_component_name, dump_event_id):
        """
        Detailed print of a specific event from the history.
        @param analysis_context the analysis context of the AMiner.
        @param history_component_name the registered name of the history component.
        @param dump_event_id a numeric id of the events to be printed.
        """
        self.REMOTE_CONTROL_RESPONSE = None
        history_handler = analysis_context.get_component_by_name(history_component_name)
        if history_handler is None:
            self.REMOTE_CONTROL_RESPONSE = component_not_found
        else:
            history_data = history_handler.get_history()
            result_string = 'FAIL: not found'
            for event_pos in enumerate(history_data):
                event_id, event_type, event_message, sorted_log_lines, event_data, _event_source = history_data[event_pos]
                if event_id != dump_event_id:
                    continue
                append_log_lines_flag = True
                result_string = 'OK\nEvent %d: %s (%s)' % (event_id, event_message, event_type)
                if event_type == 'Analysis.NewMatchPathDetector':
                    result_string += '\n  Logline: %s' % (sorted_log_lines[0],)
                elif event_type == 'Analysis.NewMatchPathValueComboDetector':
                    result_string += '\nParser match:\n' + event_data[0].parser_match.matchElement.annotate_match('  ')
                elif event_type == 'Analysis.WhitelistViolationDetector':
                    result_string += '\nParser match:\n' + event_data.parser_match.matchElement.annotate_match('  ')
                elif event_type == 'ParserModel.UnparsedData':
                    result_string += '\n  Unparsed line: %s' % sorted_log_lines[0]
                    append_log_lines_flag = False
                else:
                    result_string += '\n  Data: %s' % str(event_data)

                if append_log_lines_flag and (sorted_log_lines is not None) and (len(sorted_log_lines) != 0):
                    result_string += '\n  Log lines:\n    %s' % '\n    '.join(sorted_log_lines)
                break
            self.REMOTE_CONTROL_RESPONSE = result_string

    def ignore_events_from_history(self, analysis_context, history_component_name, event_ids):
        """
        Ignore one or multiple specific events from the history. These ignores do not affect the components itself.
        @param analysis_context the analysis context of the AMiner.
        @param history_component_name the registered name of the history component.
        @param event_ids a list of numeric ids of the events to be ignored.
        """
        history_handler = analysis_context.get_component_by_name(history_component_name)
        if history_handler is None:
            self.REMOTE_CONTROL_RESPONSE = component_not_found
            return
        history_data = history_handler.get_history()
        id_spec_list = []
        for element in event_ids:
            if isinstance(element, list):
                id_spec_list.append(element)
        delete_count = 0
        event_pos = 0
        while event_pos < len(history_data):
            event_id, _event_type, _event_message, _sorted_log_lines, _event_data, _event_source = history_data[event_pos]
            may_delete_flag = False
            if event_id in event_ids:
                may_delete_flag = True
            else:
                for id_range in id_spec_list:
                    if id_range[0] <= event_id <= id_range[1]:
                        may_delete_flag = True
            if may_delete_flag:
                history_data[:] = history_data[:event_pos] + history_data[event_pos + 1:]
                delete_count += 1
            else:
                event_pos += 1
        self.REMOTE_CONTROL_RESPONSE = 'OK\n%d elements ignored' % delete_count

    def list_events_from_history(self, analysis_context, history_component_name, max_event_count=None):
        """
        List the latest events of a specific history component.
        @param analysis_context the analysis context of the AMiner.
        @param history_component_name the registered name of the history component.
        @param max_event_count the number of the newest events to be listed.
        """
        history_handler = analysis_context.get_component_by_name(history_component_name)
        if history_handler is None:
            self.REMOTE_CONTROL_RESPONSE = component_not_found
        else:
            history_data = history_handler.get_history()
            max_events = len(history_data)
            if max_event_count is None or max_events < max_event_count:
                max_event_count = max_events
            result_string = 'OK'
            for event_id, _event_type, event_message, sorted_log_lines, _event_data, _event_source in history_data[:max_event_count]:
                result_string += ('\nEvent %d: %s; Log data: %s' % (event_id, event_message, repr(sorted_log_lines)))[:240]
            self.REMOTE_CONTROL_RESPONSE = result_string

    def whitelist_events_from_history(self, analysis_context, history_component_name, id_spec_list, whitelisting_data=None):
        """
        Whitelist one or multiple specific events from the history in the component it occurred in.
        @param analysis_context the analysis context of the AMiner.
        @param history_component_name the registered name of the history component.
        @param id_spec_list a list of numeric ids of the events to be whitelisted.
        @param whitelisting_data this data is passed on into the whitelist_event method.
        """
        from aminer.events import EventSourceInterface
        history_handler = analysis_context.get_component_by_name(history_component_name)
        if history_handler is None:
            self.REMOTE_CONTROL_RESPONSE = component_not_found
            return
        if id_spec_list is None or not isinstance(id_spec_list, list):
            self.REMOTE_CONTROL_RESPONSE = \
                'Request requires remote_control_data with ID specification list and optional whitelisting information'
            return
        history_data = history_handler.get_history()
        result_string = ''
        lookup_count = 0
        event_pos = 0
        while event_pos < len(history_data):
            event_id, event_type, _event_message, sorted_log_lines, event_data, event_source = history_data[event_pos]
            found_flag = False
            if event_id in id_spec_list:
                found_flag = True
            else:
                for id_range in id_spec_list:
                    if isinstance(id_range, list) and (id_range[0] <= event_id <= id_range[1]):
                        found_flag = True
            if not found_flag:
                event_pos += 1
                continue
            lookup_count += 1
            whitelisted_flag = False
            if isinstance(event_source, EventSourceInterface):
                # This should be the default for all detectors.
                try:
                    message = event_source.whitelist_event(
                        event_type, sorted_log_lines, event_data, whitelisting_data)
                    result_string += 'OK %d: %s\n' % (event_id, message)
                    whitelisted_flag = True
                except NotImplementedError:
                    result_string += 'FAIL %d: component does not support whitelisting' % event_id
                # skipcq: PYL-W0703
                except Exception as wlException:
                    result_string += 'FAIL %d: %s\n' % (event_id, str(wlException))
            elif event_type == 'Analysis.WhitelistViolationDetector':
                result_string += 'FAIL %d: No automatic modification of whitelist rules, manual changes required\n' % event_id
                whitelisted_flag = True
            elif event_type == 'ParserModel.UnparsedData':
                result_string += 'FAIL %d: No automatic modification of parsers yet\n' % event_id
            else:
                result_string += 'FAIL %d: Unsupported event type %s\n' % (event_id, event_type)
            if whitelisted_flag:
                # Clear the whitelisted event.
                history_data[:] = history_data[:event_pos] + history_data[event_pos + 1:]
            else:
                event_pos += 1
        if lookup_count == 0:
            result_string = 'FAIL: Not a single event ID from specification found'
        self.REMOTE_CONTROL_RESPONSE = result_string


def _repr_recursive(attr):
    """
    Return a valid JSON representation of an config attribute with the types list, dict, set or tuple.
    @param attr the attribute to be represented.
    """
    if attr is None:
        return None
    if isinstance(attr, (bool, type(AMinerConfig))):
        rep = str(attr)
    elif isinstance(attr, (int, str, float)):
        rep = attr
    elif isinstance(attr, bytes):
        rep = attr.decode()
    elif isinstance(attr, (list, tuple, set)):
        if isinstance(attr, (tuple, set)):
            attr = list(attr)
        for i, a in enumerate(attr):
            attr[i] = _repr_recursive(a)
        rep = str(attr).replace('\\"', "'").replace("'[", "[").replace("]'", "]").replace("'", '"').replace('"False"', 'false').replace(
            '"True"', 'true').replace('"None"', 'null')
    elif isinstance(attr, dict):
        new_attr = {}
        for key in attr.keys():
            new_attr[str(key)] = _repr_recursive(key).replace('\\"', "'")
        rep = str(new_attr).replace("'[", "[").replace("]'", "]")
    else:
        rep = attr.__class__.__name__
    return rep


def _reformat_attr(attr):
    """
    Return a valid JSON representation of an config attribute with any type.
    If the type is list, dict, set or tuple _repr_recursive is called.
    @param attr the attribute to be represented.
    """
    if type(attr) in (int, str, float, bool, type(AMinerConfig), type(None)):
        rep = str(attr)
    elif isinstance(attr, bytes):
        rep = attr.decode()
    elif isinstance(attr, (list, dict, set, tuple)):
        rep = _repr_recursive(attr)
    else:
        rep = attr.__class__.__name__

    if rep.startswith("'") and rep.endswith("'") and rep.count("'") == 2:
        rep = rep.replace("'", '"')
    elif rep.strip('"').startswith("'") and rep.strip('"').endswith("'") and rep.strip('"').count("'") == 2:
        rep = rep.strip('"').replace("'", '"')
    else:
        rep = rep.strip('"').replace("'", '\\"')
    if not isinstance(attr, (list, dict, tuple, set)):
        if not rep.startswith('"') and not rep.isdecimal():
            try:
                float(rep)
            except:  # skipcq: FLK-E722
                rep = '"%s"' % rep
    return rep<|MERGE_RESOLUTION|>--- conflicted
+++ resolved
@@ -102,38 +102,6 @@
             self.REMOTE_CONTROL_RESPONSE += "FAILURE: property 'maxMemoryUsage' must be of type Integer!"
             return 1
 
-<<<<<<< HEAD
-=======
-    def change_config_property_max_cpu_percent_usage(self, max_cpu_percent_usage):
-        """Remove this method anyways."""
-        try:
-            max_cpu_percent_usage = int(shlex.quote(max_cpu_percent_usage))
-            # limit
-            # skipcq: BAN-B603, BAN-B607
-            with subprocess.Popen(['pgrep', '-f', 'AMiner'], stdout=subprocess.PIPE, shell=False) as child:
-                response = shlex.quote(child.communicate()[0].split())
-            pid = response[len(response) - 1]
-            package_installed_cmd = ['dpkg', '-l', 'cpulimit']
-            cpulimit_cmd = ['cpulimit', '-p', pid.decode(), '-l', str(max_cpu_percent_usage)]
-
-            # skipcq: BAN-B603
-            with subprocess.Popen(package_installed_cmd, stdout=subprocess.PIPE, stderr=subprocess.STDOUT) as out:
-                stdout, _stderr = out.communicate()
-
-            if 'dpkg-query: no packages found matching cpulimit.' in stdout.decode():
-                self.REMOTE_CONTROL_RESPONSE = 'FATAL: cpulimit package must be installed, when using' \
-                                               ' the property %s.' % AMinerConfig.KEY_RESOURCES_MAX_PERCENT_CPU_USAGE
-                return 1
-
-            # skipcq: BAN-B603
-            with subprocess.Popen(cpulimit_cmd, stdout=subprocess.PIPE, stderr=subprocess.STDOUT) as _out:
-                return 0
-        except ValueError:
-            self.REMOTE_CONTROL_RESPONSE = 'FATAL: %s must be an integer, terminating.' % (
-                AMinerConfig.KEY_RESOURCES_MAX_PERCENT_CPU_USAGE)
-            return 1
-
->>>>>>> 92ba2c09
     @staticmethod
     def change_config_property_log_prefix(analysis_context, log_prefix):
         """Change the config_property LogPrefix."""
