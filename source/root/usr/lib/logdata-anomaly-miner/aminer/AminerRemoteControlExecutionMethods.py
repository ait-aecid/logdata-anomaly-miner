--- conflicted
+++ resolved
@@ -422,17 +422,10 @@
         if component is None:
             self.REMOTE_CONTROL_RESPONSE += "FAILURE: component '%s' does not exist!" % component
             return
-<<<<<<< HEAD
-        if component.__class__.__name__ not in ["NewMatchPathValueComboDetector", "PathValueTimeIntervalDetector"]:
+        if component.__class__.__name__ not in ["NewMatchPathValueComboDetector", "MinimalTransitionTimeDetector", "PathValueTimeIntervalDetector"]:
             self.REMOTE_CONTROL_RESPONSE += \
                 "FAILURE: component class '%s' does not support the add_to_persistency_event! Only the following classes support it: " \
-                "NewMatchPathValueComboDetector and PathValueTimeIntervalDetector." \
-=======
-        if component.__class__.__name__ not in ["NewMatchPathValueComboDetector", "MinimalTransitionTimeDetector"]:
-            self.REMOTE_CONTROL_RESPONSE += \
-                "FAILURE: component class '%s' does not support the add_to_persistency_event! Only the following classes support it: " \
-                "NewMatchPathValueComboDetector and MinimalTransitionTimeDetector." \
->>>>>>> 1ecfc9d6
+                "NewMatchPathValueComboDetector, MinimalTransitionTimeDetector and PathValueTimeIntervalDetector." \
                 % component.__class__.__name__
             return
         try:
