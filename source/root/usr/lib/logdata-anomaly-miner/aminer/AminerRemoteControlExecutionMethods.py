--- conflicted
+++ resolved
@@ -422,17 +422,11 @@
         if component is None:
             self.REMOTE_CONTROL_RESPONSE += "FAILURE: component '%s' does not exist!" % component
             return
-<<<<<<< HEAD
-        if component.__class__.__name__ not in ["EventFrequencyDetector", "MinimalTransitionTimeDetector"]:
+        if component.__class__.__name__ not in ["EventFrequencyDetector", "MinimalTransitionTimeDetector",
+                                                "PathValueTimeIntervalDetector"]:
             self.REMOTE_CONTROL_RESPONSE += \
                 "FAILURE: component class '%s' does not support the print_persistency_event! Only the following classes support it: " \
-                "EventFrequencyDetector and MinimalTransitionTimeDetector." \
-=======
-        if component.__class__.__name__ not in ["MinimalTransitionTimeDetector", "PathValueTimeIntervalDetector"]:
-            self.REMOTE_CONTROL_RESPONSE += \
-                "FAILURE: component class '%s' does not support the print_persistency_event! Only the following classes support it: " \
-                "MinimalTransitionTimeDetector and PathValueTimeIntervalDetector." \
->>>>>>> c7fbf5d4
+                "EventFrequencyDetector, MinimalTransitionTimeDetector and PathValueTimeIntervalDetector." \
                 % component.__class__.__name__
             return
         try:
