--- conflicted
+++ resolved
@@ -61,12 +61,12 @@
         component_name = self.analysis_context.get_name_by_component(event_source)
         if component_name in self.analysis_context.suppress_detector_list:
             return True
-<<<<<<< HEAD
         # if self.zmq_imported is False:
         #     try:
         #         self.context = zmq.Context()
         #         self.producer = self.context.socket(zmq.PUB)
         #         self.producer.bind(self.url)
+        #         time.sleep(1)
         #         logging.getLogger(DEBUG_LOG_NAME).info("Created socket on %s", self.url)
         #         self.zmq_imported = True
         #     except ImportError:
@@ -74,21 +74,6 @@
         #         logging.getLogger(DEBUG_LOG_NAME).error(msg)
         #         print('ERROR: ' + msg, file=sys.stderr)
         #         return False
-=======
-        if self.zmq_imported is False:
-            try:
-                self.context = zmq.Context()
-                self.producer = self.context.socket(zmq.PUB)
-                self.producer.bind(self.url)
-                time.sleep(1)
-                logging.getLogger(DEBUG_LOG_NAME).info("Created socket on %s", self.url)
-                self.zmq_imported = True
-            except ImportError:
-                msg = 'ZeroMQ module not found.'
-                logging.getLogger(DEBUG_LOG_NAME).error(msg)
-                print('ERROR: ' + msg, file=sys.stderr)
-                return False
->>>>>>> 26ff1889
         if not isinstance(event_data, str) and not isinstance(event_data, bytes):
             msg = 'ZmqEventHandler received non-string event data. Use the JsonConverterHandler to serialize it first.'
             logging.getLogger(DEBUG_LOG_NAME).warning(msg)
