"""
This module defines the event handler for reporting via emails.

This program is free software: you can redistribute it and/or modify it under
the terms of the GNU General Public License as published by the Free Software
Foundation, either version 3 of the License, or (at your option) any later
version.
This program is distributed in the hope that it will be useful, but WITHOUT
ANY WARRANTY; without even the implied warranty of MERCHANTABILITY or FITNESS
FOR A PARTICULAR PURPOSE. See the GNU General Public License for more details.
You should have received a copy of the GNU General Public License along with
this program. If not, see <http://www.gnu.org/licenses/>.
"""

import shlex
import time
import re
<<<<<<< HEAD
from smtplib import SMTP, SMTPException
=======
import logging
>>>>>>> 564b8005

from aminer import AMinerConfig
from aminer.AnalysisChild import AnalysisContext
from aminer.util import TimeTriggeredComponentInterface
from aminer.events import EventHandlerInterface
from aminer.events.EventData import EventData


_message_str = """From: %s
To: %s
Subject: %s

%s
"""


class DefaultMailNotificationEventHandler(EventHandlerInterface, TimeTriggeredComponentInterface):
    """
    This class implements an event record listener.
    It will pool received events, reduce the amount of events below the maximum number allowed per timeframe, create text representation
    of received events and send them via "sendmail" transport.
    """

    CONFIG_KEY_MAIL_TARGET_ADDRESS = 'MailAlerting.TargetAddress'
    CONFIG_KEY_MAIL_FROM_ADDRESS = 'MailAlerting.FromAddress'
    CONFIG_KEY_MAIL_SUBJECT_PREFIX = 'MailAlerting.SubjectPrefix'
    CONFIG_KEY_MAIL_ALERT_GRACE_TIME = 'MailAlerting.AlertGraceTime'
    CONFIG_KEY_EVENT_COLLECT_TIME = 'MailAlerting.EventCollectTime'
    CONFIG_KEY_ALERT_MIN_GAP = 'MailAlerting.MinAlertGap'
    CONFIG_KEY_ALERT_MAX_GAP = 'MailAlerting.MaxAlertGap'
    CONFIG_KEY_ALERT_MAX_EVENTS_PER_MESSAGE = 'MailAlerting.MaxEventsPerMessage'

    def __init__(self, analysis_context):
        self.analysis_context = analysis_context
        aminer_config = analysis_context.aminer_config
        # @see https://emailregex.com/
        is_email = re.compile(r"(^[a-zA-Z0-9_.+-]+@[a-zA-Z0-9-]+\.[a-zA-Z0-9-.]+$)|^[a-zA-Z0-9]+@localhost$")
        self.recipient_address = shlex.quote(
            aminer_config.config_properties.get(DefaultMailNotificationEventHandler.CONFIG_KEY_MAIL_TARGET_ADDRESS))
        if self.recipient_address is None:
            msg = 'Cannot create e-mail notification listener without target address'
            logging.getLogger(AMinerConfig.DEBUG_LOG_NAME).error(msg)
            raise Exception(msg)
        self.sender_address = shlex.quote(
            aminer_config.config_properties.get(DefaultMailNotificationEventHandler.CONFIG_KEY_MAIL_FROM_ADDRESS))
        if not is_email.match(self.recipient_address) or not is_email.match(self.sender_address):
            msg = 'MailAlerting.TargetAddress and MailAlerting.FromAddress must be email addresses!'
            logging.getLogger(AMinerConfig.DEBUG_LOG_NAME).error(msg)
            raise Exception(msg)

        self.subject_prefix = shlex.quote(
            aminer_config.config_properties.get(DefaultMailNotificationEventHandler.CONFIG_KEY_MAIL_SUBJECT_PREFIX, 'AMiner Alerts:'))
        self.alert_grace_time_end = aminer_config.config_properties.get(
            DefaultMailNotificationEventHandler.CONFIG_KEY_MAIL_ALERT_GRACE_TIME, 0)
        self.event_collect_time = aminer_config.config_properties.get(DefaultMailNotificationEventHandler.CONFIG_KEY_EVENT_COLLECT_TIME, 10)
        self.min_alert_gap = aminer_config.config_properties.get(DefaultMailNotificationEventHandler.CONFIG_KEY_ALERT_MIN_GAP, 600)
        self.max_alert_gap = aminer_config.config_properties.get(DefaultMailNotificationEventHandler.CONFIG_KEY_ALERT_MAX_GAP, 600)
        self.max_events_per_message = aminer_config.config_properties.get(
            DefaultMailNotificationEventHandler.CONFIG_KEY_ALERT_MAX_EVENTS_PER_MESSAGE, 1000)
        if self.alert_grace_time_end > 0:
            self.alert_grace_time_end += time.time()
        self.events_collected = 0
        self.event_collection_start_time = 0
        self.last_alert_time = 0
        self.next_alert_time = 0
        self.current_alert_gap = self.min_alert_gap
        self.current_message = ''

<<<<<<< HEAD
=======
        # Locate the sendmail binary immediately at startup to avoid delayed errors due to misconfiguration.
        self.sendmail_binary_path = '/usr/sbin/sendmail'
        if not os.path.exists(self.sendmail_binary_path):
            msg = 'sendmail binary not found'
            logging.getLogger(AMinerConfig.DEBUG_LOG_NAME).error(msg)
            raise Exception(msg)
        self.running_sendmail_processes = []

>>>>>>> 564b8005
    def receive_event(self, event_type, event_message, sorted_log_lines, event_data, log_atom, event_source):
        """Receive information about a detected event."""
        if self.alert_grace_time_end != 0:
            if self.alert_grace_time_end >= time.time():
                return
            self.alert_grace_time_end = 0

        # Avoid too many calls to the operating system time()
        current_time = time.time()

        if self.events_collected < self.max_events_per_message:
            if self.events_collected == 0:
                self.event_collection_start_time = current_time
            self.events_collected += 1
            event_data_obj = EventData(event_type, event_message, sorted_log_lines, event_data, log_atom, event_source,
                                       self.analysis_context)
            self.current_message += event_data_obj.receive_event_string()

        if self.next_alert_time == 0:
            if self.last_alert_time != 0:
                # This is the first event received after sending of a previous notification. If the currentAlertGap has not elapsed,
                # increase the gap immediately.
                self.next_alert_time = self.last_alert_time + self.current_alert_gap
                if self.next_alert_time < current_time:
                    # We are already out of the required gap.
                    self.current_alert_gap = self.min_alert_gap
                    self.last_alert_time = 0
                    self.next_alert_time = current_time + self.event_collect_time
                else:
                    # Increase the gap
                    self.current_alert_gap *= 1.5
                    if self.current_alert_gap > self.max_alert_gap:
                        self.current_alert_gap = self.max_alert_gap
            else:
                # No relevant last alert time recorded, just use default.
                self.next_alert_time = current_time + self.event_collect_time

        if (self.next_alert_time != 0) and (current_time >= self.next_alert_time):
            self.send_notification(current_time)

    def get_time_trigger_class(self):
        """
        Get the trigger class this component can be registered for.
        See AnalysisContext class for different trigger classes available.
        """
        return AnalysisContext.TIME_TRIGGER_CLASS_REALTIME

    def do_timer(self, trigger_time):
        """Check exit status of previous mail sending procedures and check if alerts should be sent."""
<<<<<<< HEAD
=======
        # Cleanup old sendmail processes.
        if self.running_sendmail_processes:
            running_processes = []
            for process in self.running_sendmail_processes:
                process.poll()
                if process.returncode is None:
                    running_processes.append(process)
                    continue
                if process.returncode != 0:
                    msg = 'Sending mail terminated with error %d' % process.returncode
                    logging.getLogger(AMinerConfig.DEBUG_LOG_NAME).warning(msg)
                    print('WARNING: ' + msg, file=sys.stderr)
            self.running_sendmail_processes = running_processes

>>>>>>> 564b8005
        if (self.next_alert_time != 0) and (trigger_time >= self.next_alert_time):
            self.send_notification(trigger_time)
        return 10

    def send_notification(self, trigger_time):
        """Really send out the message."""
        if self.events_collected == 0:
            return
        subject_text = '%s Collected Events' % self.subject_prefix
        if self.last_alert_time != 0:
            subject_text += ' in the last %d seconds' % (trigger_time - self.last_alert_time)
        message = _message_str % (self.sender_address, self.recipient_address, subject_text, self.current_message)
        try:
            smtp_obj = SMTP('127.0.0.1', port=25, timeout=5)
            smtp_obj.sendmail(self.sender_address, self.recipient_address, message)
            smtp_obj.quit()
        except SMTPException as e:
            print(e)
            # here logging is needed, but cannot be implemented yet.
        self.last_alert_time = trigger_time
        self.events_collected = 0
        self.current_message = ''
        self.next_alert_time = 0
        logging.getLogger(AMinerConfig.DEBUG_LOG_NAME).debug('%s sent notification.', self.__class__.__name__)<|MERGE_RESOLUTION|>--- conflicted
+++ resolved
@@ -15,11 +15,8 @@
 import shlex
 import time
 import re
-<<<<<<< HEAD
 from smtplib import SMTP, SMTPException
-=======
 import logging
->>>>>>> 564b8005
 
 from aminer import AMinerConfig
 from aminer.AnalysisChild import AnalysisContext
@@ -88,17 +85,6 @@
         self.current_alert_gap = self.min_alert_gap
         self.current_message = ''
 
-<<<<<<< HEAD
-=======
-        # Locate the sendmail binary immediately at startup to avoid delayed errors due to misconfiguration.
-        self.sendmail_binary_path = '/usr/sbin/sendmail'
-        if not os.path.exists(self.sendmail_binary_path):
-            msg = 'sendmail binary not found'
-            logging.getLogger(AMinerConfig.DEBUG_LOG_NAME).error(msg)
-            raise Exception(msg)
-        self.running_sendmail_processes = []
-
->>>>>>> 564b8005
     def receive_event(self, event_type, event_message, sorted_log_lines, event_data, log_atom, event_source):
         """Receive information about a detected event."""
         if self.alert_grace_time_end != 0:
@@ -148,23 +134,6 @@
 
     def do_timer(self, trigger_time):
         """Check exit status of previous mail sending procedures and check if alerts should be sent."""
-<<<<<<< HEAD
-=======
-        # Cleanup old sendmail processes.
-        if self.running_sendmail_processes:
-            running_processes = []
-            for process in self.running_sendmail_processes:
-                process.poll()
-                if process.returncode is None:
-                    running_processes.append(process)
-                    continue
-                if process.returncode != 0:
-                    msg = 'Sending mail terminated with error %d' % process.returncode
-                    logging.getLogger(AMinerConfig.DEBUG_LOG_NAME).warning(msg)
-                    print('WARNING: ' + msg, file=sys.stderr)
-            self.running_sendmail_processes = running_processes
-
->>>>>>> 564b8005
         if (self.next_alert_time != 0) and (trigger_time >= self.next_alert_time):
             self.send_notification(trigger_time)
         return 10
