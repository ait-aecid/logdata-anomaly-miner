<<<<<<< HEAD
"""This module defines an event handler that converts an event to JSON."""

import json
import time

from aminer.events import EventHandlerInterface


class JsonConverterHandler(EventHandlerInterface):
  """This class implements an event record listener, that will
  convert event data to JSON format."""
  def __init__(self, json_event_handlers, analysis_context):
    self.json_event_handlers = json_event_handlers
    self.analysis_context = analysis_context

  def receive_event(self, event_type, event_message, sorted_log_lines, event_data, log_atom,
                    event_source):
    """Receive information about a detected event."""
    
    if 'StatusInfo' in event_data:
      # No anomaly; do nothing on purpose
      pass
    else:
      json_error = ''

      log_data = {}
      if isinstance(log_atom.raw_data, bytes):
        log_data['RawLogData'] = [bytes.decode(log_atom.raw_data)]
      else:
        log_data['RawLogData'] = [log_atom.raw_data]
      if log_atom.get_timestamp() is None:
        log_atom.set_timestamp(time.time())
      log_data['Timestamps'] = [round(log_atom.atom_time, 2)]
      log_data['LogLinesCount'] = len(sorted_log_lines)
      if log_atom.parser_match is not None and hasattr(event_source, 'output_log_line') and event_source.output_log_line:
        log_data['AnnotatedMatchElement'] = log_atom.parser_match.match_element.annotate_match('')

      analysis_component = {'AnalysisComponentIdentifier': self.analysis_context.get_id_by_component(event_source)}
      if event_source.__class__.__name__ == 'ExtractedData_class':
        analysis_component['AnalysisComponentType'] = 'DistributionDetector'
      else:
        analysis_component['AnalysisComponentType'] = str(event_source.__class__.__name__)
      analysis_component['AnalysisComponentName'] = self.analysis_context.get_name_by_component(event_source)
      analysis_component['Message'] = event_message
      analysis_component['PersistenceFileName'] = event_source.persistence_id
      if hasattr(event_source, 'autoIncludeFlag'):
        analysis_component['TrainingMode'] = event_source.auto_include_flag

      detector_analysis_component = event_data.get('AnalysisComponent', None)
      if detector_analysis_component is not None:
        for key in detector_analysis_component:
          if key in analysis_component.keys():
            json_error += "AnalysisComponent attribute '%s' is already in use and can not be overwritten!\n" % key
            continue
          analysis_component[key] = detector_analysis_component.get(key, None)

      if 'LogData' not in event_data:
        event_data['LogData'] = log_data
      event_data['AnalysisComponent'] = analysis_component
      if json_error != '':
        event_data['JsonError'] = json_error

    # if eventSource.__class__.__name__ == 'VariableTypeDetector' and len(eventData) >= 4 and isinstance(eventData[3], float):
    #   detector['Confidence'] = float(eventData[3])
    #   eventData['Confidence'] = float(eventData[3])
    # else:
    #   detector['Confidence'] = 1.0
    #   eventData['Confidence'] = 1.0

    # if hasattr(eventSource, 'targetPathList'):
    #   path = eventSource.targetPathList[0]
    #   path_parts = path.split('/')
    #   short_path = ''
    #   for i in range(1, len(path_parts) - 1):
    #     short_path += path_parts[i] + '/'
    #   eventData['Path'] = short_path

    json_data = json.dumps(event_data, indent=2)
    res = [''] * len(sorted_log_lines)
    res[0] = str(json_data)
    #print(json_data)

    for listener in self.json_event_handlers:
      listener.receive_event(event_type, event_message, res, json_data, log_atom, event_source)
=======
"""This module defines an event handler that converts an event to JSON."""

import json
import time

from aminer.events import EventHandlerInterface


class JsonConverterHandler(EventHandlerInterface):
  """This class implements an event record listener, that will
  convert event data to JSON format."""
  def __init__(self, json_event_handlers, analysis_context):
    self.json_event_handlers = json_event_handlers
    self.analysis_context = analysis_context

  def receive_event(self, event_type, event_message, sorted_log_lines, event_data, log_atom,
                    event_source):
    """Receive information about a detected event."""
    
    if 'StatusInfo' in event_data:
      # No anomaly; do nothing on purpose
      pass
    else:
      json_error = ''

      log_data = {}
      if isinstance(log_atom.raw_data, bytes):
        log_data['RawLogData'] = [bytes.decode(log_atom.raw_data)]
      else:
        log_data['RawLogData'] = [log_atom.raw_data]
      if log_atom.get_timestamp() is None:
        log_atom.set_timestamp(time.time())
      log_data['Timestamps'] = [round(log_atom.atom_time, 2)]
      log_data['LogLinesCount'] = len(sorted_log_lines)
      if log_atom.parser_match is not None and hasattr(event_source, 'output_log_line') and event_source.output_log_line:
        log_data['AnnotatedMatchElement'] = log_atom.parser_match.match_element.annotate_match('')

      analysis_component = {'AnalysisComponentIdentifier': self.analysis_context.get_id_by_component(event_source)}
      if event_source.__class__.__name__ == 'ExtractedData_class':
        analysis_component['AnalysisComponentType'] = 'DistributionDetector'
      else:
        analysis_component['AnalysisComponentType'] = str(event_source.__class__.__name__)
      analysis_component['AnalysisComponentName'] = self.analysis_context.get_name_by_component(event_source)
      analysis_component['Message'] = event_message
      analysis_component['PersistenceFileName'] = event_source.persistence_id
      if hasattr(event_source, 'autoIncludeFlag'):
        analysis_component['TrainingMode'] = event_source.auto_include_flag

      detector_analysis_component = event_data.get('AnalysisComponent', None)
      if detector_analysis_component is not None:
        for key in detector_analysis_component:
          if key in analysis_component.keys():
            json_error += "AnalysisComponent attribute '%s' is already in use and can not be overwritten!\n" % key
            continue
          analysis_component[key] = detector_analysis_component.get(key, None)

      if 'LogData' not in event_data:
        event_data['LogData'] = log_data
      event_data['AnalysisComponent'] = analysis_component
      if json_error != '':
        event_data['JsonError'] = json_error

    # if eventSource.__class__.__name__ == 'VariableTypeDetector' and len(eventData) >= 4 and isinstance(eventData[3], float):
    #   detector['Confidence'] = float(eventData[3])
    #   eventData['Confidence'] = float(eventData[3])
    # else:
    #   detector['Confidence'] = 1.0
    #   eventData['Confidence'] = 1.0

    # if hasattr(eventSource, 'targetPathList'):
    #   path = eventSource.targetPathList[0]
    #   path_parts = path.split('/')
    #   short_path = ''
    #   for i in range(1, len(path_parts) - 1):
    #     short_path += path_parts[i] + '/'
    #   eventData['Path'] = short_path

    json_data = json.dumps(event_data, indent=2)
    res = [''] * len(sorted_log_lines)
    res[0] = str(json_data)
    #print(json_data)

    for listener in self.json_event_handlers:
      listener.receive_event(event_type, event_message, res, json_data, log_atom, event_source)
>>>>>>> 80a87063
<|MERGE_RESOLUTION|>--- conflicted
+++ resolved
@@ -1,4 +1,3 @@
-<<<<<<< HEAD
 """This module defines an event handler that converts an event to JSON."""
 
 import json
@@ -82,90 +81,4 @@
     #print(json_data)
 
     for listener in self.json_event_handlers:
-      listener.receive_event(event_type, event_message, res, json_data, log_atom, event_source)
-=======
-"""This module defines an event handler that converts an event to JSON."""
-
-import json
-import time
-
-from aminer.events import EventHandlerInterface
-
-
-class JsonConverterHandler(EventHandlerInterface):
-  """This class implements an event record listener, that will
-  convert event data to JSON format."""
-  def __init__(self, json_event_handlers, analysis_context):
-    self.json_event_handlers = json_event_handlers
-    self.analysis_context = analysis_context
-
-  def receive_event(self, event_type, event_message, sorted_log_lines, event_data, log_atom,
-                    event_source):
-    """Receive information about a detected event."""
-    
-    if 'StatusInfo' in event_data:
-      # No anomaly; do nothing on purpose
-      pass
-    else:
-      json_error = ''
-
-      log_data = {}
-      if isinstance(log_atom.raw_data, bytes):
-        log_data['RawLogData'] = [bytes.decode(log_atom.raw_data)]
-      else:
-        log_data['RawLogData'] = [log_atom.raw_data]
-      if log_atom.get_timestamp() is None:
-        log_atom.set_timestamp(time.time())
-      log_data['Timestamps'] = [round(log_atom.atom_time, 2)]
-      log_data['LogLinesCount'] = len(sorted_log_lines)
-      if log_atom.parser_match is not None and hasattr(event_source, 'output_log_line') and event_source.output_log_line:
-        log_data['AnnotatedMatchElement'] = log_atom.parser_match.match_element.annotate_match('')
-
-      analysis_component = {'AnalysisComponentIdentifier': self.analysis_context.get_id_by_component(event_source)}
-      if event_source.__class__.__name__ == 'ExtractedData_class':
-        analysis_component['AnalysisComponentType'] = 'DistributionDetector'
-      else:
-        analysis_component['AnalysisComponentType'] = str(event_source.__class__.__name__)
-      analysis_component['AnalysisComponentName'] = self.analysis_context.get_name_by_component(event_source)
-      analysis_component['Message'] = event_message
-      analysis_component['PersistenceFileName'] = event_source.persistence_id
-      if hasattr(event_source, 'autoIncludeFlag'):
-        analysis_component['TrainingMode'] = event_source.auto_include_flag
-
-      detector_analysis_component = event_data.get('AnalysisComponent', None)
-      if detector_analysis_component is not None:
-        for key in detector_analysis_component:
-          if key in analysis_component.keys():
-            json_error += "AnalysisComponent attribute '%s' is already in use and can not be overwritten!\n" % key
-            continue
-          analysis_component[key] = detector_analysis_component.get(key, None)
-
-      if 'LogData' not in event_data:
-        event_data['LogData'] = log_data
-      event_data['AnalysisComponent'] = analysis_component
-      if json_error != '':
-        event_data['JsonError'] = json_error
-
-    # if eventSource.__class__.__name__ == 'VariableTypeDetector' and len(eventData) >= 4 and isinstance(eventData[3], float):
-    #   detector['Confidence'] = float(eventData[3])
-    #   eventData['Confidence'] = float(eventData[3])
-    # else:
-    #   detector['Confidence'] = 1.0
-    #   eventData['Confidence'] = 1.0
-
-    # if hasattr(eventSource, 'targetPathList'):
-    #   path = eventSource.targetPathList[0]
-    #   path_parts = path.split('/')
-    #   short_path = ''
-    #   for i in range(1, len(path_parts) - 1):
-    #     short_path += path_parts[i] + '/'
-    #   eventData['Path'] = short_path
-
-    json_data = json.dumps(event_data, indent=2)
-    res = [''] * len(sorted_log_lines)
-    res[0] = str(json_data)
-    #print(json_data)
-
-    for listener in self.json_event_handlers:
-      listener.receive_event(event_type, event_message, res, json_data, log_atom, event_source)
->>>>>>> 80a87063
+      listener.receive_event(event_type, event_message, res, json_data, log_atom, event_source)