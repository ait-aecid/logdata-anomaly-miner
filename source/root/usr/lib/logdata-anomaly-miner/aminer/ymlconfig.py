"""
This file loads and parses a config-file in yaml format.

This program is free software: you can redistribute it and/or modify it under
the terms of the GNU General Public License as published by the Free Software
Foundation, either version 3 of the License, or (at your option) any later
version.
This program is distributed in the hope that it will be useful, but WITHOUT
ANY WARRANTY; without even the implied warranty of MERCHANTABILITY or FITNESS
FOR A PARTICULAR PURPOSE. See the GNU General Public License for more details.
You should have received a copy of the GNU General Public License along with
this program. If not, see <http://www.gnu.org/licenses/>.
"""
import sys


config_properties = {}
yaml_data = None
enhanced_new_match_path_value_combo_detector_reference = None

# Define the list of log resources to read from: the resources
# named here do not need to exist when aminer is started. This
# will just result in a warning. However if they exist, they have
# to be readable by the aminer process! Supported types are:
# * file://[path]: Read data from file, reopen it after rollover
# * unix://[path]: Open the path as UNIX local socket for reading
config_properties['LogResourceList'] = []

# Define the uid/gid of the process that runs the calculation
# after opening the log files:
config_properties['AMinerUser'] = 'aminer'
config_properties['AMinerGroup'] = 'aminer'


def load_yaml(config_file):
    """Load the yaml configuration from file."""
    # We might be able to remove this and us it like the config_properties
    # skipcq: PYL-W0603
    global yaml_data

    import yaml
    from aminer.ConfigValidator import ConfigValidator
    import os
    with open(config_file) as yamlfile:
        try:
            yaml_data = yaml.safe_load(yamlfile)
            yamlfile.close()
        except yaml.YAMLError as exception:
            raise exception

    with open(os.path.dirname(os.path.abspath(__file__)) + '/' + 'schema.py', 'r') as sma:
        # skipcq: PYL-W0123
        schema = eval(sma.read())
    sma.close()

    v = ConfigValidator(schema)
    if v.validate(yaml_data, schema):
        test = v.normalized(yaml_data)
        yaml_data = test
    else:
        raise ValueError(v.errors)

    # Set default values
    for key, val in yaml_data.items():
        config_properties[str(key)] = val


# Read and store information to be used between multiple invocations
# of AMiner in this directory. The directory must only be accessible
# to the 'AMinerUser' but not group/world readable. On violation,
# AMiner will refuse to start. When undefined, '/var/lib/aminer'
# is used.
# config_properties['Core.PersistenceDir'] = '/var/lib/aminer'

# Add your ruleset here:
def build_analysis_pipeline(analysis_context):
    """
    Define the function to create pipeline for parsing the log data.
    It has also to define an AtomizerFactory to instruct AMiner how to process incoming data streams to create log atoms from them.
    """
    parsing_model = build_parsing_model()
    anomaly_event_handlers, atom_filter = build_input_pipeline(analysis_context, parsing_model)
    build_analysis_components(analysis_context, anomaly_event_handlers, atom_filter)
    build_event_handlers(analysis_context, anomaly_event_handlers)


def build_parsing_model():
    """Build the parsing model."""
    parser_model_dict = {}
    start = None
    ws_count = 0
    whitespace_str = b' '
    # We might be able to remove this and us it like the config_properties
    # skipcq: PYL-W0603
    global yaml_data
    for item in yaml_data['Parser']:
        if 'start' in item and item['start'] is True:
            start = item
            continue
        if item['type'].is_model:
            if 'args' in item:
                if isinstance(item['args'], list):
                    if item['type'].name not in ('DecimalFloatValueModelElement', 'DecimalIntegerValueModelElement'):
                        # encode string to bytearray
                        for j in range(len(item['args'])):
                            if isinstance(item['args'][j], str):
                                item['args'][j] = item['args'][j].encode()
                else:
                    if item['type'].name not in ('DecimalFloatValueModelElement', 'DecimalIntegerValueModelElement') and isinstance(
                            item['args'], str):
                        item['args'] = item['args'].encode()
            if item['type'].name == 'ElementValueBranchModelElement':
                value_model = parser_model_dict.get(item['args'][0].decode())
                if value_model is None:
                    raise ValueError('The parser model %s does not exist!' % value_model)
                branch_model_dict = {}
                for i in item['branch_model_dict']:
                    key = i['id']
                    model = i['model']
                    if parser_model_dict.get(model) is None:
                        raise ValueError('The parser model %s does not exist!' % model)
                    branch_model_dict[key] = parser_model_dict.get(model)
                parser_model_dict[item['id']] = item['type'].func(item['name'], value_model, item['args'][1].decode(), branch_model_dict)
            elif item['type'].name == 'MultiLocaleDateTimeModelElement':
                date_formats = []
                for date_format in item['date_formats']:
                    if len(date_format['format']) != 3:
                        raise ValueError('The date_format must have a size of 3!')
                    date_formats.append(tuple(i for i in date_format['format']))
                if 'args' in item:
                    parser_model_dict[item['id']] = item['type'].func(item['name'], date_formats, item['args'])
                else:
                    parser_model_dict[item['id']] = item['type'].func(item['name'], date_formats)
            elif item['type'].name == 'RepeatedElementDataModelElement':
                model = item['args'][0].decode()
                if parser_model_dict.get(model) is None:
                    raise ValueError('The parser model %s does not exist!' % model)
                item['args'][0] = parser_model_dict.get(model)
                parser_model_dict[item['id']] = item['type'].func(item['name'], item['args'][0])
                if len(item['args']) == 2:
                    parser_model_dict[item['id']] = item['type'].func(item['name'], item['args'][0], item['args'][1])
                elif len(item['args']) == 3:
                    parser_model_dict[item['id']] = item['type'].func(item['name'], item['args'][0], item['args'][1], item['args'][2])
                elif len(item['args']) > 3:
                    raise ValueError('The RepeatedElementDataModelElement does not have more than 3 arguments.')
            elif item['type'].name == 'DecimalFloatValueModelElement':
                parser_model_dict[item['id']] = item['type'].func(
                    item['name'], item['value_sign_type'], item['value_pad_type'], item['exponent_type'])
            elif item['type'].name == 'DecimalIntegerValueModelElement':
                parser_model_dict[item['id']] = item['type'].func(item['name'], item['value_sign_type'], item['value_pad_type'])
            elif item['type'].name in ('FirstMatchModelElement', 'SequenceModelElement'):
                children = []
                for child in item['args']:
                    child = parser_model_dict.get(child.decode())
                    if child is None:
                        raise ValueError('The parser model %s does not exist!' % child)
                    children.append(child)
                parser_model_dict[item['id']] = item['type'].func(item['name'], children)
            elif item['type'].name == 'OptionalMatchModelElement':
                optional_element = parser_model_dict.get(item['args'].decode())
                if optional_element is None:
                    raise ValueError('The parser model %s does not exist!' % optional_element)
                parser_model_dict[item['id']] = item['type'].func(item['name'], optional_element)
            else:
                if 'args' in item:
                    parser_model_dict[item['id']] = item['type'].func(item['name'], item['args'])
                else:
                    parser_model_dict[item['id']] = item['type'].func(item['name'])
        else:
            parser_model_dict[item['id']] = item['type'].func()
    args_list = []
    if 'args' in start:
        if isinstance(start['args'], list):
            for i in start['args']:
                if i == 'WHITESPACE':
                    from aminer.parsing import FixedDataModelElement
                    sp = 'sp%d' % ws_count
                    args_list.append(FixedDataModelElement(sp, whitespace_str))
                    ws_count += 1
                else:
                    model = parser_model_dict.get(i)
                    if model is None:
                        raise ValueError('The parser model %s does not exist!' % model)
                    args_list.append(model)
            parsing_model = start['type'].func(start['name'], args_list)
        else:
            parsing_model = start['type'].func(start['name'], [parser_model_dict[start['args']]])
    else:
        parsing_model = start['type'].func()
    return parsing_model


def build_input_pipeline(analysis_context, parsing_model):
    """Build the input pipeline."""
    # Some generic imports.
    from aminer.analysis import AtomFilters
    # Create all global handler lists here and append the real handlers later on.
    # Use this filter to distribute all atoms to the analysis handlers.
    atom_filter = AtomFilters.SubhandlerFilter(None)
    anomaly_event_handlers = []
    # Now define the AtomizerFactory using the model. A simple line based one is usually sufficient.
    from aminer.input import SimpleByteStreamLineAtomizerFactory
    timestamp_paths = yaml_data['Input']['timestamp_paths']
    if isinstance(timestamp_paths, str):
        timestamp_paths = [timestamp_paths]
    if yaml_data['Input']['multi_source'] is True:
        from aminer.input import SimpleMultisourceAtomSync
        analysis_context.atomizer_factory = SimpleByteStreamLineAtomizerFactory(parsing_model, [SimpleMultisourceAtomSync([
            atom_filter], sync_wait_time=5)], anomaly_event_handlers, default_timestamp_paths=timestamp_paths)
    else:
        analysis_context.atomizer_factory = SimpleByteStreamLineAtomizerFactory(
            parsing_model, [atom_filter], anomaly_event_handlers, default_timestamp_paths=timestamp_paths)
    # Just report all unparsed atoms to the event handlers.
    if yaml_data['Input']['verbose'] is True:
        from aminer.input import VerboseUnparsedAtomHandler
        atom_filter.add_handler(VerboseUnparsedAtomHandler(anomaly_event_handlers, parsing_model), stop_when_handled_flag=True)
    else:
        from aminer.input import SimpleUnparsedAtomHandler
        atom_filter.add_handler(SimpleUnparsedAtomHandler(anomaly_event_handlers), stop_when_handled_flag=True)
    from aminer.analysis import NewMatchPathDetector
    if 'LearnMode' in yaml_data:
        learn = yaml_data['LearnMode']
    else:
        learn = True
    nmpd = NewMatchPathDetector(analysis_context.aminer_config, anomaly_event_handlers, auto_include_flag=learn)
    analysis_context.register_component(nmpd, component_name=None)
    atom_filter.add_handler(nmpd)
    return anomaly_event_handlers, atom_filter


def build_analysis_components(analysis_context, anomaly_event_handlers, atom_filter):
    """Build the analysis components."""
    if 'Analysis' in yaml_data and yaml_data['Analysis'] is not None:
        analysis_dict = {}
        match_action_dict = {}
        match_rules_dict = {}
        correlation_rules = {}
        for item in yaml_data['Analysis']:
            if item['id'] == 'None':
                comp_name = None
            else:
                comp_name = item['id']
            if 'LearnMode' in yaml_data:
                learn = yaml_data['LearnMode']
            else:
                learn = item['learn_mode']
            func = item['type'].func
            if item['type'].name == 'NewMatchPathValueDetector':
                tmp_analyser = func(analysis_context.aminer_config, item['paths'], anomaly_event_handlers, auto_include_flag=learn,
                                    persistence_id=item['persistence_id'], output_log_line=item['output_logline'])
            elif item['type'].name == 'MatchPathFilter':
                parsed_atom_handler_lookup_list = []
                for atom_handler in item['parsed_atom_handler_lookup_list']:
                    if atom_handler[1] is not None:
                        if analysis_context.get_component_by_name(atom_handler[1]) is None:
                            raise ValueError('The atom handler %s does not exist!' % atom_handler[1])
                        atom_handler[1] = analysis_context.get_component_by_name(atom_handler[1])
                    parsed_atom_handler_lookup_list.append(tuple(i for i in atom_handler))
                default_parsed_atom_handler = item['default_parsed_atom_handler']
                if default_parsed_atom_handler is not None:
                    if analysis_context.get_component_by_name(default_parsed_atom_handler) is None:
                        raise ValueError('The atom handler %s does not exist!' % default_parsed_atom_handler)
                    default_parsed_atom_handler = analysis_context.get_component_by_name(default_parsed_atom_handler)
                tmp_analyser = func(parsed_atom_handler_lookup_list, default_parsed_atom_handler=default_parsed_atom_handler)
            elif item['type'].name == 'MatchValueFilter':
                parsed_atom_handler_dict = {}
                for atom_handler in item['parsed_atom_handler_dict']:
                    if analysis_context.get_component_by_name(atom_handler) is None:
                        raise ValueError('The atom handler %s does not exist!' % atom_handler)
                    parsed_atom_handler_dict[atom_handler] = analysis_context.get_component_by_name(atom_handler)
                default_parsed_atom_handler = item['default_parsed_atom_handler']
                if default_parsed_atom_handler is not None:
                    if analysis_context.get_component_by_name(default_parsed_atom_handler) is None:
                        raise ValueError('The atom handler %s does not exist!' % default_parsed_atom_handler)
                    default_parsed_atom_handler = analysis_context.get_component_by_name(default_parsed_atom_handler)
                tmp_analyser = func(item['path'], parsed_atom_handler_dict, default_parsed_atom_handler=default_parsed_atom_handler)
            elif item['type'].name == 'NewMatchPathValueComboDetector':
                tmp_analyser = func(analysis_context.aminer_config, item['paths'], anomaly_event_handlers, auto_include_flag=learn,
                                    persistence_id=item['persistence_id'], allow_missing_values_flag=item['allow_missing_values'],
                                    output_log_line=item['output_logline'])
            elif item['type'].name == 'MissingMatchPathValueDetector':
                tmp_analyser = func(analysis_context.aminer_config, item['path'], anomaly_event_handlers, auto_include_flag=learn,
                                    persistence_id=item['persistence_id'], default_interval=item['check_interval'],
                                    realert_interval=item['realert_interval'], output_log_line=item['output_logline'])
            elif item['type'].name == 'MissingMatchPathListValueDetector':
                tmp_analyser = func(analysis_context.aminer_config, item['path'], anomaly_event_handlers, auto_include_flag=learn,
                                    persistence_id=item['persistence_id'], default_interval=item['check_interval'],
                                    realert_interval=item['realert_interval'], output_log_line=item['output_logline'])
            elif item['type'].name == 'TimeCorrelationDetector':
                tmp_analyser = func(analysis_context.aminer_config, anomaly_event_handlers, item['parallel_check_count'],
                                    persistence_id=item['persistence_id'], record_count_before_event=item['record_count_before_event'],
                                    output_log_line=item['output_logline'], use_path_match=item['use_path_match'],
                                    use_value_match=item['use_value_match'], min_rule_attributes=item['min_rule_attributes'],
                                    max_rule_attributes=item['max_rule_attributes'])
            elif item['type'].name == 'ParserCount':
<<<<<<< HEAD
                tmp_analyser = func(analysis_context.aminer_config, item['paths'], anomaly_event_handlers,
                                    report_interval=item['report_interval'], reset_after_report_flag=item['reset_after_report_flag'])
=======
                tmp_analyser = func(
                    analysis_context.aminer_config,
                    item['paths'],
                    anomaly_event_handlers,
                    report_interval=item['report_interval'],
                    target_label_list=item['labels'],
                    split_reports_flag=item['split_reports_flag'])
>>>>>>> 6c480cb9
            elif item['type'].name == 'EventCorrelationDetector':
                tmp_analyser = func(
                    analysis_context.aminer_config, anomaly_event_handlers, paths=item['paths'],
                    max_hypotheses=item['max_hypotheses'], hypothesis_max_delta_time=item['hypothesis_max_delta_time'],
                    generation_probability=item['generation_probability'], generation_factor=item['generation_factor'],
                    max_observations=item['max_observations'], p0=item['p0'], alpha=item['alpha'], candidates_size=item['candidates_size'],
                    hypotheses_eval_delta_time=item['hypotheses_eval_delta_time'],
                    delta_time_to_discard_hypothesis=item['delta_time_to_discard_hypothesis'], check_rules_flag=item['check_rules_flag'],
                    auto_include_flag=learn, allowlisted_paths=item['allowlisted_paths'], persistence_id=item['persistence_id'])
            elif item['type'].name == 'NewMatchIdValueComboDetector':
                tmp_analyser = func(analysis_context.aminer_config, item['paths'], anomaly_event_handlers,
                                    id_path_list=item['id_path_list'], min_allowed_time_diff=item['min_allowed_time_diff'],
                                    auto_include_flag=learn, persistence_id=item['persistence_id'],
                                    allow_missing_values_flag=item['allow_missing_values'], output_log_line=item['output_logline'])
            elif item['type'].name == 'LinearNumericBinDefinition':
                if comp_name is None:
                    raise ValueError('The %s must have an id!' % item['type'].name)
                analysis_dict[comp_name] = func(item['lower_limit'], item['bin_size'], item['bin_count'], item['outlier_bins_flag'])
                continue
            elif item['type'].name == 'ModuloTimeBinDefinition':
                if comp_name is None:
                    raise ValueError('The %s must have an id!' % item['type'].name)
                analysis_dict[comp_name] = func(item['modulo_value'], item['time_unit'], item['lower_limit'], item['bin_size'],
                                                item['bin_count'], item['outlier_bins_flag'])
                continue
            elif item['type'].name == 'HistogramAnalysis':
                histogram_defs = []
                for histogram_def in item['histogram_defs']:
                    if len(histogram_def) != 2:
                        raise ValueError('Every item of the histogram_defs must have an size of 2!')
                    if histogram_def[1] not in analysis_dict:
                        raise ValueError('%s first must be defined before used.' % histogram_def[1])
                    histogram_defs.append([histogram_def[0], analysis_dict[histogram_def[1]]])
                tmp_analyser = func(analysis_context.aminer_config, histogram_defs, item['report_interval'], anomaly_event_handlers,
                                    reset_after_report_flag=item['reset_after_report_flag'], persistence_id=item['persistence_id'],
                                    output_log_line=item['output_logline'])
            elif item['type'].name == 'PathDependentHistogramAnalysis':
                if item['bin_definition'] not in analysis_dict:
                    raise ValueError('%s first must be defined before used.' % item['bin_definition'])
                tmp_analyser = func(
                    analysis_context.aminer_config, item['path'], analysis_dict[item['bin_definition']], item['report_interval'],
                    anomaly_event_handlers, reset_after_report_flag=item['reset_after_report_flag'], persistence_id=item['persistence_id'],
                    output_log_line=item['output_logline'])
            elif item['type'].name == 'EnhancedNewMatchPathValueComboDetector':
                tuple_transformation_function = None
                if item['tuple_transformation_function'] == 'demo':
                    tuple_transformation_function = tuple_transformation_function_demo_print_every_10th_value
                tmp_analyser = func(analysis_context.aminer_config, item['paths'], anomaly_event_handlers,
                                    persistence_id=item['persistence_id'], allow_missing_values_flag=item['allow_missing_values'],
                                    auto_include_flag=learn, tuple_transformation_function=tuple_transformation_function,
                                    output_log_line=item['output_logline'])
                # skipcq: PYL-W0603
                global enhanced_new_match_path_value_combo_detector_reference
                enhanced_new_match_path_value_combo_detector_reference = tmp_analyser
            elif item['type'].name == 'MatchFilter':
                tmp_analyser = func(analysis_context.aminer_config, item['paths'], anomaly_event_handlers,
                                    target_value_list=item['value_list'], output_log_line=item['output_logline'])
            elif item['type'].name == 'MatchValueAverageChangeDetector':
                tmp_analyser = func(analysis_context.aminer_config, anomaly_event_handlers, item['timestamp_path'], item['paths'],
                                    item['min_bin_elements'], item['min_bin_time'], sync_bins_flag=item['sync_bins_flag'],
                                    debug_mode=item['debug_mode'], persistence_id=item['persistence_id'],
                                    output_log_line=item['output_logline'])
            elif item['type'].name == 'MatchValueStreamWriter':
                stream = sys.stdout
                if item['stream'] == 'sys.stderr':
                    stream = sys.stderr
                tmp_analyser = func(stream, item['paths'], item['separator'].encode(), item['missing_value_string'].encode())
            elif item['type'].name == 'NewMatchPathDetector':
                tmp_analyser = func(analysis_context.aminer_config, anomaly_event_handlers, persistence_id=item['persistence_id'],
                                    auto_include_flag=learn, output_log_line=item['output_logline'])
            elif 'MatchAction' in item['type'].name:
                if comp_name is None:
                    raise ValueError('The %s must have an id!' % item['type'].name)
                if item['type'].name == 'EventGenerationMatchAction':
                    tmp_analyser = func(item['event_type'], item['event_message'], anomaly_event_handlers)
                elif item['type'].name == 'AtomFilterMatchAction':
                    tmp_analyser = func(atom_filter, stop_when_handled_flag=item['stop_when_handled_flag'])
                match_action_dict[comp_name] = tmp_analyser
                continue
            elif 'MatchRule' in item['type'].name:
                if comp_name is None:
                    raise ValueError('The %s must have an id!' % item['type'].name)
                match_action = None
                if item['match_action'] is not None:
                    if item['match_action'] not in match_action_dict:
                        raise ValueError('The match action %s does not exist!' % item['match_action'])
                    match_action = match_action_dict[item['match_action']]
                if item['type'].name in ('AndMatchRule', 'OrMatchRule', 'ParallelMatchRule'):
                    sub_rules = []
                    for sub_rule in item['sub_rules']:
                        if sub_rule not in match_rules_dict:
                            raise ValueError('The sub match rule %s does not exist!' % sub_rule)
                        sub_rules.append(match_rules_dict[sub_rule])
                    tmp_analyser = func(sub_rules, match_action=match_action)
                if item['type'].name == 'ValueDependentDelegatedMatchRule':
                    rule_lookup_dict = {}
                    for rule in item['rule_lookup_dict']:
                        if rule not in match_rules_dict:
                            raise ValueError('The match rule %s does not exist!' % rule)
                        rule_lookup_dict[rule] = match_rules_dict[rule]
                    tmp_analyser = func(item['paths'], rule_lookup_dict, default_rule=item['default_rule'], match_action=match_action)
                if item['type'].name == 'NegationMatchRule':
                    if item['sub_rule'] not in match_rules_dict:
                        raise ValueError('The match rule %s does not exist!' % item['sub_rule'])
                    sub_rule = match_rules_dict[item['sub_rule']]
                    tmp_analyser = func(sub_rule, match_action=match_action)
                if item['type'].name in ('PathExistsMatchRule', 'IPv4InRFC1918MatchRule'):
                    tmp_analyser = func(item['path'], match_action=match_action)
                if item['type'].name == 'ValueMatchRule':
                    if isinstance(item['value'], str):
                        item['value'] = item['value'].encode()
                    tmp_analyser = func(item['path'], item['value'], match_action=match_action)
                if item['type'].name == 'ValueListMatchRule':
                    value_list = []
                    for val in item['value_list']:
                        if isinstance(val, str):
                            val = val.encode()
                        value_list.append(val)
                    tmp_analyser = func(item['path'], value_list, match_action=match_action)
                if item['type'].name == 'ValueRangeMatchRule':
                    tmp_analyser = func(item['path'], item['lower_limit'], item['upper_limit'], match_action)
                if item['type'].name == 'StringRegexMatchRule':
                    tmp_analyser = func(item['path'], item['regex'], match_action=match_action)
                if item['type'].name == 'ModuloTimeMatchRule':
                    # tzinfo parameter cannot be used yet..
                    tmp_analyser = func(item['path'], item['seconds_modulo'], item['lower_limit'], item['upper_limit'],
                                        match_action=match_action)
                if item['type'].name == 'ValueDependentModuloTimeMatchRule':
                    # tzinfo parameter cannot be used yet..
                    tmp_analyser = func(item['path'], item['seconds_modulo'], item['paths'], item['limit_lookup_dict'],
                                        default_limit=item['default_limit'], match_action=match_action)
                if item['type'].name == 'DebugMatchRule':
                    tmp_analyser = func(debug_match_result=item['debug_mode'], match_action=match_action)
                if item['type'].name == 'DebugHistoryMatchRule':
                    # object_history is not supported yet..
                    tmp_analyser = func(debug_match_result=item['debug_mode'], match_action=match_action)
                match_rules_dict[comp_name] = tmp_analyser
                continue
            elif item['type'].name == 'CorrelationRule':
                artefact_match_parameters = []
                for match_parameters in item['artefact_match_parameters']:
                    artefact_match_parameters.append(tuple(i for i in match_parameters))
                tmp_analyser = func(item['rule_id'], item['min_time_delta'], item['max_time_delta'], item['max_artefacts_a_for_single_b'],
                                    artefact_match_parameters=artefact_match_parameters)
                correlation_rules[item['rule_id']] = tmp_analyser
                continue
            elif item['type'].name == 'EventClassSelector':
                if item['artefact_a_rules'] is None and item['artefact_b_rules'] is None:
                    raise ValueError('At least one of the EventClassSelector\'s rules must not be None!')
                artefact_a_rules = None
                artefact_b_rules = None
                if item['artefact_a_rules'] is not None:
                    artefact_a_rules = []
                    for rule in item['artefact_a_rules']:
                        if rule not in correlation_rules:
                            raise ValueError('The correlation rule %s does not exist!' % rule)
                        artefact_a_rules.append(correlation_rules[rule])
                if item['artefact_b_rules'] is not None:
                    artefact_b_rules = []
                    for rule in item['artefact_b_rules']:
                        if rule not in correlation_rules:
                            raise ValueError('The correlation rule %s does not exist!' % rule)
                        artefact_b_rules.append(correlation_rules[rule])
                tmp_analyser = func(item['action_id'], artefact_a_rules, artefact_b_rules)
                match_action_dict[item['action_id']] = tmp_analyser
                continue
            elif item['type'].name == 'TimeCorrelationViolationDetector':
                ruleset = []
                for rule in item['ruleset']:
                    if rule not in match_rules_dict:
                        raise ValueError('The match rule %s does not exist!' % rule)
                    ruleset.append(match_rules_dict[rule])
                tmp_analyser = func(analysis_context.aminer_config, ruleset, anomaly_event_handlers, persistence_id=item['persistence_id'],
                                    output_log_line=item['output_logline'])
            elif item['type'].name == 'SimpleMonotonicTimestampAdjust':
                tmp_analyser = func([atom_filter], stop_when_handled_flag=item['stop_when_handled_flag'])
            elif item['type'].name == 'TimestampsUnsortedDetector':
                tmp_analyser = func(analysis_context.aminer_config, anomaly_event_handlers, exit_on_error_flag=item['exit_on_error_flag'],
                                    output_log_line=item['output_logline'])
            elif item['type'].name == 'AllowlistViolationDetector':
                allowlist_rules = []
                for rule in item['allowlist_rules']:
                    if rule not in match_rules_dict:
                        raise ValueError('The match rule %s does not exist!' % rule)
                    allowlist_rules.append(match_rules_dict[rule])
                tmp_analyser = func(analysis_context.aminer_config, allowlist_rules, anomaly_event_handlers,
                                    output_log_line=item['output_logline'])
            elif item['type'].name == 'EventTypeDetector':
                tmp_analyser = func(
                    analysis_context.aminer_config, anomaly_event_handlers, persistence_id=item['persistence_id'],
                    path_list=item['paths'], min_num_vals=item['min_num_vals'], max_num_vals=item['max_num_vals'],
                    save_values=item['save_values'], track_time_for_TSA=item['track_time_for_TSA'],
                    waiting_time_for_TSA=item['waiting_time_for_TSA'],
                    num_sections_waiting_time_for_TSA=item['num_sections_waiting_time_for_TSA'])
            elif item['type'].name == 'VariableTypeDetector':
                etd = analysis_context.get_component_by_name(item['event_type_detector'])
                if etd is None:
                    raise ValueError('The defined EventTypeDetector %s does not exists!' % item['event_type_detector'])
                tmp_analyser = func(
                    analysis_context.aminer_config, anomaly_event_handlers, etd, persistence_id=item['persistence_id'],
                    path_list=item['paths'], ks_alpha=item['ks_alpha'], s_ks_alpha=item['s_ks_alpha'], s_ks_bt_alpha=item['s_ks_bt_alpha'],
                    d_alpha=item['d_alpha'], d_bt_alpha=item['d_bt_alpha'], div_thres=item['div_thres'], sim_thres=item['sim_thres'],
                    indicator_thres=item['indicator_thres'], num_init=item['num_init'], num_update=item['num_update'],
                    num_update_unq=item['num_update_unq'], num_s_ks_values=item['num_s_ks_values'], num_s_ks_bt=item['num_s_ks_bt'],
                    num_d_bt=item['num_d_bt'], num_pause_discrete=item['num_pause_discrete'], num_pause_others=item['num_pause_others'],
                    test_ks_int=item['test_ks_int'], update_var_type_bool=item['update_var_type_bool'],
                    num_stop_update=item['num_stop_update'], silence_output_without_confidence=item['silence_output_without_confidence'],
                    silence_output_except_indicator=item['silence_output_except_indicator'],
                    num_var_type_hist_ref=item['num_var_type_hist_ref'], num_update_var_type_hist_ref=item['num_update_var_type_hist_ref'],
                    num_var_type_considered_ind=item['num_var_type_considered_ind'], num_stat_stop_update=item['num_stat_stop_update'],
                    num_updates_until_var_reduction=item['num_updates_until_var_reduction'],
                    var_reduction_thres=item['var_reduction_thres'], num_skipped_ind_for_weights=item['num_skipped_ind_for_weights'],
                    num_ind_for_weights=item['num_ind_for_weights'], used_multinomial_test=item['used_multinomial_test'],
                    use_empiric_distr=item['use_empiric_distr'], save_statistics=item['save_statistics'],
                    output_log_line=item['output_logline'])
            else:
                tmp_analyser = func(analysis_context.aminer_config, item['paths'], anomaly_event_handlers, auto_include_flag=learn)
            analysis_context.register_component(tmp_analyser, component_name=comp_name)
            atom_filter.add_handler(tmp_analyser)


def build_event_handlers(analysis_context, anomaly_event_handlers):
    """Build the event handlers."""
    try:
        if 'EventHandlers' in yaml_data and yaml_data['EventHandlers'] is not None:
            for item in yaml_data['EventHandlers']:
                func = item['type'].func
                ctx = None
                if item['type'].name in ('StreamPrinterEventHandler', 'DefaultMailNotificationEventHandler'):
                    ctx = func(analysis_context)
                if item['type'].name == 'SyslogWriterEventHandler':
                    ctx = func(analysis_context, item['instance_name'])
                if item['type'].name == 'KafkaEventHandler':
                    if 'topic' not in item:
                        raise ValueError("Kafka-Topic not defined")
                    import configparser
                    import os
                    config = configparser.ConfigParser()
                    kafkacfg = '/etc/aminer/kafka-client.conf'
                    if 'cfgfile' in item:
                        kafkacfg = item['cfgfile']

                    if os.access(kafkacfg, os.R_OK):
                        config.read(kafkacfg)
                    else:
                        raise ValueError("%s does not exist or is not readable" % kafkacfg)

                    options = dict(config.items("DEFAULT"))
                    for key, val in options.items():
                        try:
                            if key == "sasl_plain_username":
                                continue
                            options[key] = int(val)
                        except:  # skipcq: FLK-E722
                            pass
                    ctx = func(analysis_context.aminer_config, item['topic'], options)
                if ctx is None:
                    ctx = func(analysis_context)
                if item['json'] is True or item['type'].name == 'KafkaEventHandler':
                    from aminer.events import JsonConverterHandler
                    ctx = JsonConverterHandler([ctx], analysis_context)
                anomaly_event_handlers.append(ctx)
        else:
            raise KeyError()

    except KeyError:
        # Add stdout stream printing for debugging, tuning.
        from aminer.events import StreamPrinterEventHandler
        anomaly_event_handlers.append(StreamPrinterEventHandler(analysis_context))


def tuple_transformation_function_demo_print_every_10th_value(match_value_list):
    """Only allow output of the EnhancedNewMatchPathValueComboDetector after every 10th element."""
    extra_data = enhanced_new_match_path_value_combo_detector_reference.known_values_dict.get(tuple(match_value_list), None)
    if extra_data is not None:
        mod = 10
        if (extra_data[2] + 1) % mod == 0:
            enhanced_new_match_path_value_combo_detector_reference.auto_include_flag = False
        else:
            enhanced_new_match_path_value_combo_detector_reference.auto_include_flag = True
    return match_value_list<|MERGE_RESOLUTION|>--- conflicted
+++ resolved
@@ -293,10 +293,6 @@
                                     use_value_match=item['use_value_match'], min_rule_attributes=item['min_rule_attributes'],
                                     max_rule_attributes=item['max_rule_attributes'])
             elif item['type'].name == 'ParserCount':
-<<<<<<< HEAD
-                tmp_analyser = func(analysis_context.aminer_config, item['paths'], anomaly_event_handlers,
-                                    report_interval=item['report_interval'], reset_after_report_flag=item['reset_after_report_flag'])
-=======
                 tmp_analyser = func(
                     analysis_context.aminer_config,
                     item['paths'],
@@ -304,7 +300,6 @@
                     report_interval=item['report_interval'],
                     target_label_list=item['labels'],
                     split_reports_flag=item['split_reports_flag'])
->>>>>>> 6c480cb9
             elif item['type'].name == 'EventCorrelationDetector':
                 tmp_analyser = func(
                     analysis_context.aminer_config, anomaly_event_handlers, paths=item['paths'],
