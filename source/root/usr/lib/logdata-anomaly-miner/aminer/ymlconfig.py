"""
This file loads and parses a config-file in yaml format.

This program is free software: you can redistribute it and/or modify it under
the terms of the GNU General Public License as published by the Free Software
Foundation, either version 3 of the License, or (at your option) any later
version.
This program is distributed in the hope that it will be useful, but WITHOUT
ANY WARRANTY; without even the implied warranty of MERCHANTABILITY or FITNESS
FOR A PARTICULAR PURPOSE. See the GNU General Public License for more details.
You should have received a copy of the GNU General Public License along with
this program. If not, see <http://www.gnu.org/licenses/>.
"""
config_properties = {}
yaml_data = None
enhanced_new_match_path_value_combo_detector_reference = None

# Define the list of log resources to read from: the resources
# named here do not need to exist when aminer is started. This
# will just result in a warning. However if they exist, they have
# to be readable by the aminer process! Supported types are:
# * file://[path]: Read data from file, reopen it after rollover
# * unix://[path]: Open the path as UNIX local socket for reading
config_properties['LogResourceList'] = []

# Define the uid/gid of the process that runs the calculation
# after opening the log files:
config_properties['AMinerUser'] = 'aminer'
config_properties['AMinerGroup'] = 'aminer'


def load_yaml(config_file):
    """Load the yaml configuration from file."""
    # We might be able to remove this and us it like the config_properties
    # skipcq: PYL-W0603
    global yaml_data

    import yaml
    from aminer.ConfigValidator import ConfigValidator
    import os
    with open(config_file) as yamlfile:
        try:
            yaml_data = yaml.safe_load(yamlfile)
            yamlfile.close()
        except yaml.YAMLError as exception:
            raise exception

    with open(os.path.dirname(os.path.abspath(__file__)) + '/' + 'schema.py', 'r') as sma:
        # skipcq: PYL-W0123
        schema = eval(sma.read())
    sma.close()

    v = ConfigValidator(schema)
    if v.validate(yaml_data, schema):
        test = v.normalized(yaml_data)
        yaml_data = test
    else:
        raise ValueError(v.errors)

    # Set default values
    for key, val in yaml_data.items():
        config_properties[str(key)] = val


# Read and store information to be used between multiple invocations
# of AMiner in this directory. The directory must only be accessible
# to the 'AMinerUser' but not group/world readable. On violation,
# AMiner will refuse to start. When undefined, '/var/lib/aminer'
# is used.
# config_properties['Core.PersistenceDir'] = '/var/lib/aminer'

# Add your ruleset here:
def build_analysis_pipeline(analysis_context):
    """
    Define the function to create pipeline for parsing the log data.
    It has also to define an AtomizerFactory to instruct AMiner how to process incoming data streams to create log atoms from them.
    """
    # skipcq: PYL-W0611
    import importlib
    # skipcq: PYL-W0611
    # import configparser
    # skipcq: PYL-W0611
    import sys

    parser_model_dict = {}
    start = None
    ws_count = 0
    whitespace_str = b' '

    # We might be able to remove this and us it like the config_properties
    # skipcq: PYL-W0603
    global yaml_data
    for item in yaml_data['Parser']:
        if 'start' in item and item['start'] is True:
            start = item
            continue
        if item['type'].is_model:
            if 'args' in item:
                if isinstance(item['args'], list):
                    if item['type'].name not in ('DecimalFloatValueModelElement', 'DecimalIntegerValueModelElement'):
                        # encode string to bytearray
                        for j in range(len(item['args'])):
                            if isinstance(item['args'][j], str):
                                item['args'][j] = item['args'][j].encode()
                else:
                    if item['type'].name not in ('DecimalFloatValueModelElement', 'DecimalIntegerValueModelElement') and isinstance(
                            item['args'], str):
                        item['args'] = item['args'].encode()
            if item['type'].name == 'ElementValueBranchModelElement':
                value_model = parser_model_dict.get(item['args'][0].decode())
                if value_model is None:
                    raise ValueError('The parser model %s does not exist!' % value_model)
                branch_model_dict = {}
                for i in item['branch_model_dict']:
                    key = i['id']
                    model = i['model']
                    if parser_model_dict.get(model) is None:
                        raise ValueError('The parser model %s does not exist!' % model)
                    branch_model_dict[key] = parser_model_dict.get(model)
                parser_model_dict[item['id']] = item['type'].func(item['name'], value_model, item['args'][1].decode(), branch_model_dict)
            elif item['type'].name == 'MultiLocaleDateTimeModelElement':
                date_formats = []
                for date_format in item['date_formats']:
                    if len(date_format['format']) != 3:
                        raise ValueError('The date_format must have a size of 3!')
                    date_formats.append(tuple(i for i in date_format['format']))
                if 'args' in item:
                    parser_model_dict[item['id']] = item['type'].func(item['name'], date_formats, item['args'])
                else:
                    parser_model_dict[item['id']] = item['type'].func(item['name'], date_formats)
            elif item['type'].name == 'RepeatedElementDataModelElement':
                model = item['args'][0].decode()
                if parser_model_dict.get(model) is None:
                    raise ValueError('The parser model %s does not exist!' % model)
                item['args'][0] = parser_model_dict.get(model)
                parser_model_dict[item['id']] = item['type'].func(item['name'], item['args'][0])
                if len(item['args']) == 2:
                    parser_model_dict[item['id']] = item['type'].func(item['name'], item['args'][0], item['args'][1])
                elif len(item['args']) == 3:
                    parser_model_dict[item['id']] = item['type'].func(item['name'], item['args'][0], item['args'][1], item['args'][2])
                elif len(item['args']) > 3:
                    raise ValueError('The RepeatedElementDataModelElement does not have more than 3 arguments.')
            elif item['type'].name == 'DecimalFloatValueModelElement':
                parser_model_dict[item['id']] = item['type'].func(
                    item['name'], item['value_sign_type'], item['value_pad_type'], item['exponent_type'])
            elif item['type'].name == 'DecimalIntegerValueModelElement':
                parser_model_dict[item['id']] = item['type'].func(
                    item['name'], item['value_sign_type'], item['value_pad_type'])
            elif item['type'].name in ('FirstMatchModelElement', 'SequenceModelElement'):
                children = []
                for child in item['args']:
                    child = parser_model_dict.get(child.decode())
                    if child is None:
                        raise ValueError('The parser model %s does not exist!' % child)
                    children.append(child)
                parser_model_dict[item['id']] = item['type'].func(item['name'], children)
            elif item['type'].name == 'OptionalMatchModelElement':
                optional_element = parser_model_dict.get(item['args'].decode())
                if optional_element is None:
                    raise ValueError('The parser model %s does not exist!' % optional_element)
                parser_model_dict[item['id']] = item['type'].func(item['name'], optional_element)
            else:
                if 'args' in item:
                    parser_model_dict[item['id']] = item['type'].func(item['name'], item['args'])
                else:
                    parser_model_dict[item['id']] = item['type'].func(item['name'])
        else:
            parser_model_dict[item['id']] = item['type'].func()

    args_list = []
    if 'args' in start:
        if isinstance(start['args'], list):
            for i in start['args']:
                if i == 'WHITESPACE':
                    from aminer.parsing import FixedDataModelElement
                    sp = 'sp%d' % ws_count
                    args_list.append(FixedDataModelElement(sp, whitespace_str))
                    ws_count += 1
                else:
                    model = parser_model_dict.get(i)
                    if model is None:
                        raise ValueError('The parser model %s does not exist!' % model)
                    args_list.append(model)
            parsing_model = start['type'].func(start['name'], args_list)
        else:
            parsing_model = start['type'].func(start['name'], [parser_model_dict[start['args']]])
    else:
        parsing_model = start['type'].func()

# Some generic imports.
    from aminer.analysis import AtomFilters

# Create all global handler lists here and append the real handlers
# later on.
# Use this filter to distribute all atoms to the analysis handlers.
    atom_filter = AtomFilters.SubhandlerFilter(None)
    anomaly_event_handlers = []

# Now define the AtomizerFactory using the model. A simple line
# based one is usually sufficient.
    from aminer.input import SimpleByteStreamLineAtomizerFactory
    timestamp_paths = yaml_data['Input']['timestamp_paths']
    if isinstance(timestamp_paths, str):
        timestamp_paths = [timestamp_paths]
    if yaml_data['Input']['multi_source'] is True:
        from aminer.input import SimpleMultisourceAtomSync
        analysis_context.atomizer_factory = SimpleByteStreamLineAtomizerFactory(
            parsing_model, [SimpleMultisourceAtomSync([atom_filter], sync_wait_time=5)],
            anomaly_event_handlers, default_timestamp_paths=timestamp_paths)
    else:
        analysis_context.atomizer_factory = SimpleByteStreamLineAtomizerFactory(
            parsing_model, [atom_filter], anomaly_event_handlers, default_timestamp_paths=timestamp_paths)

# Just report all unparsed atoms to the event handlers.
    if yaml_data['Input']['verbose'] is True:
        from aminer.input import VerboseUnparsedAtomHandler
        atom_filter.add_handler(
            VerboseUnparsedAtomHandler(anomaly_event_handlers, parsing_model),
            stop_when_handled_flag=True)
    else:
        from aminer.input import SimpleUnparsedAtomHandler
        atom_filter.add_handler(
            SimpleUnparsedAtomHandler(anomaly_event_handlers),
            stop_when_handled_flag=True)

    from aminer.analysis import NewMatchPathDetector
    if 'LearnMode' in yaml_data:
        learn = yaml_data['LearnMode']
    else:
        learn = True
    nmpd = NewMatchPathDetector(
        analysis_context.aminer_config, anomaly_event_handlers, auto_include_flag=learn)
    analysis_context.register_component(nmpd, component_name=None)
    atom_filter.add_handler(nmpd)

    if 'Analysis' in yaml_data and yaml_data['Analysis'] is not None:
        analysis_dict = {}
        match_action_dict = {}
        match_rules_dict = {}
        correlation_rules = {}
        for item in yaml_data['Analysis']:
            if item['id'] == 'None':
                comp_name = None
            else:
                comp_name = item['id']
            if 'LearnMode' in yaml_data:
                learn = yaml_data['LearnMode']
            else:
                learn = item['learn_mode']
            func = item['type'].func
            if item['type'].name == 'NewMatchPathValueDetector':
                tmp_analyser = func(
                    analysis_context.aminer_config,
                    item['paths'],
                    anomaly_event_handlers,
                    auto_include_flag=learn,
                    persistence_id=item['persistence_id'],
                    output_log_line=item['output_logline'])
            elif item['type'].name == 'MatchPathFilter':
                parsed_atom_handler_lookup_list = []
                for atom_handler in item['parsed_atom_handler_lookup_list']:
                    if atom_handler[1] is not None:
                        if analysis_context.get_component_by_name(atom_handler[1]) is None:
                            raise ValueError('The atom handler %s does not exist!' % atom_handler[1])
                        atom_handler[1] = analysis_context.get_component_by_name(atom_handler[1])
                    parsed_atom_handler_lookup_list.append(tuple(i for i in atom_handler))
                default_parsed_atom_handler = item['default_parsed_atom_handler']
                if default_parsed_atom_handler is not None:
                    if analysis_context.get_component_by_name(default_parsed_atom_handler) is None:
                        raise ValueError('The atom handler %s does not exist!' % default_parsed_atom_handler)
                    default_parsed_atom_handler = analysis_context.get_component_by_name(default_parsed_atom_handler)
                tmp_analyser = func(
                    parsed_atom_handler_lookup_list,
                    default_parsed_atom_handler=default_parsed_atom_handler)
            elif item['type'].name == 'MatchValueFilter':
                parsed_atom_handler_dict = {}
                for atom_handler in item['parsed_atom_handler_dict']:
                    if analysis_context.get_component_by_name(atom_handler) is None:
                        raise ValueError('The atom handler %s does not exist!' % atom_handler)
                    parsed_atom_handler_dict[atom_handler] = analysis_context.get_component_by_name(atom_handler)
                default_parsed_atom_handler = item['default_parsed_atom_handler']
                if default_parsed_atom_handler is not None:
                    if analysis_context.get_component_by_name(default_parsed_atom_handler) is None:
                        raise ValueError('The atom handler %s does not exist!' % default_parsed_atom_handler)
                    default_parsed_atom_handler = analysis_context.get_component_by_name(default_parsed_atom_handler)
                tmp_analyser = func(
                    item['path'],
                    parsed_atom_handler_dict,
                    default_parsed_atom_handler=default_parsed_atom_handler)
            elif item['type'].name == 'NewMatchPathValueComboDetector':
                tmp_analyser = func(
                    analysis_context.aminer_config,
                    item['paths'],
                    anomaly_event_handlers,
                    auto_include_flag=learn,
                    persistence_id=item['persistence_id'],
                    allow_missing_values_flag=item['allow_missing_values'],
                    output_log_line=item['output_logline'])
            elif item['type'].name == 'MissingMatchPathValueDetector':
                tmp_analyser = func(
                    analysis_context.aminer_config,
                    item['path'],
                    anomaly_event_handlers,
                    auto_include_flag=learn,
                    persistence_id=item['persistence_id'],
                    default_interval=item['check_interval'],
                    realert_interval=item['realert_interval'],
                    output_log_line=item['output_logline'])
            elif item['type'].name == 'MissingMatchPathListValueDetector':
                tmp_analyser = func(
                    analysis_context.aminer_config,
                    item['path'],
                    anomaly_event_handlers,
                    auto_include_flag=learn,
                    persistence_id=item['persistence_id'],
                    default_interval=item['check_interval'],
                    realert_interval=item['realert_interval'],
                    output_log_line=item['output_logline'])
            elif item['type'].name == 'TimeCorrelationDetector':
                tmp_analyser = func(
                    analysis_context.aminer_config,
                    anomaly_event_handlers,
                    item['parallel_check_count'],
                    persistence_id=item['persistence_id'],
                    record_count_before_event=item['record_count_before_event'],
                    output_log_line=item['output_logline'],
                    use_path_match=item['use_path_match'],
                    use_value_match=item['use_value_match'],
                    min_rule_attributes=item['min_rule_attributes'],
                    max_rule_attributes=item['max_rule_attributes'])
            elif item['type'].name == 'ParserCount':
                tmp_analyser = func(
                    analysis_context.aminer_config,
                    item['paths'],
                    anomaly_event_handlers,
                    report_interval=item['report_interval'],
                    reset_after_report_flag=item['reset_after_report_flag'])
            elif item['type'].name == 'EventCorrelationDetector':
                tmp_analyser = func(
                    analysis_context.aminer_config,
                    anomaly_event_handlers,
                    paths=item['paths'],
                    max_hypotheses=item['max_hypotheses'],
                    hypothesis_max_delta_time=item['hypothesis_max_delta_time'],
                    generation_probability=item['generation_probability'],
                    generation_factor=item['generation_factor'],
                    max_observations=item['max_observations'],
                    p0=item['p0'],
                    alpha=item['alpha'],
                    candidates_size=item['candidates_size'],
                    hypotheses_eval_delta_time=item['hypotheses_eval_delta_time'],
                    delta_time_to_discard_hypothesis=item['delta_time_to_discard_hypothesis'],
                    check_rules_flag=item['check_rules_flag'],
<<<<<<< HEAD
                    auto_include_flag=item['auto_include_flag'],
                    # allowlisted_paths=item['allowlisted_paths'],
=======
                    auto_include_flag=learn,
                    whitelisted_paths=item['whitelisted_paths'],
>>>>>>> 92ba2c09
                    persistence_id=item['persistence_id'])
            elif item['type'].name == 'NewMatchIdValueComboDetector':
                tmp_analyser = func(
                    analysis_context.aminer_config,
                    item['paths'],
                    anomaly_event_handlers,
                    id_path_list=item['id_path_list'],
                    min_allowed_time_diff=item['min_allowed_time_diff'],
                    auto_include_flag=learn,
                    persistence_id=item['persistence_id'],
                    allow_missing_values_flag=item['allow_missing_values'],
                    output_log_line=item['output_logline'])
            elif item['type'].name == 'LinearNumericBinDefinition':
                if comp_name is None:
                    raise ValueError('The %s must have an id!' % item['type'].name)
                analysis_dict[comp_name] = func(
                    item['lower_limit'],
                    item['bin_size'],
                    item['bin_count'],
                    item['outlier_bins_flag'])
                continue
            elif item['type'].name == 'ModuloTimeBinDefinition':
                if comp_name is None:
                    raise ValueError('The %s must have an id!' % item['type'].name)
                analysis_dict[comp_name] = func(
                    item['modulo_value'],
                    item['time_unit'],
                    item['lower_limit'],
                    item['bin_size'],
                    item['bin_count'],
                    item['outlier_bins_flag'])
                continue
            elif item['type'].name == 'HistogramAnalysis':
                histogram_defs = []
                for histogram_def in item['histogram_defs']:
                    if len(histogram_def) != 2:
                        raise ValueError('Every item of the histogram_defs must have an size of 2!')
                    if histogram_def[1] not in analysis_dict:
                        raise ValueError('%s first must be defined before used.' % histogram_def[1])
                    histogram_defs.append([histogram_def[0], analysis_dict[histogram_def[1]]])
                tmp_analyser = func(
                    analysis_context.aminer_config,
                    histogram_defs,
                    item['report_interval'],
                    anomaly_event_handlers,
                    reset_after_report_flag=item['reset_after_report_flag'],
                    persistence_id=item['persistence_id'],
                    output_log_line=item['output_logline'])
            elif item['type'].name == 'PathDependentHistogramAnalysis':
                if item['bin_definition'] not in analysis_dict:
                    raise ValueError('%s first must be defined before used.' % item['bin_definition'])
                tmp_analyser = func(
                    analysis_context.aminer_config,
                    item['path'],
                    analysis_dict[item['bin_definition']],
                    item['report_interval'],
                    anomaly_event_handlers,
                    reset_after_report_flag=item['reset_after_report_flag'],
                    persistence_id=item['persistence_id'],
                    output_log_line=item['output_logline'])
            elif item['type'].name == 'EnhancedNewMatchPathValueComboDetector':
                tuple_transformation_function = None
                if item['tuple_transformation_function'] == 'demo':
                    tuple_transformation_function = tuple_transformation_function_demo_print_every_10th_value
                tmp_analyser = func(
                    analysis_context.aminer_config,
                    item['paths'],
                    anomaly_event_handlers,
                    persistence_id=item['persistence_id'],
                    allow_missing_values_flag=item['allow_missing_values'],
                    auto_include_flag=learn,
                    tuple_transformation_function=tuple_transformation_function,
                    output_log_line=item['output_logline'])
                # skipcq: PYL-W0603
                global enhanced_new_match_path_value_combo_detector_reference
                enhanced_new_match_path_value_combo_detector_reference = tmp_analyser
            elif item['type'].name == 'MatchFilter':
                tmp_analyser = func(
                    analysis_context.aminer_config,
                    item['paths'],
                    anomaly_event_handlers,
                    target_value_list=item['value_list'],
                    output_log_line=item['output_logline'])
            elif item['type'].name == 'MatchValueAverageChangeDetector':
                tmp_analyser = func(
                    analysis_context.aminer_config,
                    anomaly_event_handlers,
                    item['timestamp_path'],
                    item['paths'],
                    item['min_bin_elements'],
                    item['min_bin_time'],
                    sync_bins_flag=item['sync_bins_flag'],
                    debug_mode=item['debug_mode'],
                    persistence_id=item['persistence_id'],
                    output_log_line=item['output_logline'])
            elif item['type'].name == 'MatchValueStreamWriter':
                stream = sys.stdout
                if item['stream'] == 'sys.stderr':
                    stream = sys.stderr
                tmp_analyser = func(
                    stream,
                    item['paths'],
                    item['separator'].encode(),
                    item['missing_value_string'].encode())
            elif item['type'].name == 'NewMatchPathDetector':
                tmp_analyser = func(
                    analysis_context.aminer_config,
                    anomaly_event_handlers,
                    persistence_id=item['persistence_id'],
                    auto_include_flag=learn,
                    output_log_line=item['output_logline'])
            elif 'MatchAction' in item['type'].name:
                if comp_name is None:
                    raise ValueError('The %s must have an id!' % item['type'].name)
                if item['type'].name == 'EventGenerationMatchAction':
                    tmp_analyser = func(
                        item['event_type'],
                        item['event_message'],
                        anomaly_event_handlers)
                elif item['type'].name == 'AtomFilterMatchAction':
                    tmp_analyser = func(
                        atom_filter,
                        stop_when_handled_flag=item['stop_when_handled_flag'])
                match_action_dict[comp_name] = tmp_analyser
                continue
            elif 'MatchRule' in item['type'].name:
                if comp_name is None:
                    raise ValueError('The %s must have an id!' % item['type'].name)
                match_action = None
                if item['match_action'] is not None:
                    if item['match_action'] not in match_action_dict:
                        raise ValueError('The match action %s does not exist!' % item['match_action'])
                    match_action = match_action_dict[item['match_action']]
                if item['type'].name in ('AndMatchRule', 'OrMatchRule', 'ParallelMatchRule'):
                    sub_rules = []
                    for sub_rule in item['sub_rules']:
                        if sub_rule not in match_rules_dict:
                            raise ValueError('The sub match rule %s does not exist!' % sub_rule)
                        sub_rules.append(match_rules_dict[sub_rule])
                    tmp_analyser = func(
                        sub_rules,
                        match_action=match_action)
                if item['type'].name == 'ValueDependentDelegatedMatchRule':
                    rule_lookup_dict = {}
                    for rule in item['rule_lookup_dict']:
                        if rule not in match_rules_dict:
                            raise ValueError('The match rule %s does not exist!' % rule)
                        rule_lookup_dict[rule] = match_rules_dict[rule]
                    tmp_analyser = func(
                        item['paths'],
                        rule_lookup_dict,
                        default_rule=item['default_rule'],
                        match_action=match_action)
                if item['type'].name == 'NegationMatchRule':
                    if item['sub_rule'] not in match_rules_dict:
                        raise ValueError('The match rule %s does not exist!' % item['sub_rule'])
                    sub_rule = match_rules_dict[item['sub_rule']]
                    tmp_analyser = func(
                        sub_rule,
                        match_action=match_action)
                if item['type'].name in ('PathExistsMatchRule', 'IPv4InRFC1918MatchRule'):
                    tmp_analyser = func(
                        item['path'],
                        match_action=match_action)
                if item['type'].name == 'ValueMatchRule':
                    if isinstance(item['value'], str):
                        item['value'] = item['value'].encode()
                    tmp_analyser = func(
                        item['path'],
                        item['value'],
                        match_action=match_action)
                if item['type'].name == 'ValueListMatchRule':
                    value_list = []
                    for val in item['value_list']:
                        if isinstance(val, str):
                            val = val.encode()
                        value_list.append(val)
                    tmp_analyser = func(
                        item['path'],
                        value_list,
                        match_action=match_action)
                if item['type'].name == 'ValueRangeMatchRule':
                    tmp_analyser = func(
                        item['path'],
                        item['lower_limit'],
                        item['upper_limit'],
                        match_action)
                if item['type'].name == 'StringRegexMatchRule':
                    tmp_analyser = func(
                        item['path'],
                        item['regex'],
                        match_action=match_action)
                if item['type'].name == 'ModuloTimeMatchRule':
                    # tzinfo parameter cannot be used yet..
                    tmp_analyser = func(
                        item['path'],
                        item['seconds_modulo'],
                        item['lower_limit'],
                        item['upper_limit'],
                        match_action=match_action)
                if item['type'].name == 'ValueDependentModuloTimeMatchRule':
                    # tzinfo parameter cannot be used yet..
                    tmp_analyser = func(
                        item['path'],
                        item['seconds_modulo'],
                        item['paths'],
                        item['limit_lookup_dict'],
                        default_limit=item['default_limit'],
                        match_action=match_action)
                if item['type'].name == 'DebugMatchRule':
                    tmp_analyser = func(
                        debug_match_result=item['debug_mode'],
                        match_action=match_action)
                if item['type'].name == 'DebugHistoryMatchRule':
                    # object_history is not supported yet..
                    tmp_analyser = func(
                        debug_match_result=item['debug_mode'],
                        match_action=match_action)
                match_rules_dict[comp_name] = tmp_analyser
                continue
            elif item['type'].name == 'CorrelationRule':
                artefact_match_parameters = []
                for match_parameters in item['artefact_match_parameters']:
                    artefact_match_parameters.append(tuple(i for i in match_parameters))
                tmp_analyser = func(
                    item['rule_id'],
                    item['min_time_delta'],
                    item['max_time_delta'],
                    item['max_artefacts_a_for_single_b'],
                    artefact_match_parameters=artefact_match_parameters)
                correlation_rules[item['rule_id']] = tmp_analyser
                continue
            elif item['type'].name == 'EventClassSelector':
                if item['artefact_a_rules'] is None and item['artefact_b_rules'] is None:
                    raise ValueError('At least one of the EventClassSelector\'s rules must not be None!')
                artefact_a_rules = None
                artefact_b_rules = None
                if item['artefact_a_rules'] is not None:
                    artefact_a_rules = []
                    for rule in item['artefact_a_rules']:
                        if rule not in correlation_rules:
                            raise ValueError('The correlation rule %s does not exist!' % rule)
                        artefact_a_rules.append(correlation_rules[rule])
                if item['artefact_b_rules'] is not None:
                    artefact_b_rules = []
                    for rule in item['artefact_b_rules']:
                        if rule not in correlation_rules:
                            raise ValueError('The correlation rule %s does not exist!' % rule)
                        artefact_b_rules.append(correlation_rules[rule])
                tmp_analyser = func(
                    item['action_id'],
                    artefact_a_rules,
                    artefact_b_rules)
                match_action_dict[item['action_id']] = tmp_analyser
                continue
            elif item['type'].name == 'TimeCorrelationViolationDetector':
                ruleset = []
                for rule in item['ruleset']:
                    if rule not in match_rules_dict:
                        raise ValueError('The match rule %s does not exist!' % rule)
                    ruleset.append(match_rules_dict[rule])
                tmp_analyser = func(
                    analysis_context.aminer_config,
                    ruleset,
                    anomaly_event_handlers,
                    persistence_id=item['persistence_id'],
                    output_log_line=item['output_logline'])
            elif item['type'].name == 'SimpleMonotonicTimestampAdjust':
                tmp_analyser = func(
                    [atom_filter],
                    stop_when_handled_flag=item['stop_when_handled_flag'])
            elif item['type'].name == 'TimestampsUnsortedDetector':
                tmp_analyser = func(
                    analysis_context.aminer_config,
                    anomaly_event_handlers,
                    exit_on_error_flag=item['exit_on_error_flag'],
                    output_log_line=item['output_logline'])
            elif item['type'].name == 'WhitelistViolationDetector':
                whitelist_rules = []
                for rule in item['whitelist_rules']:
                    if rule not in match_rules_dict:
                        raise ValueError('The match rule %s does not exist!' % rule)
                    whitelist_rules.append(match_rules_dict[rule])
                tmp_analyser = func(
                    analysis_context.aminer_config,
                    whitelist_rules,
                    anomaly_event_handlers,
                    output_log_line=item['output_logline'])
            elif item['type'].name == 'EventTypeDetector':
                tmp_analyser = func(
                    analysis_context.aminer_config,
                    anomaly_event_handlers,
                    persistence_id=item['persistence_id'],
                    path_list=item['paths'],
                    min_num_vals=item['min_num_vals'],
                    max_num_vals=item['max_num_vals'],
                    save_values=item['save_values'],
                    track_time_for_TSA=item['track_time_for_TSA'],
                    waiting_time_for_TSA=item['waiting_time_for_TSA'],
                    num_sections_waiting_time_for_TSA=item['num_sections_waiting_time_for_TSA'])
            elif item['type'].name == 'VariableTypeDetector':
                etd = analysis_context.get_component_by_name(item['event_type_detector'])
                if etd is None:
                    raise ValueError('The defined EventTypeDetector %s does not exists!' % item['event_type_detector'])
                tmp_analyser = func(
                    analysis_context.aminer_config,
                    anomaly_event_handlers,
                    etd,
                    persistence_id=item['persistence_id'],
                    path_list=item['paths'],
                    ks_alpha=item['ks_alpha'],
                    s_ks_alpha=item['s_ks_alpha'],
                    s_ks_bt_alpha=item['s_ks_bt_alpha'],
                    d_alpha=item['d_alpha'],
                    d_bt_alpha=item['d_bt_alpha'],
                    div_thres=item['div_thres'],
                    sim_thres=item['sim_thres'],
                    indicator_thres=item['indicator_thres'],
                    num_init=item['num_init'],
                    num_update=item['num_update'],
                    num_update_unq=item['num_update_unq'],
                    num_s_ks_values=item['num_s_ks_values'],
                    num_s_ks_bt=item['num_s_ks_bt'],
                    num_d_bt=item['num_d_bt'],
                    num_pause_discrete=item['num_pause_discrete'],
                    num_pause_others=item['num_pause_others'],
                    test_ks_int=item['test_ks_int'],
                    update_var_type_bool=item['update_var_type_bool'],
                    num_stop_update=item['num_stop_update'],
                    silence_output_without_confidence=item['silence_output_without_confidence'],
                    silence_output_except_indicator=item['silence_output_except_indicator'],
                    num_var_type_hist_ref=item['num_var_type_hist_ref'],
                    num_update_var_type_hist_ref=item['num_update_var_type_hist_ref'],
                    num_var_type_considered_ind=item['num_var_type_considered_ind'],
                    num_stat_stop_update=item['num_stat_stop_update'],
                    num_updates_until_var_reduction=item['num_updates_until_var_reduction'],
                    var_reduction_thres=item['var_reduction_thres'],
                    num_skipped_ind_for_weights=item['num_skipped_ind_for_weights'],
                    num_ind_for_weights=item['num_ind_for_weights'],
                    used_multinomial_test=item['used_multinomial_test'],
                    use_empiric_distr=item['use_empiric_distr'],
                    save_statistics=item['save_statistics'],
                    output_log_line=item['output_logline'])
            else:
                tmp_analyser = func(
                    analysis_context.aminer_config,
                    item['paths'],
                    anomaly_event_handlers,
                    auto_include_flag=learn)
            analysis_context.register_component(tmp_analyser, component_name=comp_name)
            atom_filter.add_handler(tmp_analyser)

    try:
        if 'EventHandlers' in yaml_data and yaml_data['EventHandlers'] is not None:
            for item in yaml_data['EventHandlers']:
                func = item['type'].func
                ctx = None
                if item['type'].name in ('StreamPrinterEventHandler', 'DefaultMailNotificationEventHandler'):
                    ctx = func(analysis_context)
                if item['type'].name == 'SyslogWriterEventHandler':
                    ctx = func(analysis_context, item['instance_name'])
                if item['type'].name == 'KafkaEventHandler':
                    ctx = func(analysis_context, item['topic'], item['options'])
                # if item['type'] == 'KafkaEventHandler':
                #     try:
                #         item['args'][0]
                #     except:
                #         raise ValueError("Kafka-Topic not defined")
                #     try:
                #         kafka_config = item['args'][1]
                #     except:
                #         kafka_config = '/etc/aminer/kafka-client.conf'
                #     config = configparser.ConfigParser()
                #     config.read(kafka_config)
                #     options = dict(config.items("DEFAULT"))
                #     for key, val in options.items():
                #         try:
                #             if key == "sasl_plain_username":
                #                 continue
                #             options[key] = int(val)
                #         except:
                #             pass
                #     kafka_event_handler = func(analysis_context.aminer_config, item['args'][0], options)
                #     from aminer.events import JsonConverterHandler
                #     anomaly_event_handlers.append(
                #         JsonConverterHandler(analysis_context.aminer_config, message_queue_event_handlers,
                #                              analysis_context, learning_mode))
                # else:
                if ctx is None:
                    ctx = func(analysis_context)
                if item['json'] is True:
                    from aminer.events import JsonConverterHandler
                    ctx = JsonConverterHandler([ctx], analysis_context)
                anomaly_event_handlers.append(ctx)
        else:
            raise KeyError()

    except KeyError:
        # Add stdout stream printing for debugging, tuning.
        from aminer.events import StreamPrinterEventHandler
        anomaly_event_handlers.append(StreamPrinterEventHandler(analysis_context))


def tuple_transformation_function_demo_print_every_10th_value(match_value_list):
    """Only allow output of the EnhancedNewMatchPathValueComboDetector after every 10th element."""
    extra_data = enhanced_new_match_path_value_combo_detector_reference.known_values_dict.get(tuple(match_value_list), None)
    if extra_data is not None:
        mod = 10
        if (extra_data[2] + 1) % mod == 0:
            enhanced_new_match_path_value_combo_detector_reference.auto_include_flag = False
        else:
            enhanced_new_match_path_value_combo_detector_reference.auto_include_flag = True
    return match_value_list<|MERGE_RESOLUTION|>--- conflicted
+++ resolved
@@ -351,13 +351,8 @@
                     hypotheses_eval_delta_time=item['hypotheses_eval_delta_time'],
                     delta_time_to_discard_hypothesis=item['delta_time_to_discard_hypothesis'],
                     check_rules_flag=item['check_rules_flag'],
-<<<<<<< HEAD
-                    auto_include_flag=item['auto_include_flag'],
-                    # allowlisted_paths=item['allowlisted_paths'],
-=======
                     auto_include_flag=learn,
-                    whitelisted_paths=item['whitelisted_paths'],
->>>>>>> 92ba2c09
+                    allowlisted_paths=item['allowlisted_paths'],
                     persistence_id=item['persistence_id'])
             elif item['type'].name == 'NewMatchIdValueComboDetector':
                 tmp_analyser = func(
