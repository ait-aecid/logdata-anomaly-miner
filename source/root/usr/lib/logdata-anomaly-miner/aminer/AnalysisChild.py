"""
This module contains classes for execution of py child process main analysis loop.

This program is free software: you can redistribute it and/or modify it under
the terms of the GNU General Public License as published by the Free Software
Foundation, either version 3 of the License, or (at your option) any later
version.
This program is distributed in the hope that it will be useful, but WITHOUT
ANY WARRANTY; without even the implied warranty of MERCHANTABILITY or FITNESS
FOR A PARTICULAR PURPOSE. See the GNU General Public License for more details.
You should have received a copy of the GNU General Public License along with
this program. If not, see <http://www.gnu.org/licenses/>.
"""

import base64
import errno
import fcntl
import json
import os
import select
import socket
import struct
import sys
import time
import traceback
import resource
import logging

from aminer import AMinerConfig
from aminer.input.LogStream import LogStream
from aminer.util import PersistenceUtil
from aminer.util import SecureOSFunctions
from aminer.util import TimeTriggeredComponentInterface
from aminer.util import JsonUtil
from aminer.AMinerRemoteControlExecutionMethods import AMinerRemoteControlExecutionMethods


class AnalysisContext:
    """This class collects information about the current analysis context to access it during analysis or remote management."""

    TIME_TRIGGER_CLASS_REALTIME = 1
    TIME_TRIGGER_CLASS_ANALYSISTIME = 2

    def __init__(self, aminer_config):
        self.aminer_config = aminer_config
        # This is the factory to create atomizers for incoming data streams and link them to the analysis pipeline.
        self.atomizer_factory = None
        # This is the current log processing and analysis time regarding the data stream being analyzed. While None, the analysis time
        # e.g. used to trigger components (see analysisTimeTriggeredComponents), is the same as current system time. For forensic analysis
        # this time has to be updated to values derived from the log data input to reflect the current log processing time, which will be in
        # the past and may progress much faster than real system time.
        self.analysis_time = None
        # Keep a registry of all analysis and filter configuration for later use. Remote control interface may then access them for
        # runtime reconfiguration.
        self.next_registry_id = 0
        self.registered_components = {}
        # Keep also a list of components by name.
        self.registered_components_by_name = {}
        # Keep lists of components that should receive timer interrupts when real time or analysis time has elapsed.
        self.real_time_triggered_components = []
        self.analysis_time_triggered_components = []

    def add_time_triggered_component(self, component, trigger_class=None):
        """Add a time-triggered component to the registry."""
        if not isinstance(component, TimeTriggeredComponentInterface):
            msg = 'Attempting to register component of class %s not implementing aminer.util.TimeTriggeredComponentInterface' % (
                  component.__class__.__name__)
            logging.getLogger(AMinerConfig.DEBUG_LOG_NAME).error(msg)
            raise Exception(msg)
        if trigger_class is None:
            trigger_class = component.get_time_trigger_class()
        if trigger_class == AnalysisContext.TIME_TRIGGER_CLASS_REALTIME:
            self.real_time_triggered_components.append(component)
        elif trigger_class == AnalysisContext.TIME_TRIGGER_CLASS_ANALYSISTIME:
            self.analysis_time_triggered_components.append(component)
        else:
            msg = 'Attempting to timer component for unknown class %s' % trigger_class
            logging.getLogger(AMinerConfig.DEBUG_LOG_NAME).error(msg)
            raise Exception(msg)
        logging.getLogger(AMinerConfig.DEBUG_LOG_NAME).debug(
            'Called %s for the component %s', 'add_time_triggered_component', component.__class__.__name__)

    def register_component(self, component, component_name=None, register_time_trigger_class_override=None):
        """
        Register a new component.
        A component implementing the TimeTriggeredComponentInterface will also be added to the appropriate lists unless
        registerTimeTriggerClassOverride is specified.
        @param component the component to be registered.
        @param component_name an optional name assigned to the component when registering. When no name is specified, the detector class
        name plus an identifier will be used. When a component with the same name was already registered, this will cause an error.
        @param register_time_trigger_class_override if not none, ignore the time trigger class supplied by the component and register
        it for the classes specified in the override list. Use an empty list to disable registration.
        """
        if component_name is None:
            component_name = str(component.__class__.__name__) + str(self.next_registry_id)
        if component_name in self.registered_components_by_name:
            msg = 'Component with same name already registered'
            logging.getLogger(AMinerConfig.DEBUG_LOG_NAME).error(msg)
            raise Exception(msg)
        if register_time_trigger_class_override is not None and not isinstance(component, TimeTriggeredComponentInterface):
            msg = 'Requesting override on component not implementing TimeTriggeredComponentInterface'
            logging.getLogger(AMinerConfig.DEBUG_LOG_NAME).error(msg)
            raise Exception(msg)

        self.registered_components[self.next_registry_id] = (component, component_name)
        self.next_registry_id += 1
        self.registered_components_by_name[component_name] = component
        if isinstance(component, TimeTriggeredComponentInterface):
            if register_time_trigger_class_override is None:
                self.add_time_triggered_component(component)
            else:
                for trigger_class in register_time_trigger_class_override:
                    self.add_time_triggered_component(component, trigger_class)
        logging.getLogger(AMinerConfig.DEBUG_LOG_NAME).debug(
            "Registered component %s with the id %d and component_name '%s'.", component.__class__.__name__, self.next_registry_id - 1,
            component_name)

    def get_registered_component_ids(self):
        """Get a list of currently known component IDs."""
        return self.registered_components.keys()

    def get_component_by_id(self, id_string):
        """
        Get a component by ID.
        @return None if not found.
        """
        component_info = self.registered_components.get(id_string)
        if component_info is None:
            return None
        return component_info[0]

    def get_registered_component_names(self):
        """Get a list of currently known component names."""
        return list(self.registered_components_by_name.keys())

    def get_component_by_name(self, name):
        """
        Get a component by name.
        @return None if not found.
        """
        return self.registered_components_by_name.get(name)

    def get_name_by_component(self, component):
        """
        Get the name of a component.
        @return None if not found.
        """
        for component_name, component_iter in self.registered_components_by_name.items():
            if component_iter == component:
                return component_name
        return None

    def get_id_by_component(self, component):
        """
        Get the name of a component.
        @return None if not found.
        """
        for component_id, component_iter in self.registered_components.items():
            if component_iter[0] == component:
                return component_id
        return None

    def build_analysis_pipeline(self):
        """Create the pipeline."""
        logging.getLogger(AMinerConfig.DEBUG_LOG_NAME).debug("Started with build_analysis_pipeline.")
        self.aminer_config.build_analysis_pipeline(self)


class AnalysisChild(TimeTriggeredComponentInterface):
    """
    This class defines the child performing the complete analysis workflow.
    When splitting privileges between analysis and monitor  process, this class should only be initialized within the analysis process!
    """

    def __init__(self, program_name, aminer_config):
        self.program_name = program_name
        self.analysis_context = AnalysisContext(aminer_config)
        self.run_analysis_loop_flag = True
        self.log_streams_by_name = {}
        self.persistence_file_name = AMinerConfig.build_persistence_file_name(
          self.analysis_context.aminer_config, self.__class__.__name__ + '/RepositioningData')
        self.next_persist_time = time.time() + 600

        self.repositioning_data_dict = {}
        self.master_control_socket = None
        self.remote_control_socket = None

        # This dictionary provides a lookup list from file descriptor to associated object for handling the data to and from the given
        # descriptor. Currently supported handler objects are:
        # * Parent process socket
        # * Remote control listening socket
        # * LogStreams
        # * Remote control connections
        self.tracked_fds_dict = {}

        # Override the signal handler to allow graceful shutdown.
        def graceful_shutdown_handler(_signo, _stack_frame):
            """React on typical shutdown signals."""
            msg = '%s: caught signal, shutting down' % program_name
            print(msg, file=sys.stderr)
            logging.getLogger(AMinerConfig.DEBUG_LOG_NAME).info(msg)
            self.run_analysis_loop_flag = False

        import signal
        signal.signal(signal.SIGHUP, graceful_shutdown_handler)
        signal.signal(signal.SIGINT, graceful_shutdown_handler)
        signal.signal(signal.SIGTERM, graceful_shutdown_handler)

        # Do this on at the end of the initialization to avoid having partially initialized objects inside the registry.
        self.analysis_context.add_time_triggered_component(self)

    def run_analysis(self, master_fd):
        """
        Run the analysis thread.
        @param master_fd the main communication socket to the parent to receive logfile updates from the parent.
        @return 0 on success, e.g. normal termination via signal or 1 on error.
        """
        # The masterControlSocket is the socket to communicate with the master process to receive commands or logstream data. Expect
        # the parent/child communication socket on fd 3. This also duplicates the fd, so close the old one.
        self.master_control_socket = socket.fromfd(master_fd, socket.AF_UNIX, socket.SOCK_DGRAM, 0)
        os.close(master_fd)
        self.tracked_fds_dict[self.master_control_socket.fileno()] = self.master_control_socket

        # Locate the real analysis configuration.
        self.analysis_context.build_analysis_pipeline()
        if self.analysis_context.atomizer_factory is None:
            msg = 'build_analysis_pipeline() did not initialize atomizer_factory, terminating'
            print('FATAL: ' + msg, file=sys.stderr)
            logging.getLogger(AMinerConfig.DEBUG_LOG_NAME).critical(msg)
            return 1

        real_time_triggered_components = self.analysis_context.real_time_triggered_components
        analysis_time_triggered_components = self.analysis_context.analysis_time_triggered_components

        max_memory_mb = self.analysis_context.aminer_config.config_properties.get(AMinerConfig.KEY_RESOURCES_MAX_MEMORY_USAGE, None)
        if max_memory_mb is not None:
            try:
                max_memory_mb = int(max_memory_mb)
                resource.setrlimit(resource.RLIMIT_AS, (max_memory_mb * 1024 * 1024, resource.RLIM_INFINITY))
                logging.getLogger(AMinerConfig.DEBUG_LOG_NAME).debug('set max memory limit to %d MB.', max_memory_mb)
            except ValueError:
                msg = '%s must be an integer, terminating' % AMinerConfig.KEY_RESOURCES_MAX_MEMORY_USAGE
                print('FATAL: ' + msg, file=sys.stderr)
                logging.getLogger(AMinerConfig.DEBUG_LOG_NAME).critical(msg)
                return 1

        # Load continuation data for last known log streams. The loaded data has to be a dictionary with repositioning information for
        # each stream. The data is used only when creating the first stream with that name.
        self.repositioning_data_dict = PersistenceUtil.load_json(self.persistence_file_name)
        if self.repositioning_data_dict is None:
            self.repositioning_data_dict = {}

        # A list of LogStreams where handleStream() blocked due to downstream not being able to consume the data yet.
        blocked_log_streams = []

        # Always start when number is None.
        next_real_time_trigger_time = None
        next_analysis_time_trigger_time = None
        log_stat_period = self.analysis_context.aminer_config.config_properties.get(
            AMinerConfig.KEY_LOG_STAT_PERIOD, AMinerConfig.DEFAULT_STAT_PERIOD)
        next_statistics_log_time = time.time() + log_stat_period

        delayed_return_status = 0
        while self.run_analysis_loop_flag:
            # Build the list of inputs to select for anew each time: the LogStream file descriptors may change due to rollover.
            input_select_fd_list = []
            output_select_fd_list = []
            for fd_handler_object in self.tracked_fds_dict.values():
                if isinstance(fd_handler_object, LogStream):
                    stream_fd = fd_handler_object.get_current_fd()
                    if stream_fd < 0:
                        continue
                    input_select_fd_list.append(stream_fd)
                elif isinstance(fd_handler_object, AnalysisChildRemoteControlHandler):
                    fd_handler_object.add_select_fds(input_select_fd_list, output_select_fd_list)
                else:
                    # This has to be a socket, just add the file descriptor.
                    input_select_fd_list.append(fd_handler_object.fileno())

            # Loop over the list in reverse order to avoid skipping elements in remove.
            for log_stream in reversed(blocked_log_streams):
                current_stream_fd = log_stream.handle_stream()
                if current_stream_fd >= 0:
                    self.tracked_fds_dict[current_stream_fd] = log_stream
                    input_select_fd_list.append(current_stream_fd)
                    blocked_log_streams.remove(log_stream)

            read_list = None
            write_list = None
            try:
                (read_list, write_list, _except_list) = select.select(input_select_fd_list, output_select_fd_list, [], 1)
            except select.error as select_error:
                # Interrupting signals, e.g. for shutdown are OK.
                if select_error[0] == errno.EINTR:
                    continue
                msg = 'Unexpected select result %s' % str(select_error)
                print(msg, file=sys.stderr)
                logging.getLogger(AMinerConfig.DEBUG_LOG_NAME).error(msg)
                delayed_return_status = 1
                break
            for read_fd in read_list:
                fd_handler_object = self.tracked_fds_dict[read_fd]
                if isinstance(fd_handler_object, LogStream):
                    # Handle this LogStream. Only when downstream processing blocks, add the stream to the blocked stream list.
                    handle_result = fd_handler_object.handle_stream()
                    if handle_result < 0:
                        # No need to care if current internal file descriptor in LogStream has changed in handleStream(),
                        # this will be handled when unblocking.
                        del self.tracked_fds_dict[read_fd]
                        blocked_log_streams.append(fd_handler_object)
                    elif handle_result != read_fd:
                        # The current fd has changed, update the tracking list.
                        del self.tracked_fds_dict[read_fd]
                        self.tracked_fds_dict[handle_result] = fd_handler_object
                    continue

                if isinstance(fd_handler_object, AnalysisChildRemoteControlHandler):
                    try:
                        fd_handler_object.do_receive()
                    except ConnectionError as receiveException:
                        msg = 'Unclean termination of remote control: %s' % str(receiveException)
                        logging.getLogger(AMinerConfig.DEBUG_LOG_NAME).error(msg)
                        print(msg, file=sys.stderr)
                    if fd_handler_object.is_dead():
                        logging.getLogger(AMinerConfig.DEBUG_LOG_NAME).debug('Deleting fd %s from tracked_fds_dict.', str(read_fd))
                        del self.tracked_fds_dict[read_fd]
                    # Reading is only attempted when output buffer was already flushed. Try processing the next request to fill the output
                    # buffer for next round.
                    else:
                        fd_handler_object.do_process(self.analysis_context)
                    continue

                if fd_handler_object == self.master_control_socket:
                    self.handle_master_control_socket_receive()
                    continue

                if fd_handler_object == self.remote_control_socket:
                    # We received a remote connection, accept it unconditionally. Users should make sure, that they do not exhaust
                    # resources by hogging open connections.
                    (control_client_socket, _remote_address) = self.remote_control_socket.accept()
                    # Keep track of information received via this remote control socket.
                    remote_control_handler = AnalysisChildRemoteControlHandler(control_client_socket)
                    self.tracked_fds_dict[control_client_socket.fileno()] = remote_control_handler
                    continue
                msg = 'Unhandled object type %s' % type(fd_handler_object)
                logging.getLogger(AMinerConfig.DEBUG_LOG_NAME).error(msg)
                raise Exception(msg)

            for write_fd in write_list:
                fd_handler_object = self.tracked_fds_dict[write_fd]
                if isinstance(fd_handler_object, AnalysisChildRemoteControlHandler):
                    buffer_flushed_flag = False
                    try:
                        buffer_flushed_flag = fd_handler_object.do_send()
                    except OSError as sendError:
                        msg = 'Error at sending data via remote control: %s' % str(sendError)
                        print(msg, file=sys.stderr)
                        logging.getLogger(AMinerConfig.DEBUG_LOG_NAME).error(msg)
                        try:
                            fd_handler_object.terminate()
                        except ConnectionError as terminateException:
                            msg = 'Unclean termination of remote control: %s' % str(terminateException)
                            print(msg, file=sys.stderr)
                            logging.getLogger(AMinerConfig.DEBUG_LOG_NAME).error(msg)
                    if buffer_flushed_flag:
                        fd_handler_object.do_process(self.analysis_context)
                    if fd_handler_object.is_dead():
                        del self.tracked_fds_dict[write_fd]
                    continue
                msg = 'Unhandled object type %s' % type(fd_handler_object)
                logging.getLogger(AMinerConfig.DEBUG_LOG_NAME).error(msg)
                raise Exception(msg)

            # Handle the real time events.
            real_time = time.time()
            if next_real_time_trigger_time is None or real_time >= next_real_time_trigger_time:
                next_trigger_offset = 3600
                for component in real_time_triggered_components:
                    next_trigger_request = component.do_timer(real_time)
                    next_trigger_offset = min(next_trigger_offset, next_trigger_request)
                next_real_time_trigger_time = real_time + next_trigger_offset

            if real_time >= next_statistics_log_time:
                next_statistics_log_time = real_time + log_stat_period
                logging.getLogger(AMinerConfig.DEBUG_LOG_NAME).debug('Statistics logs are written..')
                # log the statistics for every component.
                for component_name in self.analysis_context.registered_components_by_name:
                    component = self.analysis_context.registered_components_by_name[component_name]
                    component.log_statistics(component_name)

            # Handle the analysis time events. The analysis time will be different when an analysis time component is registered.
            analysis_time = self.analysis_context.analysis_time
            if analysis_time is None:
                analysis_time = real_time
            if next_analysis_time_trigger_time is None or analysis_time >= next_analysis_time_trigger_time:
                next_trigger_offset = 3600
                for component in analysis_time_triggered_components:
                    next_trigger_request = component.do_timer(real_time)
                    next_trigger_offset = min(next_trigger_offset, next_trigger_request)
                next_analysis_time_trigger_time = analysis_time + next_trigger_offset

        # Analysis loop is only left on shutdown. Try to persist everything and leave.
        PersistenceUtil.persist_all()
        return delayed_return_status

    def handle_master_control_socket_receive(self):
        """
        Receive information from the parent process via the master control socket.
        This method may only be invoked when receiving is guaranteed to be nonblocking and to return data.
        """
        # We cannot fail with None here as the socket was in the readList.
        (received_fd, received_type_info, annotation_data) = SecureOSFunctions.receive_annoted_file_descriptor(self.master_control_socket)
        if received_type_info == b'logstream':
            repositioning_data = self.repositioning_data_dict.get(annotation_data, None)
            if repositioning_data is not None:
                del self.repositioning_data_dict[annotation_data]
            res = None
            if annotation_data.startswith(b'file://'):
                from aminer.input.LogStream import FileLogDataResource
                res = FileLogDataResource(annotation_data, received_fd, repositioning_data=repositioning_data)
            elif annotation_data.startswith(b'unix://'):
                from aminer.input.LogStream import UnixSocketLogDataResource
                res = UnixSocketLogDataResource(annotation_data, received_fd)
            else:
                msg = 'Filedescriptor of unknown type received'
                logging.getLogger(AMinerConfig.DEBUG_LOG_NAME).error(msg)
                raise Exception(msg)
            # Make fd nonblocking.
            fd_flags = fcntl.fcntl(res.get_file_descriptor(), fcntl.F_GETFL)
            fcntl.fcntl(res.get_file_descriptor(), fcntl.F_SETFL, fd_flags | os.O_NONBLOCK)
            log_stream = self.log_streams_by_name.get(res.get_resource_name())
            if log_stream is None:
                stream_atomizer = self.analysis_context.atomizer_factory.get_atomizer_for_resource(res.get_resource_name())
                log_stream = LogStream(res, stream_atomizer)
                self.tracked_fds_dict[res.get_file_descriptor()] = log_stream
                self.log_streams_by_name[res.get_resource_name()] = log_stream
            else:
                log_stream.add_next_resource(res)
        elif received_type_info == b'remotecontrol':
            if self.remote_control_socket is not None:
                msg = 'Received another remote control socket: multiple remote control not supported (yet?).'
                logging.getLogger(AMinerConfig.DEBUG_LOG_NAME).error(msg)
                raise Exception(msg)
            self.remote_control_socket = socket.fromfd(received_fd, socket.AF_UNIX, socket.SOCK_STREAM, 0)
            os.close(received_fd)
            self.tracked_fds_dict[self.remote_control_socket.fileno()] = self.remote_control_socket
        else:
            msg = 'Unhandled type info on received fd: %s' % repr(received_type_info)
            logging.getLogger(AMinerConfig.DEBUG_LOG_NAME).error(msg)
            raise Exception(msg)

    def get_time_trigger_class(self):
        """
        Get the trigger class this component can be registered for.
        See AnalysisContext class for different trigger classes available.
        """
        return AnalysisContext.TIME_TRIGGER_CLASS_REALTIME

    def do_timer(self, trigger_time):
        """
        Perform trigger actions and to determine the time for next invocation.
        The caller may decide to invoke this method earlier than requested during the previous call. Classes implementing this method have
        to handle such cases. Each class should try to limit the time spent in this method as it might delay trigger signals to other
        components. For extensive compuational work or IO, a separate thread should be used.
        @param trigger_time the time this trigger is invoked. This might be the current real time when invoked from real time
        timers or the forensic log timescale time value.
        @return the number of seconds when next invocation of this trigger is required.
        """
        delta = self.next_persist_time - trigger_time
        if delta <= 0:
            self.repositioning_data_dict = {}
            for log_stream_name, log_stream in self.log_streams_by_name.items():
                repositioning_data = log_stream.get_repositioning_data()
                if repositioning_data is not None:
                    self.repositioning_data_dict[log_stream_name] = repositioning_data
            PersistenceUtil.store_json(self.persistence_file_name, self.repositioning_data_dict)
            delta = 600
            self.next_persist_time = trigger_time + delta
        return delta


class AnalysisChildRemoteControlHandler:
    """
    This class stores information about one open remote control connection.
    The handler can be in 3 different states:
    * receive request: the control request was not completely received. The main process may use select() to wait for input data without
      blocking or polling.
    * execute: the request is complete and is currently under execution. In that mode all other aminer analysis activity is blocked.
    * respond: send back results from execution.

    All sent and received control packets have following common structure:
    * Total length in bytes (4 bytes): The maximal length is currently limited to 64k
    * Type code (4 bytes)
    * Data

    The handler processes following types:
    * Execute request ('EEEE'): Data is loaded as json artefact containing a list with two elements. The first one is the
      Python code to be executed. The second one is available within the execution namespace as 'remoteControlData'.

    The handler produces following requests:
    * Execution response ('RRRR'): The response contains a json artefact with a two element list. The first element is the
      content of 'remoteControlResponse' from the Python execution namespace. The second one is the exception message and traceback
      as string if an error has occured.

    Method naming:
    * do...(): Those methods perform an action consuming input or output buffer data.
    * may...(): Those methods return true if it would make sense to call a do...() method with the same name.
    * put...(): Those methods put a request on the buffers.
    """

    max_control_packet_size = 1 << 32

    def __init__(self, control_client_socket):
        self.control_client_socket = control_client_socket
        self.remote_control_fd = control_client_socket.fileno()
        self.input_buffer = b''
        self.output_buffer = b''

    def may_receive(self):
        """Check if this handler may receive more requests."""
        return len(self.output_buffer) == 0

    def do_process(self, analysis_context):
        """Process the next request, if any."""
        request_data = self.do_get()
        if request_data is None:
            return
        request_type = request_data[4:8]
        if request_type == b'EEEE':
            json_remote_control_response = None
            exception_data = None
            try:
                json_request_data = (json.loads(request_data[8:].decode()))
                json_request_data = JsonUtil.decode_object(json_request_data)
                if (json_request_data is None) or (not isinstance(json_request_data, list)) or (len(json_request_data) != 2):
                    msg = 'Invalid request data'
                    logging.getLogger(AMinerConfig.DEBUG_LOG_NAME).error(msg)
                    raise Exception(msg)
                if json_request_data[0]:
                    json_request_data[0] = json_request_data[0].decode()
                if json_request_data[1]:
                    if isinstance(json_request_data[1], list):
                        new_list = []
                        for item in json_request_data[1]:
                            if isinstance(item, bytes):
                                new_list.append(item.decode())
                            else:
                                new_list.append(item)
                        json_request_data[1] = new_list
                    else:
                        json_request_data[1] = json_request_data[1].decode()
                methods = AMinerRemoteControlExecutionMethods()
                import aminer.analysis
                exec_locals = {
                    'analysis_context': analysis_context, 'remote_control_data': json_request_data[1],
                    'print_current_config': methods.print_current_config, 'print_config_property': methods.print_config_property,
                    'print_attribute_of_registered_analysis_component': methods.print_attribute_of_registered_analysis_component,
                    'change_config_property': methods.change_config_property,
                    'change_attribute_of_registered_analysis_component': methods.change_attribute_of_registered_analysis_component,
                    'rename_registered_analysis_component': methods.rename_registered_analysis_component,
                    'add_handler_to_atom_filter_and_register_analysis_component':
                        methods.add_handler_to_atom_filter_and_register_analysis_component,
                    'save_current_config': methods.save_current_config,
                    'allowlist_event_in_component': methods.allowlist_event_in_component,
                    'dump_events_from_history': methods.dump_events_from_history,
                    'ignore_events_from_history': methods.ignore_events_from_history,
                    'list_events_from_history': methods.list_events_from_history,
                    'allowlist_events_from_history': methods.allowlist_events_from_history,
                    'change_log_stat_level': methods.change_log_stat_level,
                    'change_log_debug_level': methods.change_log_debug_level,
                    'EnhancedNewMatchPathValueComboDetector': aminer.analysis.EnhancedNewMatchPathValueComboDetector,
                    'EventCorrelationDetector': aminer.analysis.EventCorrelationDetector,
                    'EventTypeDetector': aminer.analysis.EventTypeDetector,
                    'HistogramAnalysis': aminer.analysis.HistogramAnalysis,
                    'MatchFilter': aminer.analysis.MatchFilter,
                    'MatchValueAverageChangeDetector': aminer.analysis.MatchValueAverageChangeDetector,
                    'MatchValueStreamWriter': aminer.analysis.MatchValueStreamWriter,
                    'MissingMatchPathValueDetector': aminer.analysis.MissingMatchPathValueDetector,
                    'NewMatchIdValueComboDetector': aminer.analysis.NewMatchIdValueComboDetector,
                    'NewMatchPathDetector': aminer.analysis.NewMatchPathDetector,
                    'NewMatchPathValueComboDetector': aminer.analysis.NewMatchPathValueComboDetector,
                    'NewMatchPathValueDetector': aminer.analysis.NewMatchPathValueDetector,
                    'ParserCount': aminer.analysis.ParserCount,
                    'Rules': aminer.analysis.Rules,
                    'TimeCorrelationDetector': aminer.analysis.TimeCorrelationDetector,
                    'TimeCorrelationViolationDetector': aminer.analysis.TimeCorrelationViolationDetector,
                    'TimestampCorrectionFilters': aminer.analysis.TimestampCorrectionFilters,
                    'TimestampsUnsortedDetector': aminer.analysis.TimestampsUnsortedDetector,
<<<<<<< HEAD
                    'VariableTypeDetector': aminer.analysis.VariableTypeDetector,
                    'AllowlistViolationDetector': aminer.analysis.AllowlistViolationDetector}
                # write this to the log file!
                logging.basicConfig(filename=AMinerConfig.LOG_FILE, level=logging.DEBUG, format='%(asctime)s %(levelname)s %(message)s',
                                    datefmt='%d.%m.%Y %H:%M:%S')
                logging.addLevelName(15, "REMOTECONTROL")
                logging.log(15, json_request_data[0])
=======
                    'AllowlistViolationDetector': aminer.analysis.AllowlistViolationDetector
                }
                logging.getLogger(AMinerConfig.REMOTE_CONTROL_LOG_NAME).log(15, json_request_data[0])
                logging.getLogger(AMinerConfig.DEBUG_LOG_NAME).debug('Remote control: %s', json_request_data[0])
>>>>>>> 564b8005

                # skipcq: PYL-W0122
                exec(json_request_data[0], {'__builtins__': None}, exec_locals)
                json_remote_control_response = json.dumps(exec_locals.get('remoteControlResponse'))
                if methods.REMOTE_CONTROL_RESPONSE == '':
                    methods.REMOTE_CONTROL_RESPONSE = None
                if exec_locals.get('remoteControlResponse') is None:
                    json_remote_control_response = json.dumps(methods.REMOTE_CONTROL_RESPONSE)
                else:
                    json_remote_control_response = json.dumps(
                        exec_locals.get('remoteControlResponse') + methods.REMOTE_CONTROL_RESPONSE)
            # skipcq: FLK-E722
            except:
                exception_data = traceback.format_exc()
                logging.getLogger(AMinerConfig.DEBUG_LOG_NAME).debug('Remote control exception data: %s', str(exception_data))
            # This is little dirty but avoids having to pass over remoteControlResponse dumping again.
            if json_remote_control_response is None:
                json_remote_control_response = 'null'
            json_response = '[%s, %s]' % (json.dumps(exception_data), json_remote_control_response)
            if len(json_response) + 8 > self.max_control_packet_size:
                # Damn: the response would be larger than packet size. Fake a secondary exception and return part of the json string
                # included. Binary search of size could be more efficient, knowing the maximal size increase a string could have in json.
                max_include_size = len(json_response)
                min_include_size = 0
                min_include_response_data = None
                while True:
                    test_size = (max_include_size + min_include_size) >> 1
                    if test_size == min_include_size:
                        break
                    emergency_response_data = json.dumps(
                        ['Exception: Response too large\nPartial response data: %s...' % json_response[:test_size], None])
                    if len(emergency_response_data) + 8 > self.max_control_packet_size:
                        max_include_size = test_size - 1
                    else:
                        min_include_size = test_size
                        min_include_response_data = emergency_response_data
                json_response = min_include_response_data
            # Now size is OK, send the data
            json_response = json_response.encode()
            self.output_buffer += struct.pack("!I", len(json_response) + 8) + b'RRRR' + json_response
        else:
            msg = 'Invalid request type %s' % repr(request_type)
            logging.getLogger(AMinerConfig.DEBUG_LOG_NAME).error(msg)
            raise Exception(msg)

    def may_get(self):
        """
        Check if a call to do_get would make sense.
        @return True if the input buffer already contains a complete wellformed packet or definitely malformed one.
        """
        if len(self.input_buffer) < 4:
            return False
        request_length = struct.unpack("!I", self.input_buffer[:4])[0]
        return (request_length <= len(self.input_buffer)) or (request_length >= self.max_control_packet_size)

    def do_get(self):
        """
        Get the next packet from the input buffer and remove it.
        @return the packet data including the length preamble or None when request not yet complete.
        """
        if len(self.input_buffer) < 4:
            return None
        request_length = struct.unpack("!I", self.input_buffer[:4])[0]
        if (request_length < 0) or (request_length >= self.max_control_packet_size):
            msg = 'Invalid length value 0x%x in malformed request starting with b64:%s' % (
                request_length, base64.b64encode(self.input_buffer[:60]))
            logging.getLogger(AMinerConfig.DEBUG_LOG_NAME).error(msg)
            raise Exception(msg)
        if request_length > len(self.input_buffer):
            return None
        request_data = self.input_buffer[:request_length]
        self.input_buffer = self.input_buffer[request_length:]
        return request_data

    def do_receive(self):
        """
        Receive data from the remote side and add it to the input buffer.
        This method call expects to read at least one byte of data. A zero byte read indicates EOF and will cause normal handler termination
        when all input and output buffers are empty. Any other state or error causes handler termination before reporting the error.
        @return True if read was successful, false if EOF is reached without reading any data and all buffers are empty.
        @throws Exception when unexpected errors occured while receiving or shuting down the connection.
        """
        data = os.read(self.remote_control_fd, 1 << 16)
        self.input_buffer += data
        if not data:
            self.terminate()

    def do_send(self):
        """
        Send data from the output buffer to the remote side.
        @return True if output buffer was emptied.
        """
        send_length = os.write(self.remote_control_fd, self.output_buffer)
        if send_length == len(self.output_buffer):
            self.output_buffer = b''
            return True
        self.output_buffer = self.output_buffer[send_length:]
        return False

    def put_request(self, request_type, request_data):
        """
        Add a request of given type to the send queue.
        @param request_type is a byte string denoting the type of the request. Currently only 'EEEE' is supported.
        @param request_data is a byte string denoting the content of the request.
        """
        if not isinstance(request_type, bytes):
            msg = 'Request type is not a byte string'
            logging.getLogger(AMinerConfig.DEBUG_LOG_NAME).error(msg)
            raise Exception(msg)
        if len(request_type) != 4:
            msg = 'Request type has to be 4 bytes long'
            logging.getLogger(AMinerConfig.DEBUG_LOG_NAME).error(msg)
            raise Exception(msg)
        if not isinstance(request_data, bytes):
            msg = 'Request data is not a byte string'
            logging.getLogger(AMinerConfig.DEBUG_LOG_NAME).error(msg)
            raise Exception(msg)
        if len(request_data) + 8 > self.max_control_packet_size:
            msg = 'Data too large to fit into single packet'
            logging.getLogger(AMinerConfig.DEBUG_LOG_NAME).error(msg)
            raise Exception(msg)
        self.output_buffer += struct.pack("!I", len(request_data) + 8) + request_type + request_data

    def put_execute_request(self, remote_control_code, remote_control_data):
        """Add a request to send exception data to the send queue."""
        remote_control_data = json.dumps([JsonUtil.encode_object(remote_control_code), JsonUtil.encode_object(remote_control_data)])
        self.put_request(b'EEEE', remote_control_data.encode())

    def add_select_fds(self, input_select_fd_list, output_select_fd_list):
        """Update the file descriptor lists for selecting on read and write file descriptors."""
        if self.output_buffer:
            output_select_fd_list.append(self.remote_control_fd)
        else:
            input_select_fd_list.append(self.remote_control_fd)

    def terminate(self):
        """End this remote control session."""
        self.control_client_socket.close()
        # Avoid accidential reuse.
        self.control_client_socket = None
        self.remote_control_fd = -1
        if self.input_buffer or self.output_buffer:
            msg = 'Unhandled input data'
            logging.getLogger(AMinerConfig.DEBUG_LOG_NAME).error(msg)
            raise Exception(msg)

    def is_dead(self):
        """Check if this remote control connection is already dead."""
        return self.remote_control_fd == -1<|MERGE_RESOLUTION|>--- conflicted
+++ resolved
@@ -586,20 +586,11 @@
                     'TimeCorrelationViolationDetector': aminer.analysis.TimeCorrelationViolationDetector,
                     'TimestampCorrectionFilters': aminer.analysis.TimestampCorrectionFilters,
                     'TimestampsUnsortedDetector': aminer.analysis.TimestampsUnsortedDetector,
-<<<<<<< HEAD
                     'VariableTypeDetector': aminer.analysis.VariableTypeDetector,
-                    'AllowlistViolationDetector': aminer.analysis.AllowlistViolationDetector}
-                # write this to the log file!
-                logging.basicConfig(filename=AMinerConfig.LOG_FILE, level=logging.DEBUG, format='%(asctime)s %(levelname)s %(message)s',
-                                    datefmt='%d.%m.%Y %H:%M:%S')
-                logging.addLevelName(15, "REMOTECONTROL")
-                logging.log(15, json_request_data[0])
-=======
                     'AllowlistViolationDetector': aminer.analysis.AllowlistViolationDetector
                 }
                 logging.getLogger(AMinerConfig.REMOTE_CONTROL_LOG_NAME).log(15, json_request_data[0])
                 logging.getLogger(AMinerConfig.DEBUG_LOG_NAME).debug('Remote control: %s', json_request_data[0])
->>>>>>> 564b8005
 
                 # skipcq: PYL-W0122
                 exec(json_request_data[0], {'__builtins__': None}, exec_locals)
