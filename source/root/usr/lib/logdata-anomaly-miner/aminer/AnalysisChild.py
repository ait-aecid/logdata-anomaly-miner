--- conflicted
+++ resolved
@@ -536,12 +536,8 @@
                     'TimeCorrelationViolationDetector': aminer.analysis.TimeCorrelationViolationDetector,
                     'TimestampCorrectionFilters': aminer.analysis.TimestampCorrectionFilters,
                     'TimestampsUnsortedDetector': aminer.analysis.TimestampsUnsortedDetector,
-<<<<<<< HEAD
                     'VariableTypeDetector': aminer.analysis.VariableTypeDetector,
-                    'WhitelistViolationDetector': aminer.analysis.WhitelistViolationDetector}
-=======
                     'AllowlistViolationDetector': aminer.analysis.AllowlistViolationDetector}
->>>>>>> e01cadbe
                 # write this to the log file!
                 logging.basicConfig(filename=AMinerConfig.LOG_FILE, level=logging.DEBUG, format='%(asctime)s %(levelname)s %(message)s',
                                     datefmt='%d.%m.%Y %H:%M:%S')
