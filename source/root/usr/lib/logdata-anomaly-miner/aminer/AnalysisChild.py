"""
This module contains classes for execution of py child process main analysis loop.

This program is free software: you can redistribute it and/or modify it under
the terms of the GNU General Public License as published by the Free Software
Foundation, either version 3 of the License, or (at your option) any later
version.
This program is distributed in the hope that it will be useful, but WITHOUT
ANY WARRANTY; without even the implied warranty of MERCHANTABILITY or FITNESS
FOR A PARTICULAR PURPOSE. See the GNU General Public License for more details.
You should have received a copy of the GNU General Public License along with
this program. If not, see <http://www.gnu.org/licenses/>.
"""

import base64
import errno
import fcntl
import json
import os
import select
import socket
import struct
import sys
import time
import traceback
import resource
import subprocess  # skipcq: BAN-B404
import logging

from aminer import AMinerConfig
from aminer.input.LogStream import LogStream
from aminer.util import PersistencyUtil
from aminer.util import SecureOSFunctions
from aminer.util import TimeTriggeredComponentInterface
from aminer.util import JsonUtil
from aminer.AMinerRemoteControlExecutionMethods import AMinerRemoteControlExecutionMethods


class AnalysisContext:
    """This class collects information about the current analysis context to access it during analysis or remote management."""

    TIME_TRIGGER_CLASS_REALTIME = 1
    TIME_TRIGGER_CLASS_ANALYSISTIME = 2

    def __init__(self, aminer_config):
        self.aminer_config = aminer_config
        # This is the factory to create atomizers for incoming data streams and link them to the analysis pipeline.
        self.atomizer_factory = None
        # This is the current log processing and analysis time regarding the data stream being analyzed. While None, the analysis time
        # e.g. used to trigger components (see analysisTimeTriggeredComponents), is the same as current system time. For forensic analysis
        # this time has to be updated to values derived from the log data input to reflect the current log processing time, which will be in
        # the past and may progress much faster than real system time.
        self.analysis_time = None
        # Keep a registry of all analysis and filter configuration for later use. Remote control interface may then access them for
        # runtime reconfiguration.
        self.next_registry_id = 0
        self.registered_components = {}
        # Keep also a list of components by name.
        self.registered_components_by_name = {}
        # Keep lists of components that should receive timer interrupts when real time or analysis time has elapsed.
        self.real_time_triggered_components = []
        self.analysis_time_triggered_components = []

    def add_time_triggered_component(self, component, trigger_class=None):
        """Add a time-triggered component to the registry."""
        if not isinstance(component, TimeTriggeredComponentInterface):
            msg = 'Attempting to register component of class %s not implementing aminer.util.TimeTriggeredComponentInterface' % (
                  component.__class__.__name__)
            logging.getLogger(AMinerConfig.DEBUG_LOG_NAME).error(msg)
            raise Exception(msg)
        if trigger_class is None:
            trigger_class = component.get_time_trigger_class()
        if trigger_class == AnalysisContext.TIME_TRIGGER_CLASS_REALTIME:
            self.real_time_triggered_components.append(component)
        elif trigger_class == AnalysisContext.TIME_TRIGGER_CLASS_ANALYSISTIME:
            self.analysis_time_triggered_components.append(component)
        else:
            msg = 'Attempting to timer component for unknown class %s' % trigger_class
            logging.getLogger(AMinerConfig.DEBUG_LOG_NAME).error(msg)
            raise Exception(msg)
        logging.getLogger(AMinerConfig.DEBUG_LOG_NAME).debug(
            'Called %s for the component %s', 'add_time_triggered_component', component.__class__.__name__)

    def register_component(self, component, component_name=None, register_time_trigger_class_override=None):
        """
        Register a new component.
        A component implementing the TimeTriggeredComponentInterface will also be added to the appropriate lists unless
        registerTimeTriggerClassOverride is specified.
        @param component the component to be registered.
        @param component_name an optional name assigned to the component when registering. When no name is specified, the detector class
        name plus an identifier will be used. When a component with the same name was already registered, this will cause an error.
        @param register_time_trigger_class_override if not none, ignore the time trigger class supplied by the component and register
        it for the classes specified in the override list. Use an empty list to disable registration.
        """
        if component_name is None:
            component_name = str(component.__class__.__name__) + str(self.next_registry_id)
        if component_name in self.registered_components_by_name:
            msg = 'Component with same name already registered'
            logging.getLogger(AMinerConfig.DEBUG_LOG_NAME).error(msg)
            raise Exception(msg)
        if register_time_trigger_class_override is not None and not isinstance(component, TimeTriggeredComponentInterface):
            msg = 'Requesting override on component not implementing TimeTriggeredComponentInterface'
            logging.getLogger(AMinerConfig.DEBUG_LOG_NAME).error(msg)
            raise Exception(msg)

        self.registered_components[self.next_registry_id] = (component, component_name)
        self.next_registry_id += 1
        self.registered_components_by_name[component_name] = component
        if isinstance(component, TimeTriggeredComponentInterface):
            if register_time_trigger_class_override is None:
                self.add_time_triggered_component(component)
            else:
                for trigger_class in register_time_trigger_class_override:
                    self.add_time_triggered_component(component, trigger_class)
        logging.getLogger(AMinerConfig.DEBUG_LOG_NAME).debug(
            "Registered component %s with the id %d and component_name '%s'.", component.__class__.__name__, self.next_registry_id - 1,
            component_name)

    def get_registered_component_ids(self):
        """Get a list of currently known component IDs."""
        return self.registered_components.keys()

    def get_component_by_id(self, id_string):
        """
        Get a component by ID.
        @return None if not found.
        """
        component_info = self.registered_components.get(id_string)
        if component_info is None:
            return None
        return component_info[0]

    def get_registered_component_names(self):
        """Get a list of currently known component names."""
        return list(self.registered_components_by_name.keys())

    def get_component_by_name(self, name):
        """
        Get a component by name.
        @return None if not found.
        """
        return self.registered_components_by_name.get(name)

    def get_name_by_component(self, component):
        """
        Get the name of a component.
        @return None if not found.
        """
        for component_name, component_iter in self.registered_components_by_name.items():
            if component_iter == component:
                return component_name
        return None

    def get_id_by_component(self, component):
        """
        Get the name of a component.
        @return None if not found.
        """
        for component_id, component_iter in self.registered_components.items():
            if component_iter[0] == component:
                return component_id
        return None

    def build_analysis_pipeline(self):
<<<<<<< HEAD
        """Convenience method to create the pipeline."""
        logging.getLogger(AMinerConfig.DEBUG_LOG_NAME).debug("Started with build_analysis_pipeline.")
=======
        """Create the pipeline."""
>>>>>>> e1e8deb2
        self.aminer_config.build_analysis_pipeline(self)


class AnalysisChild(TimeTriggeredComponentInterface):
    """
    This class defines the child performing the complete analysis workflow.
    When splitting privileges between analysis and monitor  process, this class should only be initialized within the analysis process!
    """

    def __init__(self, program_name, aminer_config):
        self.program_name = program_name
        self.analysis_context = AnalysisContext(aminer_config)
        self.run_analysis_loop_flag = True
        self.log_streams_by_name = {}
        self.persistence_file_name = AMinerConfig.build_persistence_file_name(
          self.analysis_context.aminer_config, self.__class__.__name__ + '/RepositioningData')
        self.next_persist_time = time.time() + 600

        self.repositioning_data_dict = {}
        self.master_control_socket = None
        self.remote_control_socket = None

        # This dictionary provides a lookup list from file descriptor to associated object for handling the data to and from the given
        # descriptor. Currently supported handler objects are:
        # * Parent process socket
        # * Remote control listening socket
        # * LogStreams
        # * Remote control connections
        self.tracked_fds_dict = {}

        # Override the signal handler to allow graceful shutdown.
        def graceful_shutdown_handler(_signo, _stack_frame):
<<<<<<< HEAD
            """This is the signal handler function to react on typical shutdown signals."""
            msg = '%s: caught signal, shutting down' % program_name
            print(msg, file=sys.stderr)
            logging.getLogger(AMinerConfig.DEBUG_LOG_NAME).info(msg)
=======
            """React on typical shutdown signals."""
            print('%s: caught signal, shutting down' % program_name, file=sys.stderr)
>>>>>>> e1e8deb2
            self.run_analysis_loop_flag = False

        import signal
        signal.signal(signal.SIGHUP, graceful_shutdown_handler)
        signal.signal(signal.SIGINT, graceful_shutdown_handler)
        signal.signal(signal.SIGTERM, graceful_shutdown_handler)

        # Do this on at the end of the initialization to avoid having partially initialized objects inside the registry.
        self.analysis_context.add_time_triggered_component(self)

    def run_analysis(self, master_fd):
        """
        Run the analysis thread.
        @param master_fd the main communication socket to the parent to receive logfile updates from the parent.
        @return 0 on success, e.g. normal termination via signal or 1 on error.
        """
        # The masterControlSocket is the socket to communicate with the master process to receive commands or logstream data. Expect
        # the parent/child communication socket on fd 3. This also duplicates the fd, so close the old one.
        self.master_control_socket = socket.fromfd(master_fd, socket.AF_UNIX, socket.SOCK_DGRAM, 0)
        os.close(master_fd)
        self.tracked_fds_dict[self.master_control_socket.fileno()] = self.master_control_socket

        # Locate the real analysis configuration.
        self.analysis_context.build_analysis_pipeline()
        if self.analysis_context.atomizer_factory is None:
            msg = 'build_analysis_pipeline() did not initialize atomizer_factory, terminating'
            print('FATAL: ' + msg, file=sys.stderr)
            logging.getLogger(AMinerConfig.DEBUG_LOG_NAME).critical(msg)
            return 1

        real_time_triggered_components = self.analysis_context.real_time_triggered_components
        analysis_time_triggered_components = self.analysis_context.analysis_time_triggered_components

        max_memory_mb = self.analysis_context.aminer_config.config_properties.get(AMinerConfig.KEY_RESOURCES_MAX_MEMORY_USAGE, None)
        if max_memory_mb is not None:
            try:
                max_memory_mb = int(max_memory_mb)
                resource.setrlimit(resource.RLIMIT_AS, (max_memory_mb * 1024 * 1024, resource.RLIM_INFINITY))
                logging.getLogger(AMinerConfig.DEBUG_LOG_NAME).debug('set max memory limit to %d MB.', max_memory_mb)
            except ValueError:
                msg = '%s must be an integer, terminating' % AMinerConfig.KEY_RESOURCES_MAX_MEMORY_USAGE
                print('FATAL: ' + msg, file=sys.stderr)
                logging.getLogger(AMinerConfig.DEBUG_LOG_NAME).critical(msg)
                return 1

        max_cpu_percent_usage = self.analysis_context.aminer_config.config_properties.get(AMinerConfig.KEY_RESOURCES_MAX_PERCENT_CPU_USAGE)
        if max_cpu_percent_usage is not None:
            try:
                max_cpu_percent_usage = int(max_cpu_percent_usage)
                # limit
                pid = os.getpid()
                package_installed_cmd = ['dpkg', '-l', 'cpulimit']
                cpulimit_cmd = ['cpulimit', '-p', str(pid), '-l', str(max_cpu_percent_usage)]

                # skipcq: BAN-B603
                with subprocess.Popen(package_installed_cmd, stdout=subprocess.PIPE, stderr=subprocess.STDOUT) as out:
                    stdout, _stderr = out.communicate()

                if 'dpkg-query: no packages found matching cpulimit' in stdout.decode():
                    msg = 'cpulimit package must be installed, when using the property %s' % \
                          AMinerConfig.KEY_RESOURCES_MAX_PERCENT_CPU_USAGE
                    print('FATAL: ' + msg, file=sys.stderr)
                    logging.getLogger(AMinerConfig.DEBUG_LOG_NAME).critical(msg)
                    return 1
                # skipcq: BAN-B603
                _out = subprocess.Popen(cpulimit_cmd, stdout=subprocess.PIPE, stderr=subprocess.STDOUT)
                logging.getLogger(AMinerConfig.DEBUG_LOG_NAME).debug('set max cpu limit to %d%%.', max_cpu_percent_usage)
            except ValueError:
                msg = '%s must be an integer, terminating' % AMinerConfig.KEY_RESOURCES_MAX_PERCENT_CPU_USAGE
                print('FATAL: ' + msg, file=sys.stderr)
                logging.getLogger(AMinerConfig.DEBUG_LOG_NAME).critical(msg)
                return 1

        # Load continuation data for last known log streams. The loaded data has to be a dictionary with repositioning information for
        # each stream. The data is used only when creating the first stream with that name.
        self.repositioning_data_dict = PersistencyUtil.load_json(self.persistence_file_name)
        if self.repositioning_data_dict is None:
            self.repositioning_data_dict = {}

        # A list of LogStreams where handleStream() blocked due to downstream not being able to consume the data yet.
        blocked_log_streams = []

        # Always start when number is None.
        next_real_time_trigger_time = None
        next_analysis_time_trigger_time = None
        log_stat_period = self.analysis_context.aminer_config.config_properties.get(
            AMinerConfig.KEY_LOG_STAT_PERIOD, AMinerConfig.DEFAULT_STAT_PERIOD)
        next_statistics_log_time = time.time() + log_stat_period

        delayed_return_status = 0
        while self.run_analysis_loop_flag:
            # Build the list of inputs to select for anew each time: the LogStream file descriptors may change due to rollover.
            input_select_fd_list = []
            output_select_fd_list = []
            for fd_handler_object in self.tracked_fds_dict.values():
                if isinstance(fd_handler_object, LogStream):
                    stream_fd = fd_handler_object.get_current_fd()
                    if stream_fd < 0:
                        continue
                    input_select_fd_list.append(stream_fd)
                elif isinstance(fd_handler_object, AnalysisChildRemoteControlHandler):
                    fd_handler_object.add_select_fds(input_select_fd_list, output_select_fd_list)
                else:
                    # This has to be a socket, just add the file descriptor.
                    input_select_fd_list.append(fd_handler_object.fileno())

            # Loop over the list in reverse order to avoid skipping elements in remove.
            for log_stream in reversed(blocked_log_streams):
                current_stream_fd = log_stream.handle_stream()
                if current_stream_fd >= 0:
                    self.tracked_fds_dict[current_stream_fd] = log_stream
                    input_select_fd_list.append(current_stream_fd)
                    blocked_log_streams.remove(log_stream)

            read_list = None
            write_list = None
            try:
                (read_list, write_list, _except_list) = select.select(input_select_fd_list, output_select_fd_list, [], 1)
            except select.error as select_error:
                # Interrupting signals, e.g. for shutdown are OK.
                if select_error[0] == errno.EINTR:
                    continue
                msg = 'Unexpected select result %s' % str(select_error)
                print(msg, file=sys.stderr)
                logging.getLogger(AMinerConfig.DEBUG_LOG_NAME).error(msg)
                delayed_return_status = 1
                break
            for read_fd in read_list:
                fd_handler_object = self.tracked_fds_dict[read_fd]
                if isinstance(fd_handler_object, LogStream):
                    # Handle this LogStream. Only when downstream processing blocks, add the stream to the blocked stream list.
                    handle_result = fd_handler_object.handle_stream()
                    if handle_result < 0:
                        # No need to care if current internal file descriptor in LogStream has changed in handleStream(),
                        # this will be handled when unblocking.
                        del self.tracked_fds_dict[read_fd]
                        blocked_log_streams.append(fd_handler_object)
                    elif handle_result != read_fd:
                        # The current fd has changed, update the tracking list.
                        del self.tracked_fds_dict[read_fd]
                        self.tracked_fds_dict[handle_result] = fd_handler_object
                    continue

                if isinstance(fd_handler_object, AnalysisChildRemoteControlHandler):
                    try:
                        fd_handler_object.do_receive()
                    except ConnectionError as receiveException:
                        msg = 'Unclean termination of remote control: %s' % str(receiveException)
                        logging.getLogger(AMinerConfig.DEBUG_LOG_NAME).error(msg)
                        print(msg, file=sys.stderr)
                    if fd_handler_object.is_dead():
                        logging.getLogger(AMinerConfig.DEBUG_LOG_NAME).debug('Deleting fd %s from tracked_fds_dict.', str(read_fd))
                        del self.tracked_fds_dict[read_fd]
                    # Reading is only attempted when output buffer was already flushed. Try processing the next request to fill the output
                    # buffer for next round.
                    else:
                        fd_handler_object.do_process(self.analysis_context)
                    continue

                if fd_handler_object == self.master_control_socket:
                    self.handle_master_control_socket_receive()
                    continue

                if fd_handler_object == self.remote_control_socket:
                    # We received a remote connection, accept it unconditionally. Users should make sure, that they do not exhaust
                    # resources by hogging open connections.
                    (control_client_socket, _remote_address) = self.remote_control_socket.accept()
                    # Keep track of information received via this remote control socket.
                    remote_control_handler = AnalysisChildRemoteControlHandler(control_client_socket)
                    self.tracked_fds_dict[control_client_socket.fileno()] = remote_control_handler
                    continue
                msg = 'Unhandled object type %s' % type(fd_handler_object)
                logging.getLogger(AMinerConfig.DEBUG_LOG_NAME).error(msg)
                raise Exception(msg)

            for write_fd in write_list:
                fd_handler_object = self.tracked_fds_dict[write_fd]
                if isinstance(fd_handler_object, AnalysisChildRemoteControlHandler):
                    buffer_flushed_flag = False
                    try:
                        buffer_flushed_flag = fd_handler_object.do_send()
                    except OSError as sendError:
                        msg = 'Error at sending data via remote control: %s' % str(sendError)
                        print(msg, file=sys.stderr)
                        logging.getLogger(AMinerConfig.DEBUG_LOG_NAME).error(msg)
                        try:
                            fd_handler_object.terminate()
                        except ConnectionError as terminateException:
                            msg = 'Unclean termination of remote control: %s' % str(terminateException)
                            print(msg, file=sys.stderr)
                            logging.getLogger(AMinerConfig.DEBUG_LOG_NAME).error(msg)
                    if buffer_flushed_flag:
                        fd_handler_object.do_process(self.analysis_context)
                    if fd_handler_object.is_dead():
                        del self.tracked_fds_dict[write_fd]
                    continue
                msg = 'Unhandled object type %s' % type(fd_handler_object)
                logging.getLogger(AMinerConfig.DEBUG_LOG_NAME).error(msg)
                raise Exception(msg)

            # Handle the real time events.
            real_time = time.time()
            if next_real_time_trigger_time is None or real_time >= next_real_time_trigger_time:
                next_trigger_offset = 3600
                for component in real_time_triggered_components:
                    next_trigger_request = component.do_timer(real_time)
                    next_trigger_offset = min(next_trigger_offset, next_trigger_request)
                next_real_time_trigger_time = real_time + next_trigger_offset

            if real_time >= next_statistics_log_time:
                next_statistics_log_time = real_time + log_stat_period
                logging.getLogger(AMinerConfig.DEBUG_LOG_NAME).debug('Statistics logs are written..')
                # log the statistics for every component.
                for component_name in self.analysis_context.registered_components_by_name:
                    component = self.analysis_context.registered_components_by_name[component_name]
                    component.log_statistics(component_name)

            # Handle the analysis time events. The analysis time will be different when an analysis time component is registered.
            analysis_time = self.analysis_context.analysis_time
            if analysis_time is None:
                analysis_time = real_time
            if next_analysis_time_trigger_time is None or analysis_time >= next_analysis_time_trigger_time:
                next_trigger_offset = 3600
                for component in analysis_time_triggered_components:
                    next_trigger_request = component.do_timer(real_time)
                    next_trigger_offset = min(next_trigger_offset, next_trigger_request)
                next_analysis_time_trigger_time = analysis_time + next_trigger_offset

        # Analysis loop is only left on shutdown. Try to persist everything and leave.
        PersistencyUtil.persist_all()
        return delayed_return_status

    def handle_master_control_socket_receive(self):
        """
        Receive information from the parent process via the master control socket.
        This method may only be invoked when receiving is guaranteed to be nonblocking and to return data.
        """
        # We cannot fail with None here as the socket was in the readList.
        (received_fd, received_type_info, annotation_data) = SecureOSFunctions.receive_annoted_file_descriptor(self.master_control_socket)
        if received_type_info == b'logstream':
            repositioning_data = self.repositioning_data_dict.get(annotation_data, None)
            if repositioning_data is not None:
                del self.repositioning_data_dict[annotation_data]
            res = None
            if annotation_data.startswith(b'file://'):
                from aminer.input.LogStream import FileLogDataResource
                res = FileLogDataResource(annotation_data, received_fd, repositioning_data=repositioning_data)
            elif annotation_data.startswith(b'unix://'):
                from aminer.input.LogStream import UnixSocketLogDataResource
                res = UnixSocketLogDataResource(annotation_data, received_fd)
            else:
                msg = 'Filedescriptor of unknown type received'
                logging.getLogger(AMinerConfig.DEBUG_LOG_NAME).error(msg)
                raise Exception(msg)
            # Make fd nonblocking.
            fd_flags = fcntl.fcntl(res.get_file_descriptor(), fcntl.F_GETFL)
            fcntl.fcntl(res.get_file_descriptor(), fcntl.F_SETFL, fd_flags | os.O_NONBLOCK)
            log_stream = self.log_streams_by_name.get(res.get_resource_name())
            if log_stream is None:
                stream_atomizer = self.analysis_context.atomizer_factory.get_atomizer_for_resource(res.get_resource_name())
                log_stream = LogStream(res, stream_atomizer)
                self.tracked_fds_dict[res.get_file_descriptor()] = log_stream
                self.log_streams_by_name[res.get_resource_name()] = log_stream
            else:
                log_stream.add_next_resource(res)
        elif received_type_info == b'remotecontrol':
            if self.remote_control_socket is not None:
                msg = 'Received another remote control socket: multiple remote control not supported (yet?).'
                logging.getLogger(AMinerConfig.DEBUG_LOG_NAME).error(msg)
                raise Exception(msg)
            self.remote_control_socket = socket.fromfd(received_fd, socket.AF_UNIX, socket.SOCK_STREAM, 0)
            os.close(received_fd)
            self.tracked_fds_dict[self.remote_control_socket.fileno()] = self.remote_control_socket
        else:
            msg = 'Unhandled type info on received fd: %s' % repr(received_type_info)
            logging.getLogger(AMinerConfig.DEBUG_LOG_NAME).error(msg)
            raise Exception(msg)

    def get_time_trigger_class(self):
        """
        Get the trigger class this component can be registered for.
        See AnalysisContext class for different trigger classes available.
        """
        return AnalysisContext.TIME_TRIGGER_CLASS_REALTIME

    def do_timer(self, trigger_time):
        """
        Perform trigger actions and to determine the time for next invocation.
        The caller may decide to invoke this method earlier than requested during the previous call. Classes implementing this method have
        to handle such cases. Each class should try to limit the time spent in this method as it might delay trigger signals to other
        components. For extensive compuational work or IO, a separate thread should be used.
        @param trigger_time the time this trigger is invoked. This might be the current real time when invoked from real time
        timers or the forensic log timescale time value.
        @return the number of seconds when next invocation of this trigger is required.
        """
        delta = self.next_persist_time - trigger_time
        if delta <= 0:
            self.repositioning_data_dict = {}
            for log_stream_name, log_stream in self.log_streams_by_name.items():
                repositioning_data = log_stream.get_repositioning_data()
                if repositioning_data is not None:
                    self.repositioning_data_dict[log_stream_name] = repositioning_data
            PersistencyUtil.store_json(self.persistence_file_name, self.repositioning_data_dict)
            delta = 600
            self.next_persist_time = trigger_time + delta
        return delta


class AnalysisChildRemoteControlHandler:
    """
    This class stores information about one open remote control connection.
    The handler can be in 3 different states:
    * receive request: the control request was not completely received. The main process may use select() to wait for input data without
      blocking or polling.
    * execute: the request is complete and is currently under execution. In that mode all other aminer analysis activity is blocked.
    * respond: send back results from execution.

    All sent and received control packets have following common structure:
    * Total length in bytes (4 bytes): The maximal length is currently limited to 64k
    * Type code (4 bytes)
    * Data

    The handler processes following types:
    * Execute request ('EEEE'): Data is loaded as json artefact containing a list with two elements. The first one is the
      Python code to be executed. The second one is available within the execution namespace as 'remoteControlData'.

    The handler produces following requests:
    * Execution response ('RRRR'): The response contains a json artefact with a two element list. The first element is the
      content of 'remoteControlResponse' from the Python execution namespace. The second one is the exception message and traceback
      as string if an error has occured.

    Method naming:
    * do...(): Those methods perform an action consuming input or output buffer data.
    * may...(): Those methods return true if it would make sense to call a do...() method with the same name.
    * put...(): Those methods put a request on the buffers.
    """

    max_control_packet_size = 1 << 32

    def __init__(self, control_client_socket):
        self.control_client_socket = control_client_socket
        self.remote_control_fd = control_client_socket.fileno()
        self.input_buffer = b''
        self.output_buffer = b''

    def may_receive(self):
        """Check if this handler may receive more requests."""
        return len(self.output_buffer) == 0

    def do_process(self, analysis_context):
        """Process the next request, if any."""
        request_data = self.do_get()
        if request_data is None:
            return
        request_type = request_data[4:8]
        if request_type == b'EEEE':
            json_remote_control_response = None
            exception_data = None
            try:
                json_request_data = (json.loads(request_data[8:].decode()))
                json_request_data = JsonUtil.decode_object(json_request_data)
                if (json_request_data is None) or (not isinstance(json_request_data, list)) or (len(json_request_data) != 2):
                    msg = 'Invalid request data'
                    logging.getLogger(AMinerConfig.DEBUG_LOG_NAME).error(msg)
                    raise Exception(msg)
                if json_request_data[0]:
                    json_request_data[0] = json_request_data[0].decode()
                if json_request_data[1]:
                    if isinstance(json_request_data[1], list):
                        new_list = []
                        for item in json_request_data[1]:
                            if isinstance(item, bytes):
                                new_list.append(item.decode())
                            else:
                                new_list.append(item)
                        json_request_data[1] = new_list
                    else:
                        json_request_data[1] = json_request_data[1].decode()
                methods = AMinerRemoteControlExecutionMethods()
                import aminer.analysis
                exec_locals = {
                    'analysis_context': analysis_context, 'remote_control_data': json_request_data[1],
                    'print_current_config': methods.print_current_config, 'print_config_property': methods.print_config_property,
                    'print_attribute_of_registered_analysis_component': methods.print_attribute_of_registered_analysis_component,
                    'change_config_property': methods.change_config_property,
                    'change_attribute_of_registered_analysis_component': methods.change_attribute_of_registered_analysis_component,
                    'rename_registered_analysis_component': methods.rename_registered_analysis_component,
                    'add_handler_to_atom_filter_and_register_analysis_component':
                        methods.add_handler_to_atom_filter_and_register_analysis_component,
                    'save_current_config': methods.save_current_config,
                    'whitelist_event_in_component': methods.whitelist_event_in_component,
                    'dump_events_from_history': methods.dump_events_from_history,
                    'ignore_events_from_history': methods.ignore_events_from_history,
                    'list_events_from_history': methods.list_events_from_history,
                    'whitelist_events_from_history': methods.whitelist_events_from_history,
                    'EnhancedNewMatchPathValueComboDetector': aminer.analysis.EnhancedNewMatchPathValueComboDetector,
                    'EventCorrelationDetector': aminer.analysis.EventCorrelationDetector,
                    'HistogramAnalysis': aminer.analysis.HistogramAnalysis,
                    'MatchFilter': aminer.analysis.MatchFilter,
                    'MatchValueAverageChangeDetector': aminer.analysis.MatchValueAverageChangeDetector,
                    'MatchValueStreamWriter': aminer.analysis.MatchValueStreamWriter,
                    'MissingMatchPathValueDetector': aminer.analysis.MissingMatchPathValueDetector,
                    'NewMatchPathDetector': aminer.analysis.NewMatchPathDetector,
                    'NewMatchPathValueComboDetector': aminer.analysis.NewMatchPathValueComboDetector,
                    'ParserCount': aminer.analysis.ParserCount,
                    'Rules': aminer.analysis.Rules,
                    'TimeCorrelationDetector': aminer.analysis.TimeCorrelationDetector,
                    'TimeCorrelationViolationDetector': aminer.analysis.TimeCorrelationViolationDetector,
                    'TimestampCorrectionFilters': aminer.analysis.TimestampCorrectionFilters,
                    'TimestampsUnsortedDetector': aminer.analysis.TimestampsUnsortedDetector,
                    'WhitelistViolationDetector': aminer.analysis.WhitelistViolationDetector}

                logging.getLogger(AMinerConfig.REMOTE_CONTROL_LOG_NAME).log(15, json_request_data[0])
                logging.getLogger(AMinerConfig.DEBUG_LOG_NAME).debug('Remote control: %s', json_request_data[0])

                # skipcq: PYL-W0122
                exec(json_request_data[0], {'__builtins__': None}, exec_locals)
                json_remote_control_response = json.dumps(exec_locals.get('remoteControlResponse'))
                if methods.REMOTE_CONTROL_RESPONSE == '':
                    methods.REMOTE_CONTROL_RESPONSE = None
                if exec_locals.get('remoteControlResponse') is None:
                    json_remote_control_response = json.dumps(methods.REMOTE_CONTROL_RESPONSE)
                else:
                    json_remote_control_response = json.dumps(
                        exec_locals.get('remoteControlResponse') + methods.REMOTE_CONTROL_RESPONSE)
            # skipcq: FLK-E722
            except:
                exception_data = traceback.format_exc()
                logging.getLogger(AMinerConfig.DEBUG_LOG_NAME).debug('Remote control exception data: %s', str(exception_data))
            # This is little dirty but avoids having to pass over remoteControlResponse dumping again.
            if json_remote_control_response is None:
                json_remote_control_response = 'null'
            json_response = '[%s, %s]' % (json.dumps(exception_data), json_remote_control_response)
            if len(json_response) + 8 > self.max_control_packet_size:
                # Damn: the response would be larger than packet size. Fake a secondary exception and return part of the json string
                # included. Binary search of size could be more efficient, knowing the maximal size increase a string could have in json.
                max_include_size = len(json_response)
                min_include_size = 0
                min_include_response_data = None
                while True:
                    test_size = (max_include_size + min_include_size) >> 1
                    if test_size == min_include_size:
                        break
                    emergency_response_data = json.dumps(
                        ['Exception: Response too large\nPartial response data: %s...' % json_response[:test_size], None])
                    if len(emergency_response_data) + 8 > self.max_control_packet_size:
                        max_include_size = test_size - 1
                    else:
                        min_include_size = test_size
                        min_include_response_data = emergency_response_data
                json_response = min_include_response_data
            # Now size is OK, send the data
            json_response = json_response.encode()
            self.output_buffer += struct.pack("!I", len(json_response) + 8) + b'RRRR' + json_response
        else:
            msg = 'Invalid request type %s' % repr(request_type)
            logging.getLogger(AMinerConfig.DEBUG_LOG_NAME).error(msg)
            raise Exception(msg)

    def may_get(self):
        """
        Check if a call to do_get would make sense.
        @return True if the input buffer already contains a complete wellformed packet or definitely malformed one.
        """
        if len(self.input_buffer) < 4:
            return False
        request_length = struct.unpack("!I", self.input_buffer[:4])[0]
        return (request_length <= len(self.input_buffer)) or (request_length >= self.max_control_packet_size)

    def do_get(self):
        """
        Get the next packet from the input buffer and remove it.
        @return the packet data including the length preamble or None when request not yet complete.
        """
        if len(self.input_buffer) < 4:
            return None
        request_length = struct.unpack("!I", self.input_buffer[:4])[0]
        if (request_length < 0) or (request_length >= self.max_control_packet_size):
            msg = 'Invalid length value 0x%x in malformed request starting with b64:%s' % (
                request_length, base64.b64encode(self.input_buffer[:60]))
            logging.getLogger(AMinerConfig.DEBUG_LOG_NAME).error(msg)
            raise Exception(msg)
        if request_length > len(self.input_buffer):
            return None
        request_data = self.input_buffer[:request_length]
        self.input_buffer = self.input_buffer[request_length:]
        return request_data

    def do_receive(self):
        """
        Receive data from the remote side and add it to the input buffer.
        This method call expects to read at least one byte of data. A zero byte read indicates EOF and will cause normal handler termination
        when all input and output buffers are empty. Any other state or error causes handler termination before reporting the error.
        @return True if read was successful, false if EOF is reached without reading any data and all buffers are empty.
        @throws Exception when unexpected errors occured while receiving or shuting down the connection.
        """
        data = os.read(self.remote_control_fd, 1 << 16)
        self.input_buffer += data
        if not data:
            self.terminate()

    def do_send(self):
        """
        Send data from the output buffer to the remote side.
        @return True if output buffer was emptied.
        """
        send_length = os.write(self.remote_control_fd, self.output_buffer)
        if send_length == len(self.output_buffer):
            self.output_buffer = b''
            return True
        self.output_buffer = self.output_buffer[send_length:]
        return False

    def put_request(self, request_type, request_data):
        """
        Add a request of given type to the send queue.
        @param request_type is a byte string denoting the type of the request. Currently only 'EEEE' is supported.
        @param request_data is a byte string denoting the content of the request.
        """
        if not isinstance(request_type, bytes):
            msg = 'Request type is not a byte string'
            logging.getLogger(AMinerConfig.DEBUG_LOG_NAME).error(msg)
            raise Exception(msg)
        if len(request_type) != 4:
            msg = 'Request type has to be 4 bytes long'
            logging.getLogger(AMinerConfig.DEBUG_LOG_NAME).error(msg)
            raise Exception(msg)
        if not isinstance(request_data, bytes):
            msg = 'Request data is not a byte string'
            logging.getLogger(AMinerConfig.DEBUG_LOG_NAME).error(msg)
            raise Exception(msg)
        if len(request_data) + 8 > self.max_control_packet_size:
            msg = 'Data too large to fit into single packet'
            logging.getLogger(AMinerConfig.DEBUG_LOG_NAME).error(msg)
            raise Exception(msg)
        self.output_buffer += struct.pack("!I", len(request_data) + 8) + request_type + request_data

    def put_execute_request(self, remote_control_code, remote_control_data):
        """Add a request to send exception data to the send queue."""
        remote_control_data = json.dumps([JsonUtil.encode_object(remote_control_code), JsonUtil.encode_object(remote_control_data)])
        self.put_request(b'EEEE', remote_control_data.encode())

    def add_select_fds(self, input_select_fd_list, output_select_fd_list):
        """Update the file descriptor lists for selecting on read and write file descriptors."""
        if self.output_buffer:
            output_select_fd_list.append(self.remote_control_fd)
        else:
            input_select_fd_list.append(self.remote_control_fd)

    def terminate(self):
        """End this remote control session."""
        self.control_client_socket.close()
        # Avoid accidential reuse.
        self.control_client_socket = None
        self.remote_control_fd = -1
        if self.input_buffer or self.output_buffer:
            msg = 'Unhandled input data'
            logging.getLogger(AMinerConfig.DEBUG_LOG_NAME).error(msg)
            raise Exception(msg)

    def is_dead(self):
        """Check if this remote control connection is already dead."""
        return self.remote_control_fd == -1<|MERGE_RESOLUTION|>--- conflicted
+++ resolved
@@ -162,12 +162,8 @@
         return None
 
     def build_analysis_pipeline(self):
-<<<<<<< HEAD
-        """Convenience method to create the pipeline."""
+        """Create the pipeline."""
         logging.getLogger(AMinerConfig.DEBUG_LOG_NAME).debug("Started with build_analysis_pipeline.")
-=======
-        """Create the pipeline."""
->>>>>>> e1e8deb2
         self.aminer_config.build_analysis_pipeline(self)
 
 
@@ -200,15 +196,10 @@
 
         # Override the signal handler to allow graceful shutdown.
         def graceful_shutdown_handler(_signo, _stack_frame):
-<<<<<<< HEAD
-            """This is the signal handler function to react on typical shutdown signals."""
+            """React on typical shutdown signals."""
             msg = '%s: caught signal, shutting down' % program_name
             print(msg, file=sys.stderr)
             logging.getLogger(AMinerConfig.DEBUG_LOG_NAME).info(msg)
-=======
-            """React on typical shutdown signals."""
-            print('%s: caught signal, shutting down' % program_name, file=sys.stderr)
->>>>>>> e1e8deb2
             self.run_analysis_loop_flag = False
 
         import signal
