--- conflicted
+++ resolved
@@ -608,19 +608,11 @@
                         json_request_data[1] = json_request_data[1].decode()
                 methods = AminerRemoteControlExecutionMethods()
                 from aminer.analysis import EnhancedNewMatchPathValueComboDetector, EventCorrelationDetector, EventTypeDetector, \
-<<<<<<< HEAD
-                    EventFrequencyDetector, EventSequenceDetector, HistogramAnalysis, MatchFilter, MatchValueAverageChangeDetector,\
-                    MatchValueStreamWriter, MissingMatchPathValueDetector, NewMatchIdValueComboDetector, NewMatchPathDetector,\
-                    NewMatchPathValueComboDetector, NewMatchPathValueDetector, ParserCount, Rules, TimeCorrelationDetector,\
-                    TimeCorrelationViolationDetector, TimestampCorrectionFilters, TimestampsUnsortedDetector, VariableTypeDetector,\
-                    AllowlistViolationDetector, EventCountClusterDetector, ZmqDetector
-=======
                     EventFrequencyDetector, EventSequenceDetector, HistogramAnalysis, MatchFilter, MatchValueAverageChangeDetector, \
                     MatchValueStreamWriter, MissingMatchPathValueDetector, NewMatchIdValueComboDetector, NewMatchPathDetector, \
                     NewMatchPathValueComboDetector, NewMatchPathValueDetector, ParserCount, Rules, TimeCorrelationDetector, \
                     TimeCorrelationViolationDetector, TimestampCorrectionFilters, TimestampsUnsortedDetector, VariableTypeDetector, \
-                    AllowlistViolationDetector, EventCountClusterDetector
->>>>>>> e494cfeb
+                    AllowlistViolationDetector, EventCountClusterDetector, ZmqDetector
                 exec_locals = {
                     'analysis_context': analysis_context, 'remote_control_data': json_request_data[1],
                     'print_current_config': methods.print_current_config, 'print_config_property': methods.print_config_property,
