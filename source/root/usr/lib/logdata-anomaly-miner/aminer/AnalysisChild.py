--- conflicted
+++ resolved
@@ -28,12 +28,8 @@
 from datetime import datetime
 import shutil
 
-<<<<<<< HEAD
 from aminer.AminerConfig import DEBUG_LOG_NAME, build_persistence_file_name, KEY_RESOURCES_MAX_MEMORY_USAGE, KEY_LOG_STAT_PERIOD,\
     DEFAULT_STAT_PERIOD, KEY_PERSISTENCE_DIR, DEFAULT_PERSISTENCE_DIR, REMOTE_CONTROL_LOG_NAME
-=======
-from aminer import AminerConfig
->>>>>>> 6aa25e27
 from aminer.input.LogStream import LogStream
 from aminer.util import PersistenceUtil
 from aminer.util import SecureOSFunctions
@@ -73,11 +69,7 @@
         if not isinstance(component, TimeTriggeredComponentInterface):
             msg = 'Attempting to register component of class %s not implementing aminer.util.TimeTriggeredComponentInterface' % (
                   component.__class__.__name__)
-<<<<<<< HEAD
-            logging.getLogger(DEBUG_LOG_NAME).error(msg)
-=======
-            logging.getLogger(AminerConfig.DEBUG_LOG_NAME).error(msg)
->>>>>>> 6aa25e27
+            logging.getLogger(DEBUG_LOG_NAME).error(msg)
             raise Exception(msg)
         if trigger_class is None:
             trigger_class = component.get_time_trigger_class()
@@ -87,15 +79,9 @@
             self.analysis_time_triggered_components.append(component)
         else:
             msg = 'Attempting to timer component for unknown class %s' % trigger_class
-<<<<<<< HEAD
             logging.getLogger(DEBUG_LOG_NAME).error(msg)
             raise Exception(msg)
         logging.getLogger(DEBUG_LOG_NAME).debug(
-=======
-            logging.getLogger(AminerConfig.DEBUG_LOG_NAME).error(msg)
-            raise Exception(msg)
-        logging.getLogger(AminerConfig.DEBUG_LOG_NAME).debug(
->>>>>>> 6aa25e27
             'Called %s for the component %s', 'add_time_triggered_component', component.__class__.__name__)
 
     def register_component(self, component, component_name=None, register_time_trigger_class_override=None):
@@ -113,19 +99,11 @@
             component_name = str(component.__class__.__name__) + str(self.next_registry_id)
         if component_name in self.registered_components_by_name:
             msg = 'Component with same name already registered'
-<<<<<<< HEAD
             logging.getLogger(DEBUG_LOG_NAME).error(msg)
             raise Exception(msg)
         if register_time_trigger_class_override is not None and not isinstance(component, TimeTriggeredComponentInterface):
             msg = 'Requesting override on component not implementing TimeTriggeredComponentInterface'
             logging.getLogger(DEBUG_LOG_NAME).error(msg)
-=======
-            logging.getLogger(AminerConfig.DEBUG_LOG_NAME).error(msg)
-            raise Exception(msg)
-        if register_time_trigger_class_override is not None and not isinstance(component, TimeTriggeredComponentInterface):
-            msg = 'Requesting override on component not implementing TimeTriggeredComponentInterface'
-            logging.getLogger(AminerConfig.DEBUG_LOG_NAME).error(msg)
->>>>>>> 6aa25e27
             raise Exception(msg)
 
         self.registered_components[self.next_registry_id] = (component, component_name)
@@ -137,11 +115,7 @@
             else:
                 for trigger_class in register_time_trigger_class_override:
                     self.add_time_triggered_component(component, trigger_class)
-<<<<<<< HEAD
-        logging.getLogger(DEBUG_LOG_NAME).debug(
-=======
-        logging.getLogger(AminerConfig.DEBUG_LOG_NAME).debug(
->>>>>>> 6aa25e27
+        logging.getLogger(AMinerConfig.DEBUG_LOG_NAME).debug(
             "Registered component %s with the id %d and component_name '%s'.", component.__class__.__name__, self.next_registry_id - 1,
             component_name)
 
@@ -192,11 +166,7 @@
 
     def build_analysis_pipeline(self):
         """Create the pipeline."""
-<<<<<<< HEAD
-        logging.getLogger(DEBUG_LOG_NAME).debug("Started with build_analysis_pipeline.")
-=======
-        logging.getLogger(AminerConfig.DEBUG_LOG_NAME).debug("Started with build_analysis_pipeline.")
->>>>>>> 6aa25e27
+        logging.getLogger(AMinerConfig.DEBUG_LOG_NAME).debug("Started with build_analysis_pipeline.")
         self.aminer_config.build_analysis_pipeline(self)
 
 
@@ -216,13 +186,8 @@
         self.analysis_context = AnalysisContext(aminer_config)
         self.run_analysis_loop_flag = True
         self.log_streams_by_name = {}
-<<<<<<< HEAD
         self.persistence_file_name = build_persistence_file_name(
             self.analysis_context.aminer_config, self.__class__.__name__ + '/RepositioningData')
-=======
-        self.persistence_file_name = AminerConfig.build_persistence_file_name(
-          self.analysis_context.aminer_config, self.__class__.__name__ + '/RepositioningData')
->>>>>>> 6aa25e27
         self.next_persist_time = time.time() + 600
 
         self.repositioning_data_dict = {}
@@ -242,11 +207,7 @@
             """React on typical shutdown signals."""
             msg = '%s: caught signal, shutting down' % program_name
             print(msg, file=sys.stderr)
-<<<<<<< HEAD
             logging.getLogger(DEBUG_LOG_NAME).info(msg)
-=======
-            logging.getLogger(AminerConfig.DEBUG_LOG_NAME).info(msg)
->>>>>>> 6aa25e27
             self.run_analysis_loop_flag = False
 
         import signal
@@ -274,38 +235,22 @@
         if self.analysis_context.atomizer_factory is None:
             msg = 'build_analysis_pipeline() did not initialize atomizer_factory, terminating'
             print('FATAL: ' + msg, file=sys.stderr)
-<<<<<<< HEAD
             logging.getLogger(DEBUG_LOG_NAME).critical(msg)
-=======
-            logging.getLogger(AminerConfig.DEBUG_LOG_NAME).critical(msg)
->>>>>>> 6aa25e27
             return 1
 
         real_time_triggered_components = self.analysis_context.real_time_triggered_components
         analysis_time_triggered_components = self.analysis_context.analysis_time_triggered_components
 
-<<<<<<< HEAD
         max_memory_mb = self.analysis_context.aminer_config.config_properties.get(KEY_RESOURCES_MAX_MEMORY_USAGE, None)
-=======
-        max_memory_mb = self.analysis_context.aminer_config.config_properties.get(AminerConfig.KEY_RESOURCES_MAX_MEMORY_USAGE, None)
->>>>>>> 6aa25e27
         if max_memory_mb is not None:
             try:
                 max_memory_mb = int(max_memory_mb)
                 resource.setrlimit(resource.RLIMIT_AS, (max_memory_mb * 1024 * 1024, resource.RLIM_INFINITY))
-<<<<<<< HEAD
                 logging.getLogger(DEBUG_LOG_NAME).debug('set max memory limit to %d MB.', max_memory_mb)
             except ValueError:
                 msg = '%s must be an integer, terminating' % KEY_RESOURCES_MAX_MEMORY_USAGE
                 print('FATAL: ' + msg, file=sys.stderr)
                 logging.getLogger(DEBUG_LOG_NAME).critical(msg)
-=======
-                logging.getLogger(AminerConfig.DEBUG_LOG_NAME).debug('set max memory limit to %d MB.', max_memory_mb)
-            except ValueError:
-                msg = '%s must be an integer, terminating' % AminerConfig.KEY_RESOURCES_MAX_MEMORY_USAGE
-                print('FATAL: ' + msg, file=sys.stderr)
-                logging.getLogger(AminerConfig.DEBUG_LOG_NAME).critical(msg)
->>>>>>> 6aa25e27
                 return 1
 
         # Load continuation data for last known log streams. The loaded data has to be a dictionary with repositioning information for
@@ -322,11 +267,7 @@
         next_analysis_time_trigger_time = None
         next_backup_time_trigger_time = None
         log_stat_period = self.analysis_context.aminer_config.config_properties.get(
-<<<<<<< HEAD
             KEY_LOG_STAT_PERIOD, DEFAULT_STAT_PERIOD)
-=======
-            AminerConfig.KEY_LOG_STAT_PERIOD, AminerConfig.DEFAULT_STAT_PERIOD)
->>>>>>> 6aa25e27
         next_statistics_log_time = time.time() + log_stat_period
 
         delayed_return_status = 0
@@ -365,11 +306,7 @@
                     continue
                 msg = 'Unexpected select result %s' % str(select_error)
                 print(msg, file=sys.stderr)
-<<<<<<< HEAD
                 logging.getLogger(DEBUG_LOG_NAME).error(msg)
-=======
-                logging.getLogger(AminerConfig.DEBUG_LOG_NAME).error(msg)
->>>>>>> 6aa25e27
                 delayed_return_status = 1
                 break
             for read_fd in read_list:
@@ -393,17 +330,10 @@
                         fd_handler_object.do_receive()
                     except ConnectionError as receiveException:
                         msg = 'Unclean termination of remote control: %s' % str(receiveException)
-<<<<<<< HEAD
                         logging.getLogger(DEBUG_LOG_NAME).error(msg)
                         print(msg, file=sys.stderr)
                     if fd_handler_object.is_dead():
                         logging.getLogger(DEBUG_LOG_NAME).debug('Deleting fd %s from tracked_fds_dict.', str(read_fd))
-=======
-                        logging.getLogger(AminerConfig.DEBUG_LOG_NAME).error(msg)
-                        print(msg, file=sys.stderr)
-                    if fd_handler_object.is_dead():
-                        logging.getLogger(AminerConfig.DEBUG_LOG_NAME).debug('Deleting fd %s from tracked_fds_dict.', str(read_fd))
->>>>>>> 6aa25e27
                         del self.tracked_fds_dict[read_fd]
                     # Reading is only attempted when output buffer was already flushed. Try processing the next request to fill the output
                     # buffer for next round.
@@ -425,11 +355,7 @@
                     continue
 
                 msg = 'Unhandled object type %s' % type(fd_handler_object)
-<<<<<<< HEAD
                 logging.getLogger(DEBUG_LOG_NAME).error(msg)
-=======
-                logging.getLogger(AminerConfig.DEBUG_LOG_NAME).error(msg)
->>>>>>> 6aa25e27
                 raise Exception(msg)
 
             for write_fd in write_list:
@@ -441,32 +367,20 @@
                     except OSError as sendError:
                         msg = 'Error at sending data via remote control: %s' % str(sendError)
                         print(msg, file=sys.stderr)
-<<<<<<< HEAD
                         logging.getLogger(DEBUG_LOG_NAME).error(msg)
-=======
-                        logging.getLogger(AminerConfig.DEBUG_LOG_NAME).error(msg)
->>>>>>> 6aa25e27
                         try:
                             fd_handler_object.terminate()
                         except ConnectionError as terminateException:
                             msg = 'Unclean termination of remote control: %s' % str(terminateException)
                             print(msg, file=sys.stderr)
-<<<<<<< HEAD
                             logging.getLogger(DEBUG_LOG_NAME).error(msg)
-=======
-                            logging.getLogger(AminerConfig.DEBUG_LOG_NAME).error(msg)
->>>>>>> 6aa25e27
                     if buffer_flushed_flag:
                         fd_handler_object.do_process(self.analysis_context)
                     if fd_handler_object.is_dead():
                         del self.tracked_fds_dict[write_fd]
                     continue
                 msg = 'Unhandled object type %s' % type(fd_handler_object)
-<<<<<<< HEAD
                 logging.getLogger(DEBUG_LOG_NAME).error(msg)
-=======
-                logging.getLogger(AminerConfig.DEBUG_LOG_NAME).error(msg)
->>>>>>> 6aa25e27
                 raise Exception(msg)
 
             # Handle the real time events.
@@ -481,11 +395,7 @@
 
             if real_time >= next_statistics_log_time:
                 next_statistics_log_time = real_time + log_stat_period
-<<<<<<< HEAD
                 logging.getLogger(DEBUG_LOG_NAME).debug('Statistics logs are written..')
-=======
-                logging.getLogger(AminerConfig.DEBUG_LOG_NAME).debug('Statistics logs are written..')
->>>>>>> 6aa25e27
                 # log the statistics for every component.
                 for component_name in self.analysis_context.registered_components_by_name:
                     component = self.analysis_context.registered_components_by_name[component_name]
@@ -507,11 +417,7 @@
             backup_time = time.time()
             backup_time_str = datetime.fromtimestamp(backup_time).strftime('%Y-%m-%d-%H-%M-%S')
             persistence_dir = self.analysis_context.aminer_config.config_properties.get(
-<<<<<<< HEAD
                 KEY_PERSISTENCE_DIR, DEFAULT_PERSISTENCE_DIR)
-=======
-                AminerConfig.KEY_PERSISTENCE_DIR, AminerConfig.DEFAULT_PERSISTENCE_DIR)
->>>>>>> 6aa25e27
             persistence_dir = persistence_dir.rstrip('/')
             backup_path = persistence_dir + '/backup/'
             backup_path_with_date = os.path.join(backup_path, backup_time_str)
@@ -519,11 +425,7 @@
                 next_trigger_offset = 3600 * 24
                 if next_backup_time_trigger_time is not None:
                     shutil.copytree(persistence_dir, backup_path_with_date, ignore=shutil.ignore_patterns('backup*'))
-<<<<<<< HEAD
                     logging.getLogger(DEBUG_LOG_NAME).info('Persistence backup created in %s.', backup_path_with_date)
-=======
-                    logging.getLogger(AminerConfig.DEBUG_LOG_NAME).info('Persistence backup created in %s.', backup_path_with_date)
->>>>>>> 6aa25e27
                 next_backup_time_trigger_time = backup_time + next_trigger_offset
 
             if len(self.tracked_fds_dict) == 1 and self.offline_mode:
@@ -555,11 +457,7 @@
                 res = UnixSocketLogDataResource(annotation_data, received_fd)
             else:
                 msg = 'Filedescriptor of unknown type received'
-<<<<<<< HEAD
                 logging.getLogger(DEBUG_LOG_NAME).error(msg)
-=======
-                logging.getLogger(AminerConfig.DEBUG_LOG_NAME).error(msg)
->>>>>>> 6aa25e27
                 raise Exception(msg)
             # Make fd nonblocking.
             fd_flags = fcntl.fcntl(res.get_file_descriptor(), fcntl.F_GETFL)
@@ -575,22 +473,14 @@
         elif received_type_info == b'remotecontrol':
             if self.remote_control_socket is not None:
                 msg = 'Received another remote control socket: multiple remote control not supported (yet?).'
-<<<<<<< HEAD
                 logging.getLogger(DEBUG_LOG_NAME).error(msg)
-=======
-                logging.getLogger(AminerConfig.DEBUG_LOG_NAME).error(msg)
->>>>>>> 6aa25e27
                 raise Exception(msg)
             self.remote_control_socket = socket.fromfd(received_fd, socket.AF_UNIX, socket.SOCK_STREAM, 0)
             os.close(received_fd)
             self.tracked_fds_dict[self.remote_control_socket.fileno()] = self.remote_control_socket
         else:
             msg = 'Unhandled type info on received fd: %s' % repr(received_type_info)
-<<<<<<< HEAD
-            logging.getLogger(DEBUG_LOG_NAME).error(msg)
-=======
-            logging.getLogger(AminerConfig.DEBUG_LOG_NAME).error(msg)
->>>>>>> 6aa25e27
+            logging.getLogger(DEBUG_LOG_NAME).error(msg)
             raise Exception(msg)
 
     def get_time_trigger_class(self):  # skipcq: PYL-R0201
@@ -620,11 +510,7 @@
             PersistenceUtil.store_json(self.persistence_file_name, self.repositioning_data_dict)
             delta = 600
             self.next_persist_time = trigger_time + delta
-<<<<<<< HEAD
             logging.getLogger(DEBUG_LOG_NAME).debug('Repositioning data was persisted.')
-=======
-            logging.getLogger(AminerConfig.DEBUG_LOG_NAME).debug('Repositioning data was persisted.')
->>>>>>> 6aa25e27
         return delta
 
 
@@ -683,11 +569,7 @@
                 json_request_data = JsonUtil.decode_object(json_request_data)
                 if (json_request_data is None) or (not isinstance(json_request_data, list)) or (len(json_request_data) != 2):
                     msg = 'Invalid request data'
-<<<<<<< HEAD
                     logging.getLogger(DEBUG_LOG_NAME).error(msg)
-=======
-                    logging.getLogger(AminerConfig.DEBUG_LOG_NAME).error(msg)
->>>>>>> 6aa25e27
                     raise Exception(msg)
                 if json_request_data[0] and isinstance(json_request_data[0], bytes):
                     json_request_data[0] = json_request_data[0].decode()
@@ -752,13 +634,8 @@
                     'VariableTypeDetector': VariableTypeDetector.VariableTypeDetector,
                     'AllowlistViolationDetector': AllowlistViolationDetector.AllowlistViolationDetector
                 }
-<<<<<<< HEAD
                 logging.getLogger(REMOTE_CONTROL_LOG_NAME).log(15, json_request_data[0])
                 logging.getLogger(DEBUG_LOG_NAME).debug('Remote control: %s', json_request_data[0])
-=======
-                logging.getLogger(AminerConfig.REMOTE_CONTROL_LOG_NAME).log(15, json_request_data[0])
-                logging.getLogger(AminerConfig.DEBUG_LOG_NAME).debug('Remote control: %s', json_request_data[0])
->>>>>>> 6aa25e27
 
                 # skipcq: PYL-W0603
                 global suspended_flag
@@ -766,20 +643,12 @@
                     suspended_flag = True
                     msg = methods.REMOTE_CONTROL_RESPONSE + 'OK. aminer is suspended now.'
                     json_remote_control_response = json.dumps(msg)
-<<<<<<< HEAD
                     logging.getLogger(DEBUG_LOG_NAME).info(msg)
-=======
-                    logging.getLogger(AminerConfig.DEBUG_LOG_NAME).info(msg)
->>>>>>> 6aa25e27
                 elif json_request_data[0] in ('activate_aminer()', 'activate_aminer', 'activate'):
                     suspended_flag = False
                     msg = methods.REMOTE_CONTROL_RESPONSE + 'OK. aminer is activated now.'
                     json_remote_control_response = json.dumps(msg)
-<<<<<<< HEAD
                     logging.getLogger(DEBUG_LOG_NAME).info(msg)
-=======
-                    logging.getLogger(AminerConfig.DEBUG_LOG_NAME).info(msg)
->>>>>>> 6aa25e27
                 else:
                     # skipcq: PYL-W0122
                     exec(json_request_data[0], {'__builtins__': None}, exec_locals)
@@ -794,11 +663,7 @@
             # skipcq: FLK-E722
             except:
                 exception_data = traceback.format_exc()
-<<<<<<< HEAD
                 logging.getLogger(DEBUG_LOG_NAME).debug('Remote control exception data: %s', str(exception_data))
-=======
-                logging.getLogger(AminerConfig.DEBUG_LOG_NAME).debug('Remote control exception data: %s', str(exception_data))
->>>>>>> 6aa25e27
             # This is little dirty but avoids having to pass over remoteControlResponse dumping again.
             if json_remote_control_response is None:
                 json_remote_control_response = 'null'
@@ -826,11 +691,7 @@
             self.output_buffer += struct.pack("!I", len(json_response) + 8) + b'RRRR' + json_response
         else:
             msg = 'Invalid request type %s' % repr(request_type)
-<<<<<<< HEAD
-            logging.getLogger(DEBUG_LOG_NAME).error(msg)
-=======
-            logging.getLogger(AminerConfig.DEBUG_LOG_NAME).error(msg)
->>>>>>> 6aa25e27
+            logging.getLogger(DEBUG_LOG_NAME).error(msg)
             raise Exception(msg)
 
     def may_get(self):
@@ -854,11 +715,7 @@
         if (request_length < 0) or (request_length >= self.max_control_packet_size):
             msg = 'Invalid length value 0x%x in malformed request starting with b64:%s' % (
                 request_length, base64.b64encode(self.input_buffer[:60]))
-<<<<<<< HEAD
-            logging.getLogger(DEBUG_LOG_NAME).error(msg)
-=======
-            logging.getLogger(AminerConfig.DEBUG_LOG_NAME).error(msg)
->>>>>>> 6aa25e27
+            logging.getLogger(DEBUG_LOG_NAME).error(msg)
             raise Exception(msg)
         if request_length > len(self.input_buffer):
             return None
@@ -899,7 +756,6 @@
         """
         if not isinstance(request_type, bytes):
             msg = 'Request type is not a byte string'
-<<<<<<< HEAD
             logging.getLogger(DEBUG_LOG_NAME).error(msg)
             raise Exception(msg)
         if len(request_type) != 4:
@@ -913,21 +769,6 @@
         if len(request_data) + 8 > self.max_control_packet_size:
             msg = 'Data too large to fit into single packet'
             logging.getLogger(DEBUG_LOG_NAME).error(msg)
-=======
-            logging.getLogger(AminerConfig.DEBUG_LOG_NAME).error(msg)
-            raise Exception(msg)
-        if len(request_type) != 4:
-            msg = 'Request type has to be 4 bytes long'
-            logging.getLogger(AminerConfig.DEBUG_LOG_NAME).error(msg)
-            raise Exception(msg)
-        if not isinstance(request_data, bytes):
-            msg = 'Request data is not a byte string'
-            logging.getLogger(AminerConfig.DEBUG_LOG_NAME).error(msg)
-            raise Exception(msg)
-        if len(request_data) + 8 > self.max_control_packet_size:
-            msg = 'Data too large to fit into single packet'
-            logging.getLogger(AminerConfig.DEBUG_LOG_NAME).error(msg)
->>>>>>> 6aa25e27
             raise Exception(msg)
         self.output_buffer += struct.pack("!I", len(request_data) + 8) + request_type + request_data
 
@@ -951,11 +792,7 @@
         self.remote_control_fd = -1
         if self.input_buffer or self.output_buffer:
             msg = 'Unhandled input data'
-<<<<<<< HEAD
-            logging.getLogger(DEBUG_LOG_NAME).error(msg)
-=======
-            logging.getLogger(AminerConfig.DEBUG_LOG_NAME).error(msg)
->>>>>>> 6aa25e27
+            logging.getLogger(DEBUG_LOG_NAME).error(msg)
             raise Exception(msg)
 
     def is_dead(self):
