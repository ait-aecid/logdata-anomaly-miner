--- conflicted
+++ resolved
@@ -258,13 +258,10 @@
         # Always start when number is None.
         next_real_time_trigger_time = None
         next_analysis_time_trigger_time = None
-<<<<<<< HEAD
         next_backup_time_trigger_time = None
-=======
         log_stat_period = self.analysis_context.aminer_config.config_properties.get(
             AMinerConfig.KEY_LOG_STAT_PERIOD, AMinerConfig.DEFAULT_STAT_PERIOD)
         next_statistics_log_time = time.time() + log_stat_period
->>>>>>> 564b8005
 
         delayed_return_status = 0
         while self.run_analysis_loop_flag:
@@ -585,14 +582,11 @@
                     'ignore_events_from_history': methods.ignore_events_from_history,
                     'list_events_from_history': methods.list_events_from_history,
                     'allowlist_events_from_history': methods.allowlist_events_from_history,
-<<<<<<< HEAD
                     'persist_all': methods.persist_all,
                     'list_backups': methods.list_backups,
                     'create_backup': methods.create_backup,
-=======
                     'change_log_stat_level': methods.change_log_stat_level,
                     'change_log_debug_level': methods.change_log_debug_level,
->>>>>>> 564b8005
                     'EnhancedNewMatchPathValueComboDetector': aminer.analysis.EnhancedNewMatchPathValueComboDetector,
                     'EventCorrelationDetector': aminer.analysis.EventCorrelationDetector,
                     'HistogramAnalysis': aminer.analysis.HistogramAnalysis,
