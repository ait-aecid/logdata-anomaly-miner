--- conflicted
+++ resolved
@@ -92,13 +92,9 @@
     the time trigger class supplied by the component and register
     it for the classes specified in the override list. Use an
     empty list to disable registration."""
-<<<<<<< HEAD
     if component_name == None:
       component_name = str(component.__class__.__name__) + str(self.next_registry_id)
     if component_name in self.registered_components_by_name:
-=======
-    if (component_name is not None) and (component_name in self.registered_components_by_name):
->>>>>>> 50458a52
       raise Exception('Component with same name already registered')
     if (register_time_trigger_class_override is not None) and \
         (not isinstance(component, TimeTriggeredComponentInterface)):
@@ -107,12 +103,7 @@
 
     self.registered_components[self.next_registry_id] = (component, component_name)
     self.next_registry_id += 1
-<<<<<<< HEAD
     self.registered_components_by_name[component_name] = component
-=======
-    if component_name is not None:
-      self.registered_components_by_name[component_name] = component
->>>>>>> 50458a52
     if isinstance(component, TimeTriggeredComponentInterface):
       if register_time_trigger_class_override is None:
         self.add_time_triggered_component(component)
