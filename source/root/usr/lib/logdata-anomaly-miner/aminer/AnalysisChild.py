--- conflicted
+++ resolved
@@ -512,21 +512,12 @@
             raise Exception(msg)
 
     def do_timer(self, trigger_time):
-<<<<<<< HEAD
-        """
-        Perform trigger actions and to determine the time for next invocation.
-        The caller may decide to invoke this method earlier than requested during the previous call. Classes implementing this method have
-        to handle such cases. Each class should try to limit the time spent in this method as it might delay trigger signals to other
-        components. For extensive computational work or IO, a separate thread should be used.
-=======
         """Perform trigger actions and to determine the time for next
         invocation. The caller may decide to invoke this method earlier than
         requested during the previous call. Classes implementing this method
         have to handle such cases. Each class should try to limit the time
-        spent in this method as it might delay trigger signals to other.
-
-        components. For extensive compuational work or IO, a separate thread should be used.
->>>>>>> 426fefe6
+        spent in this method as it might delay trigger signals to other
+        components. For extensive computational work or IO, a separate thread should be used.
         @param trigger_time the time this trigger is invoked. This might be the current real time when invoked from real time
         timers or the forensic log timescale time value.
         @return the number of seconds when next invocation of this trigger is required.
