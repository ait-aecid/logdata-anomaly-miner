"""
This module contains a datetime parser and helper classes for parsing.

This program is free software: you can redistribute it and/or modify it under
the terms of the GNU General Public License as published by the Free Software
Foundation, either version 3 of the License, or (at your option) any later
version.
This program is distributed in the hope that it will be useful, but WITHOUT
ANY WARRANTY; without even the implied warranty of MERCHANTABILITY or FITNESS
FOR A PARTICULAR PURPOSE. See the GNU General Public License for more details.
You should have received a copy of the GNU General Public License along with
this program. If not, see <http://www.gnu.org/licenses/>.
"""


import sys
import time
import logging
import locale
from dateutil.parser import parse
from datetime import timezone, datetime

from aminer import AminerConfig
from aminer.parsing.ModelElementInterface import ModelElementInterface
from aminer.parsing.MatchElement import MatchElement

timezone_info = {
    "A": 1 * 3600, "ACDT": 10.5 * 3600, "ACST": 9.5 * 3600, "ACT": -5 * 3600, "ACWST": 8.75 * 3600, "ADT": 4 * 3600,
    "AEDT": 11 * 3600, "AEST": 10 * 3600, "AET": 10 * 3600, "AFT": 4.5 * 3600, "AKDT": -8 * 3600, "AKST": -9 * 3600, "ALMT": 6 * 3600,
    "AMST": -3 * 3600, "AMT": -4 * 3600, "ANAST": 12 * 3600, "ANAT": 12 * 3600, "AQTT": 5 * 3600, "ART": -3 * 3600, "AST": 3 * 3600,
    "AT": -4 * 3600, "AWDT": 9 * 3600, "AWST": 8 * 3600, "AZOST": 0 * 3600, "AZOT": -1 * 3600, "AZST": 5 * 3600, "AZT": 4 * 3600,
    "AoE": -12 * 3600, "B": 2 * 3600, "BNT": 8 * 3600, "BOT": -4 * 3600, "BRST": -2 * 3600, "BRT": -3 * 3600, "BST": 6 * 3600,
    "BTT": 6 * 3600, "C": 3 * 3600, "CAST": 8 * 3600, "CAT": 2 * 3600, "CCT": 6.5 * 3600, "CDT": -5 * 3600, "CEST": 2 * 3600,
    "CET": 1 * 3600, "CHADT": 13.75 * 3600, "CHAST": 12.75 * 3600, "CHOST": 9 * 3600, "CHOT": 8 * 3600, "CHUT": 10 * 3600,
    "CIDST": -4 * 3600, "CIST": -5 * 3600, "CKT": -10 * 3600, "CLST": -3 * 3600, "CLT": -4 * 3600, "COT": -5 * 3600, "CST": -6 * 3600,
    "CT": -6 * 3600, "CVT": -1 * 3600, "CXT": 7 * 3600, "ChST": 10 * 3600, "D": 4 * 3600, "DAVT": 7 * 3600, "DDUT": 10 * 3600,
    "E": 5 * 3600, "EASST": -5 * 3600, "EAST": -6 * 3600, "EAT": 3 * 3600, "ECT": -5 * 3600, "EDT": -4 * 3600, "EEST": 3 * 3600,
    "EET": 2 * 3600, "EGST": 0 * 3600, "EGT": -1 * 3600, "EST": -5 * 3600, "ET": -5 * 3600, "F": 6 * 3600, "FET": 3 * 3600,
    "FJST": 13 * 3600, "FJT": 12 * 3600, "FKST": -3 * 3600, "FKT": -4 * 3600, "FNT": -2 * 3600, "G": 7 * 3600, "GALT": -6 * 3600,
    "GAMT": -9 * 3600, "GET": 4 * 3600, "GFT": -3 * 3600, "GILT": 12 * 3600, "GMT": 0 * 3600, "GST": 4 * 3600, "GYT": -4 * 3600,
    "H": 8 * 3600, "HDT": -9 * 3600, "HKT": 8 * 3600, "HOVST": 8 * 3600, "HOVT": 7 * 3600, "HST": -10 * 3600, "I": 9 * 3600,
    "ICT": 7 * 3600, "IDT": 3 * 3600, "IOT": 6 * 3600, "IRDT": 4.5 * 3600, "IRKST": 9 * 3600, "IRKT": 8 * 3600, "IRST": 3.5 * 3600,
    "IST": 5.5 * 3600, "JST": 9 * 3600, "K": 10 * 3600, "KGT": 6 * 3600, "KOST": 11 * 3600, "KRAST": 8 * 3600, "KRAT": 7 * 3600,
    "KST": 9 * 3600, "KUYT": 4 * 3600, "L": 11 * 3600, "LHDT": 11 * 3600, "LHST": 10.5 * 3600, "LINT": 14 * 3600, "M": 12 * 3600,
    "MAGST": 12 * 3600, "MAGT": 11 * 3600, "MART": 9.5 * 3600, "MAWT": 5 * 3600, "MDT": -6 * 3600, "MHT": 12 * 3600, "MMT": 6.5 * 3600,
    "MSD": 4 * 3600, "MSK": 3 * 3600, "MST": -7 * 3600, "MT": -7 * 3600, "MUT": 4 * 3600, "MVT": 5 * 3600, "MYT": 8 * 3600, "N": -1 * 3600,
    "NCT": 11 * 3600, "NDT": 2.5 * 3600, "NFT": 11 * 3600, "NOVST": 7 * 3600, "NOVT": 7 * 3600, "NPT": 5.5 * 3600, "NRT": 12 * 3600,
    "NST": 3.5 * 3600, "NUT": -11 * 3600, "NZDT": 13 * 3600, "NZST": 12 * 3600, "O": -2 * 3600, "OMSST": 7 * 3600, "OMST": 6 * 3600,
    "ORAT": 5 * 3600, "P": -3 * 3600, "PDT": -7 * 3600, "PET": -5 * 3600, "PETST": 12 * 3600, "PETT": 12 * 3600, "PGT": 10 * 3600,
    "PHOT": 13 * 3600, "PHT": 8 * 3600, "PKT": 5 * 3600, "PMDT": -2 * 3600, "PMST": -3 * 3600, "PONT": 11 * 3600, "PST": -8 * 3600,
    "PT": -8 * 3600, "PWT": 9 * 3600, "PYST": -3 * 3600, "PYT": -4 * 3600, "Q": -4 * 3600, "QYZT": 6 * 3600, "R": -5 * 3600,
    "RET": 4 * 3600, "ROTT": -3 * 3600, "S": -6 * 3600, "SAKT": 11 * 3600, "SAMT": 4 * 3600, "SAST": 2 * 3600, "SBT": 11 * 3600,
    "SCT": 4 * 3600, "SGT": 8 * 3600, "SRET": 11 * 3600, "SRT": -3 * 3600, "SST": -11 * 3600, "SYOT": 3 * 3600, "T": -7 * 3600,
    "TAHT": -10 * 3600, "TFT": 5 * 3600, "TJT": 5 * 3600, "TKT": 13 * 3600, "TLT": 9 * 3600, "TMT": 5 * 3600, "TOST": 14 * 3600,
    "TOT": 13 * 3600, "TRT": 3 * 3600, "TVT": 12 * 3600, "U": -8 * 3600, "ULAST": 9 * 3600, "ULAT": 8 * 3600, "UTC": 0 * 3600,
    "UYST": -2 * 3600, "UYT": -3 * 3600, "UZT": 5 * 3600, "V": -9 * 3600, "VET": -4 * 3600, "VLAST": 11 * 3600, "VLAT": 10 * 3600,
    "VOST": 6 * 3600, "VUT": 11 * 3600, "W": -10 * 3600, "WAKT": 12 * 3600, "WARST": -3 * 3600, "WAST": 2 * 3600, "WAT": 1 * 3600,
    "WEST": 1 * 3600, "WET": 0 * 3600, "WFT": 12 * 3600, "WGST": -2 * 3600, "WGT": -3 * 3600, "WIB": 7 * 3600, "WIT": 9 * 3600,
    "WITA": 8 * 3600, "WST": 14 * 3600, "WT": 0 * 3600, "X": -11 * 3600, "Y": -12 * 3600, "YAKST": 10 * 3600, "YAKT": 9 * 3600,
    "YAPT": 10 * 3600, "YEKST": 6 * 3600, "YEKT": 5 * 3600, "Z": 0 * 3600}


class DateTimeModelElement(ModelElementInterface):
    """
    This class defines a model element to parse date or datetime values.
    The element is similar to the strptime function but does not use it due to the numerous problems associated with it, e.g. no leap year
    support for semiqualified years, no %s (seconds since epoch) format in Python strptime, no %f support in libc strptime, no support to
    determine the length of the parsed string.
    """

    # skipcq: PYL-W0613
    def __init__(self, path_id, date_format, time_zone=None, text_locale=None, start_year=None, max_time_jump_seconds=86400):
        """
        Create a DateTimeModelElement to parse dates using a custom, timezone and locale-aware implementation similar to strptime.
        @param date_format, is a byte string that represents the date format for parsing, see Python strptime specification for
        available formats. Supported format specifiers are:
            * %b: month name in current locale
            * %d: day in month, can be space or zero padded when followed by separator or at end of string.
            * %f: fraction of seconds (the digits after the the '.')
            * %H: hours from 00 to 23
            * %M: minutes
            * %m: two digit month number
            * %S: seconds
            * %s: seconds since the epoch (1970-01-01)
            * %Y: 4 digit year number
            * %z: detect and parse timezone strings like UTC, CET, +0001, etc. automatically.
        Common formats are:
            * '%b %d %H:%M:%S' e.g. for 'Nov 19 05:08:43'
        @param time_zone the timezone for parsing the values or UTC when None.
        @param text_locale the locale to use for parsing the day, month names or None to use the default locale. The locale must be a tuple
        of (locale, encoding).
        @param start_year when parsing date records without any year information, assume this is the year of the first value parsed.
        @param max_time_jump_seconds for detection of year wraps with date formats missing year information, also the current time
        of values has to be tracked. This value defines the window within that the time may jump between two matches. When not
        within that window, the value is still parsed, corrected to the most likely value but does not change the detection year.
        """
        if not isinstance(path_id, str):
            msg = "path_id has to be of the type string."
            logging.getLogger(AminerConfig.DEBUG_LOG_NAME).error(msg)
            raise TypeError(msg)
        if len(path_id) < 1:
            msg = "path_id must not be empty."
            logging.getLogger(AminerConfig.DEBUG_LOG_NAME).error(msg)
            raise ValueError(msg)
        self.path_id = path_id
        self.time_zone = time_zone
        if time_zone is None:
<<<<<<< HEAD
            self.time_zone = timezone.utc
=======
            self.time_zone = datetime.timezone.utc
        self.text_locale = text_locale
>>>>>>> 0aa68ea5
        if text_locale is not None:
            if not isinstance(text_locale, str) and (not isinstance(text_locale, tuple) or isinstance(
                    text_locale, tuple) and len(text_locale) != 2):
                msg = "text_locale has to be of the type string or of the type tuple and have the length 2. (locale, encoding)"
                logging.getLogger(AminerConfig.DEBUG_LOG_NAME).error(msg)
                raise TypeError(msg)
            try:
                old_locale = locale.getdefaultlocale()
                if old_locale != text_locale:
                    locale.setlocale(locale.LC_ALL, text_locale)
                    logging.getLogger(AminerConfig.DEBUG_LOG_NAME).info("Changed time locale from %s to %s.", text_locale,
                                                                        "".join(text_locale))
            except locale.Error:
                msg = "text_locale %s is not installed!" % text_locale
                logging.getLogger(AminerConfig.DEBUG_LOG_NAME).error(msg)
                raise locale.Error(msg)
        # Make sure that dateFormat is valid and extract the relevant parts from it.
        self.format_has_year_flag = False
        self.format_has_tz_specifier = False
        self.tz_specifier_offset = None
        self.tz_specifier_offset_str = None
        self.tz_specifier_format_length = -1
        self.date_format_parts = None
        self.scan_date_format(date_format)

        if start_year is not None and not isinstance(start_year, int) or isinstance(start_year, bool):
            msg = "start_year has to be of the type integer."
            logging.getLogger(AminerConfig.DEBUG_LOG_NAME).error(msg)
            raise TypeError(msg)
        self.start_year = start_year
        if (not self.format_has_year_flag) and (start_year is None):
            self.start_year = time.gmtime(None).tm_year

        if max_time_jump_seconds is not None and not isinstance(max_time_jump_seconds, int) or isinstance(max_time_jump_seconds, bool):
            msg = "max_time_jump_seconds has to be of the type integer."
            logging.getLogger(AminerConfig.DEBUG_LOG_NAME).error(msg)
            raise TypeError(msg)
        if max_time_jump_seconds <= 0:
            msg = "max_time_jump_seconds must not be lower than 1 second."
            logging.getLogger(AminerConfig.DEBUG_LOG_NAME).error(msg)
            raise ValueError(msg)
        self.max_time_jump_seconds = max_time_jump_seconds
        self.last_parsed_seconds = 0
        self.epoch_start_time = datetime.fromtimestamp(0, self.time_zone)

    def scan_date_format(self, date_format):
        """Scan the date format."""
        if self.date_format_parts is not None:
            msg = 'Cannot rescan date format after initialization'
            logging.getLogger(AminerConfig.DEBUG_LOG_NAME).error(msg)
            raise Exception(msg)
        date_format_parts = []
        date_format_type_set = set()
        scan_pos = 0
        while scan_pos < len(date_format):
            next_param_pos = date_format.find(b'%', scan_pos)
            if next_param_pos < 0:
                next_param_pos = len(date_format)
            new_element = None
            if next_param_pos != scan_pos:
                new_element = date_format[scan_pos:next_param_pos]
            else:
                param_type_code = date_format[next_param_pos + 1:next_param_pos + 2]
                next_param_pos = scan_pos + 2
                if param_type_code == b'%':
                    new_element = b'%'
                elif param_type_code == b'b':
                    import calendar
                    name_dict = {}
                    for month_pos in range(1, 13):
                        name_dict[calendar.month_name[month_pos][:3].encode()] = month_pos
                    new_element = (1, 3, name_dict)
                elif param_type_code == b'd':
                    new_element = (2, 2, int)
                elif param_type_code == b'f':
                    new_element = (6, -1, DateTimeModelElement.parse_fraction)
                elif param_type_code == b'H':
                    new_element = (3, 2, int)
                elif param_type_code == b'M':
                    new_element = (4, 2, int)
                elif param_type_code == b'm':
                    new_element = (1, 2, int)
                elif param_type_code == b'S':
                    new_element = (5, 2, int)
                elif param_type_code == b's':
                    new_element = (7, -1, int)
                elif param_type_code == b'Y':
                    self.format_has_year_flag = True
                    new_element = (0, 4, int)
                elif param_type_code == b'z':
                    self.format_has_tz_specifier = True
                    scan_pos = next_param_pos
                    continue
                else:
                    msg = 'Unknown dateformat specifier %s' % repr(param_type_code)
                    logging.getLogger(AminerConfig.DEBUG_LOG_NAME).error(msg)
                    raise ValueError(msg)
            if isinstance(new_element, bytes):
                if date_format_parts and (isinstance(date_format_parts[-1], bytes)):
                    date_format_parts[-1] += new_element
                else:
                    date_format_parts.append(new_element)
            else:
                if new_element[0] in date_format_type_set:
                    msg = 'Multiple format specifiers for type %d' % new_element[0]
                    logging.getLogger(AminerConfig.DEBUG_LOG_NAME).error(msg)
                    raise ValueError(msg)
                date_format_type_set.add(new_element[0])
                date_format_parts.append(new_element)
            scan_pos = next_param_pos
        if (7 in date_format_type_set) and (not date_format_type_set.isdisjoint(set(range(0, 6)))):
            msg = 'Cannot use %s (seconds since epoch) with other non-second format types'
            logging.getLogger(AminerConfig.DEBUG_LOG_NAME).error(msg)
            raise ValueError(msg)
        self.date_format_parts = date_format_parts

    def get_id(self):
        """Get the element ID."""
        return self.path_id

    def get_child_elements(self):  # skipcq: PYL-R0201
        """
        Get all possible child model elements of this element.
        @return None as no children are allowed.
        """
        return None

    def get_match_element(self, path, match_context):
        """
        Try to find a match on given data for this model element and all its children.
        When a match is found, the matchContext is updated accordingly.
        @return None when there is no match, MatchElement otherwise. The matchObject returned is a tuple containing the datetime
        object and the seconds since 1970
        """
        parse_pos = 0
        # Year, month, day, hour, minute, second, fraction, gmt-seconds:
        result = [0, 0, 0, 0, 0, 0, 0, 0]
        for part_pos, date_format_part in enumerate(self.date_format_parts):
            if isinstance(date_format_part, bytes):
                if not match_context.match_data[parse_pos:].startswith(date_format_part):
                    return None
                parse_pos += len(date_format_part)
                continue
            next_length = date_format_part[1]
            next_data = None
            if next_length < 0:
                # No length given: this is only valid for integer fields or fields followed by a separator string.
                if (part_pos + 1) < len(self.date_format_parts):
                    next_part = self.date_format_parts[part_pos + 1]
                    if isinstance(next_part, bytes):
                        end_pos = match_context.match_data.find(next_part, parse_pos)
                        if end_pos < 0:
                            return None
                        next_length = end_pos - parse_pos
                if next_length < 0:
                    # No separator, so get the number of decimal digits.
                    next_length = 0
                    for digit_ord in match_context.match_data[parse_pos:]:
                        if (digit_ord < 0x30) or (digit_ord > 0x39):
                            break
                        next_length += 1
                    if next_length == 0:
                        return None
                next_data = match_context.match_data[parse_pos:parse_pos + next_length]
            else:
                next_data = match_context.match_data[parse_pos:parse_pos + next_length]
                if len(next_data) != next_length:
                    return None
            parse_pos += next_length
            transform_function = date_format_part[2]
            if isinstance(transform_function, dict):
                value = None
                try:
                    value = transform_function.get(next_data, None)
                except ValueError:
                    pass
                if value is None:
                    return None
                result[date_format_part[0]] = value
            else:
                try:
                    result[date_format_part[0]] = transform_function(next_data)
                # skipcq: FLK-E722
                except:
                    # Parsing failed, most likely due to wrong format.
                    return None

        date_str = match_context.match_data[:parse_pos]

        # Now combine the values and build the final value.
        parsed_date_time = None
        total_seconds = result[7]
        if total_seconds != 0:  # skipcq: PTC-W0048
            total_seconds += result[6]
        # For epoch second formats, the datetime value usually is not important. So stay with parsed_date_time to none.
        else:
            if not self.format_has_year_flag:
                result[0] = self.start_year
            microseconds = int(result[6] * 1000000)
            try:
                if 0 in (result[0], result[1], result[2]):
                    current_date = datetime.now()
                    if result[0] == 0:
                        result[0] = current_date.year
                    if result[1] == 0:
                        result[1] = current_date.month
                    if result[2] == 0:
                        result[2] = current_date.day
                parsed_date_time = datetime(result[0], result[1], result[2], result[3], result[4], result[5], microseconds,
                                                     self.time_zone)
            # skipcq: FLK-E722
            except:
                # The values did not form a valid datetime object, e.g. when the day of month is out of range. The rare case where dates
                # without year are parsed and the last parsed timestamp was from the previous non-leap year but the current timestamp is it,
                # is ignored. Values that sparse and without a year number are very likely to result in invalid data anyway.
                return None

            # Avoid timedelta.total_seconds(), not supported in Python 2.6.
            delta = parsed_date_time - self.epoch_start_time
            total_seconds = (delta.days * 86400 + delta.seconds)

            # See if this is change from one year to next.
            if not self.format_has_year_flag:
                if self.last_parsed_seconds == 0:
                    # There cannot be a wraparound if we do not know any previous time values yet.
                    self.last_parsed_seconds = total_seconds
                else:
                    delta = self.last_parsed_seconds - total_seconds
                    if abs(delta) <= self.max_time_jump_seconds:
                        self.last_parsed_seconds = total_seconds
                    else:
                        # This might be the first date value for the next year or one from the previous.
                        # Test both cases and see, what is more likely.
                        next_year_date_time = parsed_date_time.replace(self.start_year + 1)
                        delta = next_year_date_time - self.epoch_start_time
                        next_year_total_seconds = (delta.days * 86400 + delta.seconds)
                        if next_year_total_seconds - self.last_parsed_seconds <= self.max_time_jump_seconds:
                            self.start_year += 1
                            parsed_date_time = next_year_date_time
                            total_seconds = next_year_total_seconds
                            self.last_parsed_seconds = total_seconds
                            msg = 'DateTimeModelElement unqualified timestamp year wraparound detected from %s to %s' % (
                                datetime.fromtimestamp(self.last_parsed_seconds, self.time_zone).isoformat(),
                                parsed_date_time.isoformat())
                            logging.getLogger(AminerConfig.DEBUG_LOG_NAME).warning(msg)
                            print('WARNING: ' + msg, file=sys.stderr)
                        else:
                            last_year_date_time = parsed_date_time.replace(self.start_year - 1)
                            delta = last_year_date_time - self.epoch_start_time
                            last_year_total_seconds = (delta.days * 86400 + delta.seconds)
                            if self.last_parsed_seconds - last_year_total_seconds <= self.max_time_jump_seconds:
                                parsed_date_time = last_year_date_time
                                total_seconds = last_year_total_seconds
                                self.last_parsed_seconds = total_seconds
                            else:
                                # None of both seems correct, just report that.
                                msg = 'DateTimeModelElement time inconsistencies parsing %s, expecting value around %d. ' \
                                      'Check your settings!' % (repr(date_str), self.last_parsed_seconds)
                                logging.getLogger(AminerConfig.DEBUG_LOG_NAME).warning(msg)
                                print('WARNING: ' + msg, file=sys.stderr)

            # We discarded the parsed_date_time microseconds beforehand, use the full float value here instead of the rounded integer.
            if result[6] is not None:
                total_seconds += result[6]

        if self.format_has_tz_specifier:
            start = 0
            while start < parse_pos:
                try:
                    parse(match_context.match_data[start:parse_pos], tzinfos=timezone_info)
                    break
                # skipcq: FLK-E722
                except:
                    start += 1
            self.tz_specifier_format_length = len(match_context.match_data)
            # try to find the longest matching date
            while True:
                try:
                    parse(match_context.match_data[start:self.tz_specifier_format_length], tzinfos=timezone_info)
                    break
                # skipcq: FLK-E722
                except:
                    self.tz_specifier_format_length -= 1
                    if self.tz_specifier_format_length <= 0:
                        msg = "The date_format could not be found."
                        logging.getLogger(AminerConfig.DEBUG_LOG_NAME).error(msg)
                        raise Exception(msg)
        match_context.update(date_str)
        if self.format_has_tz_specifier:
            if self.tz_specifier_format_length < parse_pos and (b'+' in match_context.match_data or b'-' in match_context.match_data):
                data = match_context.match_data.split(b'+')
                if len(data) == 1:
                    data = match_context.match_data.split(b'-')
                for i in range(1, 5):
                    if not match_context.match_data[i:i+1].decode('utf-8').isdigit():
                        i -= 1
                        break
                self.tz_specifier_format_length = len(data[0]) + i + 1
                parse_pos = 0

            remaining_data = match_context.match_data[:self.tz_specifier_format_length-parse_pos]
            match_context.update(remaining_data)
            self.tz_specifier_offset = 0
            self.tz_specifier_offset_str = remaining_data
            if b"+" not in remaining_data and b"-" not in remaining_data:
                offset = parse(date_str + remaining_data, tzinfos=timezone_info).utcoffset()
                if offset is not None:
                    self.tz_specifier_offset = -offset.days * 86400 - offset.seconds
            else:
                sign = -1
                data = remaining_data.split(b'+')
                if len(data) == 1:
                    data = remaining_data.split(b'-')
                    sign = 1
                    if len(data) == 1:
                        data = None
                # only add offset if a + or - sign is used.
                if data is not None:
                    if len(data) == 1:
                        data = remaining_data.split(b'-')
                    if len(data[1]) == 4:
                        self.tz_specifier_offset = (int(data[1][0:2]) * 3600 + int(data[1][2:4]) * 60) * sign
                    else:
                        self.tz_specifier_offset = (int(data[1])) * 3600 * sign
                    self.tz_specifier_offset_str = remaining_data
            total_seconds += self.tz_specifier_offset
            return MatchElement("%s/%s" % (path, self.path_id), date_str+remaining_data, total_seconds, None)
        return MatchElement("%s/%s" % (path, self.path_id), date_str, total_seconds, None)

    @staticmethod
    def parse_fraction(value_str):
        """Pass this method as function pointer to the parsing logic."""
        return float(b'0.' + value_str)


class MultiLocaleDateTimeModelElement(ModelElementInterface):
    """
    This class defines a model element to parse date or datetime values from log sources.
    The date or datetime can contain timestamps encoded in different locales or on machines, where host/service locale does not match data
    locale(s).
    CAVEAT: Unlike other model elements, this element is not completely stateless! As parsing of semiqualified date values without any
    year information may produce wrong results, e.g. wrong year or 1 day off due to incorrect leap year handling, this object
    will keep track of the most recent timestamp parsed and will use it to regain information about the year in semiqualified
    date values. Still this element will not complain when parsed timestamp values are not strictly sorted, this should be done
    by filtering modules later on. The sorting requirements here are only, that each new timestamp value may not be more than
    2 days before and 1 month after the most recent one observer.

    Internal operation:
    * When creating the object, make sure that there are no ambiguous dateFormats in the list, e.g. one with "day month" and another
    one with "month day".
    * To avoid decoding of binary input data in all locales before searching for e.g. month names, convert all possible month
    names to bytes during object creation and just keep the lookup list.
    """

    def __init__(self, path_id, date_formats, start_year=None, max_time_jump_seconds=86400):
        """
        Create a new MultiLocaleDateTimeModelElement object.
        @param date_formats this parameter is a list of tuples, each tuple containing information about one date format to support.
        The tuple structure is (format_string, format_locale, format_timezone). The format_string may contain the same elements as supported
        by strptime from datetime.datetime. The format_locale defines the locale for the string content, e.g. de_DE for german,
        but also the data IO encoding, e.g. ISO-8859-1. The locale information has to be available, e.g. using "locale-gen" on
        Debian systems. The format_timezone can be used to define the timezone of the timestamp parsed. When None, UTC is used.
        The timezone support may only be sufficient for very simple usecases, e.g. all data from one source configured to create
        timestamps in that timezone. This may still fail, e.g. when daylight savings changes make timestamps ambiguous during
        a short window of time. In all those cases, timezone should be left empty here and a separate filtering component should
        be used to apply timestamp corrections afterwards. See the
        FIXME-Filter component for that. Also having the same format_string for two different timezones
        will result in an error as correct timezone to apply cannot be distinguished just from format.
        @param start_year when given, parsing will use this year value for semiqualified timestamps to add correct year information.
        This is especially relevant for historic datasets as otherwise leap year handling may fail. The startYear parameter will
        only take effect when the first timestamp to be parsed by this object is also semiqualified. Otherwise the year information
        is extracted from this record. When empty and first parsing invocation involves a semiqualified date, the current year
        in UTC timezone is used.
        """
        if not isinstance(path_id, str):
            msg = "path_id has to be of the type string."
            logging.getLogger(AminerConfig.DEBUG_LOG_NAME).error(msg)
            raise TypeError(msg)
        if len(path_id) < 1:
            msg = "path_id must not be empty."
            logging.getLogger(AminerConfig.DEBUG_LOG_NAME).error(msg)
            raise ValueError(msg)
        self.path_id = path_id
        if len(date_formats) is 0:
            msg = "At least one date_format must be specified."
            logging.getLogger(AminerConfig.DEBUG_LOG_NAME).error(msg)
            raise ValueError(msg)

        if max_time_jump_seconds is not None and not isinstance(max_time_jump_seconds, int) or isinstance(max_time_jump_seconds, bool):
            msg = "max_time_jump_seconds has to be of the type integer."
            logging.getLogger(AminerConfig.DEBUG_LOG_NAME).error(msg)
            raise TypeError(msg)
        if max_time_jump_seconds <= 0:
            msg = "max_time_jump_seconds must not be lower than 1 second."
            logging.getLogger(AminerConfig.DEBUG_LOG_NAME).error(msg)
            raise ValueError(msg)
        self.max_time_jump_seconds = max_time_jump_seconds

        format_has_year_flag = False
        default_locale = locale.getdefaultlocale()
        self.date_time_model_elements = []
        for i, date_format in enumerate(date_formats):
            if not isinstance(date_format, tuple) or len(date_format) != 3:
                msg = "Invalid date_format. Must be tuple with 3 elements."
                logging.getLogger(AminerConfig.DEBUG_LOG_NAME).error(msg)
                raise ValueError(msg)
            date_format, time_zone, text_locale = date_format
            self.date_time_model_elements.append(DateTimeModelElement(
                path_id + "/format" + str(i), date_format, time_zone, text_locale, start_year, max_time_jump_seconds))
            format_has_year_flag = format_has_year_flag or self.date_time_model_elements[-1].format_has_year_flag

        # The latest parsed timestamp value.
        self.latest_parsed_timestamp = None

        # Restore previous locale settings. There seems to be no way in python to get back to the exact same state. Hence perform the
        # reset only when locale has changed. This would also change the locale from (None, None) to some system-dependent locale.
        if locale.getlocale() != default_locale:
            locale.resetlocale()

        if start_year is not None and not isinstance(start_year, int) or isinstance(start_year, bool):
            msg = "start_year has to be of the type integer."
            logging.getLogger(AminerConfig.DEBUG_LOG_NAME).error(msg)
            raise TypeError(msg)
        self.start_year = start_year
        if (not format_has_year_flag) and (start_year is None):
            self.start_year = time.gmtime(None).tm_year
        self.last_parsed_seconds = 0

    def get_id(self):
        """Get the element ID."""
        return self.path_id

    def get_child_elements(self):  # skipcq: PYL-R0201
        """
        Get all possible child model elements of this element.
        @return empty list as there are no children of this element.
        """
        return None

    def get_match_element(self, path, match_context):
        """
        Check if the data to match within the content is suitable to be parsed by any of the supplied date formats.
        @return On match return a matchObject containing a tuple of the datetime object and the seconds since 1970. When not matching,
        None is returned. When the timestamp data parsed would be far off from the last ones parsed, so that correction may
        not be applied correctly, then the method will also return None.
        """
        for i, date_time_model_element in enumerate(self.date_time_model_elements):
            locale.setlocale(locale.LC_ALL, date_time_model_element.text_locale)
            self.date_time_model_elements[i].last_parsed_seconds = self.last_parsed_seconds
            match_element = date_time_model_element.get_match_element(path, match_context)
            if match_element is not None:
                self.last_parsed_seconds = date_time_model_element.last_parsed_seconds
                return match_element
        return None<|MERGE_RESOLUTION|>--- conflicted
+++ resolved
@@ -105,12 +105,8 @@
         self.path_id = path_id
         self.time_zone = time_zone
         if time_zone is None:
-<<<<<<< HEAD
             self.time_zone = timezone.utc
-=======
-            self.time_zone = datetime.timezone.utc
         self.text_locale = text_locale
->>>>>>> 0aa68ea5
         if text_locale is not None:
             if not isinstance(text_locale, str) and (not isinstance(text_locale, tuple) or isinstance(
                     text_locale, tuple) and len(text_locale) != 2):
