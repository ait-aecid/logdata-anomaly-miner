"""This module defines a model element that allows branches. The first matching branch is taken.

This program is free software: you can redistribute it and/or modify it under
the terms of the GNU General Public License as published by the Free Software
Foundation, either version 3 of the License, or (at your option) any later
version.
This program is distributed in the hope that it will be useful, but WITHOUT
ANY WARRANTY; without even the implied warranty of MERCHANTABILITY or FITNESS
FOR A PARTICULAR PURPOSE. See the GNU General Public License for more details.
You should have received a copy of the GNU General Public License along with
this program. If not, see <http://www.gnu.org/licenses/>.
"""

import logging
<<<<<<< HEAD
from aminer import AminerConfig
=======
from aminer.AminerConfig import DEBUG_LOG_NAME
>>>>>>> d6fbe03b
from aminer.parsing.ModelElementInterface import ModelElementInterface


class FirstMatchModelElement(ModelElementInterface):
    """This class defines a model element to return the match from the the first matching child model within a given list."""

    def __init__(self, element_id: str, children: list):
        if not isinstance(element_id, str):
            msg = "element_id has to be of the type string."
            logging.getLogger(DEBUG_LOG_NAME).error(msg)
            raise TypeError(msg)
        if len(element_id) < 1:
            msg = "element_id must not be empty."
            logging.getLogger(DEBUG_LOG_NAME).error(msg)
            raise ValueError(msg)
        self.element_id = element_id

        if not isinstance(children, list):
            msg = "children has to be of the type string."
            logging.getLogger(DEBUG_LOG_NAME).error(msg)
            raise TypeError(msg)
        if len(children) < 1:
            msg = "children must not be empty."
            logging.getLogger(DEBUG_LOG_NAME).error(msg)
            raise ValueError(msg)
        for child in children:
            if not isinstance(child, ModelElementInterface):
                msg = "all children have to be of the type ModelElementInterface."
                logging.getLogger(DEBUG_LOG_NAME).error(msg)
                raise TypeError(msg)
        self.children = children
<<<<<<< HEAD
        if (children is None) or (None in children):
            msg = 'Invalid children list'
            logging.getLogger(AminerConfig.DEBUG_LOG_NAME).error(msg)
            raise Exception(msg)
=======
>>>>>>> d6fbe03b

    def get_id(self):
        """Get the element ID."""
        return self.element_id

    def get_child_elements(self):
        """Get all possible child model elements of this element."""
        return self.children

    def get_match_element(self, path: str, match_context):
        """@return None when there is no match, MatchElement otherwise."""
        current_path = "%s/%s" % (path, self.element_id)

        match_data = match_context.match_data
        for child_element in self.children:
            child_match = child_element.get_match_element(current_path, match_context)
            if child_match is not None:
                return child_match
            match_context.match_data = match_data
        return None<|MERGE_RESOLUTION|>--- conflicted
+++ resolved
@@ -12,11 +12,7 @@
 """
 
 import logging
-<<<<<<< HEAD
-from aminer import AminerConfig
-=======
 from aminer.AminerConfig import DEBUG_LOG_NAME
->>>>>>> d6fbe03b
 from aminer.parsing.ModelElementInterface import ModelElementInterface
 
 
@@ -48,13 +44,6 @@
                 logging.getLogger(DEBUG_LOG_NAME).error(msg)
                 raise TypeError(msg)
         self.children = children
-<<<<<<< HEAD
-        if (children is None) or (None in children):
-            msg = 'Invalid children list'
-            logging.getLogger(AminerConfig.DEBUG_LOG_NAME).error(msg)
-            raise Exception(msg)
-=======
->>>>>>> d6fbe03b
 
     def get_id(self):
         """Get the element ID."""
