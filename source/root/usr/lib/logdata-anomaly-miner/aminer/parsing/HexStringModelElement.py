--- conflicted
+++ resolved
@@ -16,10 +16,7 @@
 from aminer.AminerConfig import DEBUG_LOG_NAME
 from aminer.parsing.MatchElement import MatchElement
 from aminer.parsing.ModelElementInterface import ModelElementInterface
-<<<<<<< HEAD
-=======
 from aminer import AminerConfig
->>>>>>> d6fbe03b
 
 
 class HexStringModelElement(ModelElementInterface):
@@ -68,17 +65,10 @@
 
         match_object = match_context.match_data[:match_len]
         try:
-<<<<<<< HEAD
-            pad = ''
-            if len(match_object.decode()) % 2 != 0:
-                pad = '0'
-            match_string = bytes.fromhex(pad + match_object.decode())
-=======
             pad = ""
             if len(match_object.decode(AminerConfig.ENCODING)) % 2 != 0:
                 pad = "0"
             match_string = bytes.fromhex(pad + match_object.decode(AminerConfig.ENCODING))
->>>>>>> d6fbe03b
         except ValueError:
             return None
 
