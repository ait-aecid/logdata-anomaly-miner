--- conflicted
+++ resolved
@@ -209,7 +209,6 @@
                 return [None]
             if isinstance(value, dict):
                 matches += self.parse_json_dict(value, json_match_data[split_key], "%s/%s" % (current_path, split_key), match_context)
-<<<<<<< HEAD
                 if json_match_data[split_key] == {}:
                     index = match_context.match_data.find(split_key.encode())
                     index = match_context.match_data.find(b"}", index)
@@ -217,8 +216,7 @@
                         current_path+"/"+key, match_context.match_data[:index], match_context.match_data[:index], None)
                     matches.append(match_element)
                     match_context.update(match_context.match_data[:index])
-=======
->>>>>>> b04a779f
+
                 if len(matches) == 0 or matches[-1] is None:
                     logging.getLogger(DEBUG_LOG_NAME).debug(debug_log_prefix + "RETURN MATCHES 1")
                     return matches
@@ -415,7 +413,6 @@
             index = max([match_context.match_data.replace(b"\\", b"").find(split_key.encode()),
                          match_context.match_data.find(split_key.encode()), match_context.match_data.decode().find(split_key)])
             index += match_context.match_data[index:].find(split_key.encode() + b'":') + len(split_key.encode() + b'":')
-<<<<<<< HEAD
             try:
                 index += max([match_context.match_data.replace(b"\\", b"")[index:].find(data), match_context.match_data[index:].find(data),
                               match_context.match_data.decode(enc)[index:].find(data.decode(enc))])
@@ -423,12 +420,6 @@
                 index += max([match_context.match_data.replace(b"\\", b"")[index:].find(data), match_context.match_data[index:].find(data),
                               match_context.match_data.decode()[index:].find(data.decode())])
             index += len(match_context.match_data[index:]) - len(match_context.match_data[index:].lstrip(b" \r\t\n"))
-=======
-            index += max([match_context.match_data.replace(b"\\", b"")[index:].find(data), match_context.match_data[index:].find(data),
-                          match_context.match_data.decode()[index:].find(data.decode()),
-                          match_context.match_data.decode("unicode-escape")[index:].find(data.decode("unicode-escape"))])
-            index += len(match_context.match_data[index:]) - len(match_context.match_data[index:].lstrip(b" \t\n"))
->>>>>>> b04a779f
             if match_context.match_data[index:].find(b'"') == 0:
                 index += len(b'"')
             # for example float scientific representation is converted to normal float..
