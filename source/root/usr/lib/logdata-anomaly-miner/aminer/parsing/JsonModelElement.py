"""
This module defines a model element that takes any string up to a specific delimiter string.

This program is free software: you can redistribute it and/or modify it under
the terms of the GNU General Public License as published by the Free Software
Foundation, either version 3 of the License, or (at your option) any later
version.
This program is distributed in the hope that it will be useful, but WITHOUT
ANY WARRANTY; without even the implied warranty of MERCHANTABILITY or FITNESS
FOR A PARTICULAR PURPOSE. See the GNU General Public License for more details.
You should have received a copy of the GNU General Public License along with
this program. If not, see <http://www.gnu.org/licenses/>.
"""

import json
import sys
import warnings
import logging
from typing import List, Union
from json import JSONDecodeError
from aminer.parsing.MatchElement import MatchElement
from aminer.parsing.MatchContext import MatchContext
from aminer.parsing.ModelElementInterface import ModelElementInterface
from aminer.AminerConfig import DEBUG_LOG_NAME


warnings.filterwarnings("ignore", category=DeprecationWarning)
debug_log_prefix = "JsonModelElement: "


def format_float(val):
<<<<<<< HEAD
    """Format a float the way it is expected."""
=======
    """
    This function formats the float-value and parses the sign and the exponent
    """
>>>>>>> 2872847d
    exp = None
    if "e" in val:
        exp = "e"
    elif "E" in val:
        exp = "E"
    if "+" in val:
        sign = "+"
    else:
        sign = "-"
    if exp is not None:
        pos_point = val.find(exp)
        if "." in val:
            pos_point = val.find(".")
        if len(val) - val.find(sign) <= 2:
            result = format(float(val), "1.%dE" % (val.find(exp) - pos_point))[:-2]
            result += format(float(val), "1.%dE" % (val.find(exp) - pos_point))[-1]
            return result
        return format(float(val), "1.%dE" % (val.find(exp) - pos_point))
    return float(val)


class JsonModelElement(ModelElementInterface):
    """Parse single- or multi-lined JSON data."""

    def __init__(self, element_id: str, key_parser_dict: dict, optional_key_prefix: str = "optional_key_", allow_all_fields: bool = False):
        """
        Initialize the JsonModelElement.
        @param element_id: The ID of the element.
        @param key_parser_dict: A dictionary of all keys with the according parsers. If a key should be optional, the associated parser must
            start with the OptionalMatchModelElement. To allow every key in a JSON object use "key": "ALLOW_ALL". To allow only empty arrays
            - [] - use "key": "EMPTY_ARRAY". To allow only empty objects - {} - use "key": "EMPTY_OBJECT".
            To allow only empty strings - "" - use "key": "EMPTY_STRING".
        @param optional_key_prefix: If some key starts with the optional_key_prefix it will be considered optional.
        @param allow_all_fields: Unknown fields are skipped without parsing with any parsing model.
        """
        if not isinstance(element_id, str):
            msg = "element_id has to be of the type string."
            logging.getLogger(DEBUG_LOG_NAME).error(msg)
            raise TypeError(msg)
        if len(element_id) < 1:
            msg = "element_id must not be empty."
            logging.getLogger(DEBUG_LOG_NAME).error(msg)
            raise ValueError(msg)
        self.element_id = element_id

        if not isinstance(key_parser_dict, dict):
            msg = "key_parser_dict has to be of the type dict."
            logging.getLogger(DEBUG_LOG_NAME).error(msg)
            raise TypeError(msg)
        self.children: List[dict] = []
        self.find_children_in_dict(key_parser_dict, self.children)
        self.key_parser_dict = key_parser_dict

        if not isinstance(optional_key_prefix, str):
            msg = "optional_key_prefix has to be of the type string."
            logging.getLogger(DEBUG_LOG_NAME).error(msg)
            raise TypeError(msg)
        if len(optional_key_prefix) < 1:
            msg = "element_id must not be empty."
            logging.getLogger(DEBUG_LOG_NAME).error(msg)
            raise ValueError(msg)
        self.optional_key_prefix = optional_key_prefix
        if not isinstance(allow_all_fields, bool):
            msg = "allow_all_fields has to be of the type bool."
            logging.getLogger(DEBUG_LOG_NAME).error(msg)
            raise TypeError(msg)
        self.allow_all_fields = allow_all_fields
        self.dec_escapes = False

    def get_id(self):
        """Get the element ID."""
        return self.element_id

    def get_child_elements(self):
        """Return all model elements of the sequence."""
        return self.children

    def find_children_in_dict(self, dictionary: dict, children: list):
        """Find all children and append them to the children list."""
        for value in dictionary.values():
            if isinstance(value, ModelElementInterface):
                children.append(value)
            elif isinstance(value, list):
                if len(value) != 1:
                    msg = "lists in key_parser_dict must have exactly one entry."
                    logging.getLogger(DEBUG_LOG_NAME).error(msg)
                    raise ValueError(msg)
                value_list: List[dict] = []
                for v in value:
                    if isinstance(v, dict):
                        self.find_children_in_dict(v, value_list)
                    else:
                        value_list.append(v)
                children.append(value_list)
            elif isinstance(value, dict):
                self.find_children_in_dict(value, children)
            elif value not in ("ALLOW_ALL", "EMPTY_ARRAY", "EMPTY_OBJECT", "EMPTY_STRING"):
                msg = "wrong type found in key_parser_dict."
                logging.getLogger(DEBUG_LOG_NAME).error(msg)
                raise TypeError(msg)

    def is_escaped_unicode(self, text: str):  # skipcq: PYL-R0201
        """Check if the text contains only ascii characters."""
        if all(ord(c) < 128 for c in text):  # is escaped unicode ascii?
            return True
        return False

    def get_match_element(self, path: str, match_context):
        """
        Try to parse all of the match_context against JSON.
        When a match is found, the match_context is updated accordingly.
        @param path the model path to the parent model element invoking this method.
        @param match_context an instance of MatchContext class holding the data context to match against.
        @return the matchElement or None if model did not match.
        """
        current_path = "%s/%s" % (path, self.element_id)
        old_match_data = match_context.match_data
        matches: Union[List[Union[MatchElement, None]]] = []
        try:
            index = 0
            while index != -1:
                index = match_context.match_data.find(rb"\x", index)
                if index != -1 and index != match_context.match_data.find(b"\\x", index-1):
                    match_context.match_data = match_context.match_data.decode("unicode-escape").encode()
                    break
            json_match_data = json.loads(match_context.match_data, parse_float=format_float)
            if not isinstance(json_match_data, dict):
                return None
        except JSONDecodeError as e:
            logging.getLogger(debug_log_prefix + DEBUG_LOG_NAME).debug(e)
            return None
        self.dec_escapes = True
        if self.is_escaped_unicode(match_context.match_data.decode()):
            match_context.match_data = match_context.match_data.decode("unicode-escape").encode()
            self.dec_escapes = False
        matches += self.parse_json_dict(self.key_parser_dict, json_match_data, current_path, match_context)
        remove_chars = b' }]"\r\n'
        match_data = match_context.match_data
        for c in remove_chars:
            match_data = match_data.replace(bytes(chr(c), encoding="utf-8"), b"")
        if None in matches or (match_data != b"" and len(matches) > 0):
            logging.getLogger(DEBUG_LOG_NAME).debug(
                debug_log_prefix + "get_match_element_main NONE RETURNED", match_context.match_data.strip(b' }]"\r\n').decode())
            match_context.match_data = old_match_data
            return None
        # remove all remaining spaces and brackets.
        match_context.update(match_context.match_data)
        if len(matches) == 0:
            resulting_matches = None
        else:
            resulting_matches = matches
        return MatchElement(current_path, str(json_match_data).encode(), json_match_data, resulting_matches)

    def parse_json_dict(self, json_dict: dict, json_match_data: dict, current_path: str, match_context):
        """Parse a json dictionary."""
        matches: List[Union[MatchElement, None]] = []
        if not self.check_keys(json_dict, json_match_data, match_context):
            return [None]

        for i, key in enumerate(json_match_data.keys()):
            split_key = key
            if self.optional_key_prefix + key in json_dict:
                key = self.optional_key_prefix + key
            if key not in json_dict:
                index = match_context.match_data.find(key.encode())
                match_context.update(match_context.match_data[:index])
                logging.getLogger(DEBUG_LOG_NAME).debug(debug_log_prefix + "RETURN [NONE] 2", key, json_dict)
                if self.allow_all_fields:
                    match_context.update(match_context.match_data[
                                         :match_context.match_data.find(key.encode()) + len(key.encode()) + len(str(json_match_data[key]))])
                    if match_context.match_data.replace(b"}", b"").replace(b"]", b"") == b"":
                        match_context.update(match_context.match_data)
                    continue
                return [None]
            value = json_dict[key]
            if isinstance(value, (dict, list)) and (not isinstance(json_match_data, dict) or split_key not in json_match_data):
                logging.getLogger(DEBUG_LOG_NAME).debug(debug_log_prefix + "RETURN [NONE] 3")
                return [None]
            if isinstance(value, dict):
                matches += self.parse_json_dict(value, json_match_data[split_key], "%s/%s" % (current_path, split_key), match_context)
                if json_match_data[split_key] == {}:
                    index = match_context.match_data.find(split_key.encode())
                    index = match_context.match_data.find(b"}", index)
                    match_element = MatchElement(
                        current_path+"/"+key, match_context.match_data[:index], match_context.match_data[:index], None)
                    matches.append(match_element)
                    match_context.update(match_context.match_data[:index])

                if len(matches) == 0 or matches[-1] is None:
                    logging.getLogger(DEBUG_LOG_NAME).debug(debug_log_prefix + "RETURN MATCHES 1")
                    return matches
            elif isinstance(value, list):
                res = self.parse_json_array(json_dict, json_match_data, key, split_key, current_path, matches, match_context, i)
                if res is not None:
                    return res
            elif value == "EMPTY_OBJECT":
                if isinstance(json_match_data[split_key], dict) and len(json_match_data[split_key].keys()) == 0:
                    index = match_context.match_data.find(b"}") + 1
                    match_element = MatchElement(
                        current_path+"/"+key, match_context.match_data[:index], match_context.match_data[:index], None)
                    matches.append(match_element)
                    match_context.update(match_context.match_data[:index])
                else:
                    matches.append(None)
            elif json_dict[key] == "EMPTY_ARRAY":
                if isinstance(json_match_data[split_key], list) and len(json_match_data[split_key]) == 0:
                    index = match_context.match_data.find(b"]") + 1
                    match_element = MatchElement(
                        current_path+"/"+key, match_context.match_data[:index], match_context.match_data[:index], None)
                    matches.append(match_element)
                    match_context.update(match_context.match_data[:index])
                else:
                    matches.append(None)
            else:
                if key != split_key and split_key not in json_match_data:
                    logging.getLogger(DEBUG_LOG_NAME).debug(debug_log_prefix + "Optional Key %s not found in json_match_data" % key)
                    continue
                if split_key not in json_match_data:
                    logging.getLogger(DEBUG_LOG_NAME).debug(
                        debug_log_prefix + "Key %s not found in json_match_data. RETURN [NONE] 4" % split_key)
                    return [None]
                match_element, index, data = self.parse_json_object(
                    json_dict, json_match_data, key, split_key, current_path, match_context)
                if match_element is not None or (match_element is None and not key.startswith(self.optional_key_prefix)):
                    matches.append(match_element)
                    if index == -1 and match_element is None:
                        logging.getLogger(DEBUG_LOG_NAME).debug(
                            debug_log_prefix +
                            "Necessary element did not match! MatchElement: %s\nData: %s\nMatchContext: %s\nIsFloat %s, Index: %d" % (
                                match_element, data.decode(), match_context.match_data.replace(b"\\", b"").decode(),
                                isinstance(json_match_data[split_key], float), index))
                        return matches
                match_context.update(match_context.match_data[:index + len(data)])
        missing_keys = [x for x in json_dict if x not in json_match_data]
        for key in missing_keys:
            if not key.startswith(self.optional_key_prefix):
                logging.getLogger(DEBUG_LOG_NAME).debug(debug_log_prefix + "Missing Key:", key)
                return [None]
        return matches

    def check_keys(self, json_dict, json_match_data, match_context):
        """Check if no keys are missing and if the value types match."""
        missing_keys = [x for x in json_dict if x not in json_match_data]
        for key in missing_keys:
            if not key.startswith(self.optional_key_prefix):
                index = match_context.match_data.find(key.encode())
                match_context.update(match_context.match_data[:index])
                logging.getLogger(DEBUG_LOG_NAME).debug(debug_log_prefix + "RETURN [NONE] 1", key)
                return False
        for key in json_dict.keys():
            k = key
            if key.startswith(self.optional_key_prefix):
                k = key.replace(self.optional_key_prefix, "")
            if k in json_match_data and isinstance(json_match_data[k], list) and not isinstance(json_dict[key], list) and json_dict[
                    key] != "EMPTY_ARRAY":
                index = match_context.match_data.find(key.encode())
                match_context.update(match_context.match_data[:index])
                logging.getLogger(DEBUG_LOG_NAME).debug(debug_log_prefix + "RETURN [NONE] 5", key)
                return False
        return True

    def flatten_list(self, lst: list):
        """Flatten a list of lists using this method recursively."""
        if not isinstance(lst, list):
            return None
        res = []
        for val in lst:
            if isinstance(val, list):
                res += self.flatten_list(val)
            else:
                res.append(val)
        return res

    def parse_json_array(self, json_dict: dict, json_match_data: dict, key: str, split_key: str, current_path: str, matches: list,
                         match_context, i: int):
        """Parse a array in a json object."""
        value = json_dict[key]
        search_string = b""
        match_array = self.flatten_list(json_match_data[split_key])
        if match_array is None:
            return None
        while isinstance(value, list):
            value = value[0]
            search_string += b"]"

        for data in match_array:
            if isinstance(data, str):
                enc = "utf-8"
                if self.is_escaped_unicode(data) and self.dec_escapes:
                    enc = "unicode-escape"
                data = data.encode(enc)
            if data is None:
                data = b"null"
            elif not isinstance(data, bytes):
                data = str(data).encode()
            if isinstance(value, dict):
                for match_data in match_array:
                    matches += self.parse_json_dict(
                        value, match_data, "%s/%s" % (current_path, split_key), match_context)
                    if matches[-1] is None:
                        logging.getLogger(DEBUG_LOG_NAME).debug(debug_log_prefix + "RETURN MATCHES 2")
                        return matches
            else:
                if value == "ALLOW_ALL":
                    logging.getLogger(DEBUG_LOG_NAME).debug(debug_log_prefix + "ALLOW_ALL (ARRAY)")
                    match_element = MatchElement(current_path+"/"+key, data, data, None)
                elif json_dict[key] == "EMPTY_ARRAY":
                    if isinstance(data, list) and len(data) == 0:
                        index = match_context.match_data.find(search_string)
                        match_element = MatchElement(
                            current_path+"/"+key, match_context.match_data[:index], match_context.match_data[:index], None)
                        match_context.update(match_context.match_data[:index])
                    else:
                        return None
                else:
                    match_element = value.get_match_element(current_path, MatchContext(data))
                    if match_element is not None and len(match_element.match_string) != len(data):
                        logging.getLogger(DEBUG_LOG_NAME).debug(debug_log_prefix + "MatchElement NONE 1")
                        match_element = None
                index = match_context.match_data.find(data)
                if match_element is None:
                    logging.getLogger(DEBUG_LOG_NAME).debug(debug_log_prefix + "MatchElement NONE 2", data.decode())
                    index = -1
                match_context.update(match_context.match_data[:index + len(data)])
                if index == -1 and value == "ALLOW_ALL":
                    logging.getLogger(DEBUG_LOG_NAME).debug(
                        debug_log_prefix + "ALLOW_ALL (ARRAY-ELEMENT)", match_context.match_data.decode())
                    index = match_context.match_data.find(search_string)
                    match_context.update(match_context.match_data[:index])
                if match_element is not None or (match_element is None and not key.startswith(self.optional_key_prefix)):
                    matches.append(match_element)
                    if index == -1:
                        return matches
                if matches[-1] is None:
                    logging.getLogger(DEBUG_LOG_NAME).debug(debug_log_prefix + "RETURN MATCHES 3")
                    return matches
        if len(json_match_data.keys()) > i + 1:
            logging.getLogger(DEBUG_LOG_NAME).debug(debug_log_prefix + "ARRAY - Searching next key")
            match_context.update(match_context.match_data[:match_context.match_data.find(
                list(json_match_data.keys())[i + 1].encode())])
        else:
            logging.getLogger(DEBUG_LOG_NAME).debug(debug_log_prefix + "ARRAY - No more keys found")
            match_context.update(match_context.match_data[:match_context.match_data.find(search_string) + len(search_string)])
        return None

    def parse_json_object(self, json_dict, json_match_data, key, split_key, current_path, match_context):  # skipcq: PYL-R0201
        """Parse a literal from the json object."""
        data = json_match_data[split_key]
        enc = "utf-8"
        if isinstance(data, str):
            if self.is_escaped_unicode(data) and self.dec_escapes:
                enc = "unicode-escape"
            data = data.encode(enc)
        elif isinstance(data, bool):
            data = str(data).replace("T", "t").replace("F", "f").encode()
        elif data is None:
            data = b"null"
        elif not isinstance(data, bytes):
            data = str(data).encode()
        if json_dict[key] == "ALLOW_ALL":
            logging.getLogger(DEBUG_LOG_NAME).debug(debug_log_prefix + "ALLOW_ALL (DICT)", data.decode())
            if data.startswith(b"{"):
                match_element = MatchElement(current_path, data, data, None)
                last_bracket = match_context.match_data.find(b"}", len(data))
                while match_context.match_data.count(b"{", 0, last_bracket) - match_context.match_data.count(b"}", 0, last_bracket) > 0:
                    last_bracket = match_context.match_data.find(b"}", last_bracket) + 1
                index = last_bracket - len(data)
            else:
                match_element = None
                index = -1
        elif json_dict[key] == "EMPTY_STRING":
            if data == b"":
                match_element = MatchElement(current_path, data, data, None)
                index = len(split_key) + len(b'""')
            else:
                match_element = None
                index = -1
        else:
            match_element = json_dict[key].get_match_element(current_path, MatchContext(data))
            if match_element is not None and len(match_element.match_string) != len(data) and (
                    not isinstance(match_element.match_object, bytes) or len(match_element.match_object) != len(data)):
                logging.getLogger(DEBUG_LOG_NAME).debug(
                    debug_log_prefix + "Data length not matching! match_string: %d, data: %d, data: %s" % (
                        len(match_element.match_string), len(data), data.decode()))
                match_element = None
            index = max([match_context.match_data.replace(b"\\", b"").find(split_key.encode()),
                         match_context.match_data.find(split_key.encode()), match_context.match_data.decode().find(split_key)])
            index += match_context.match_data[index:].find(split_key.encode() + b'":') + len(split_key.encode() + b'":')
            try:
                index += max([match_context.match_data.replace(b"\\", b"")[index:].find(data), match_context.match_data[index:].find(data),
                              match_context.match_data.decode(enc)[index:].find(data.decode(enc))])
            except UnicodeDecodeError:
                index += max([match_context.match_data.replace(b"\\", b"")[index:].find(data), match_context.match_data[index:].find(data),
                              match_context.match_data.decode()[index:].find(data.decode())])
            index += len(match_context.match_data[index:]) - len(match_context.match_data[index:].lstrip(b" \r\t\n"))
            if match_context.match_data[index:].find(b'"') == 0:
                index += len(b'"')
            # for example float scientific representation is converted to normal float..
            if index == -1 and match_element is not None and isinstance(json_match_data[split_key], float):
                indices = [match_context.match_data.find(b",", len(match_element.match_string) // 3),
                           match_context.match_data.find(b"]"), match_context.match_data.find(b"}")]
                indices = [x for x in indices if x >= 0]
                index = min(indices)
            if match_element is None:
                index = -1
        return match_element, index, data<|MERGE_RESOLUTION|>--- conflicted
+++ resolved
@@ -29,13 +29,9 @@
 
 
 def format_float(val):
-<<<<<<< HEAD
-    """Format a float the way it is expected."""
-=======
     """
-    This function formats the float-value and parses the sign and the exponent
+    This function formats the float-value and parses the sign and the exponent.
     """
->>>>>>> 2872847d
     exp = None
     if "e" in val:
         exp = "e"
