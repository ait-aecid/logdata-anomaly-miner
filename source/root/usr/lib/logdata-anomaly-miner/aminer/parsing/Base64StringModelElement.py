--- conflicted
+++ resolved
@@ -14,10 +14,7 @@
 import base64
 import logging
 import re
-<<<<<<< HEAD
-=======
 from aminer.AminerConfig import DEBUG_LOG_NAME
->>>>>>> d6fbe03b
 from aminer import AminerConfig
 from aminer.parsing.ModelElementInterface import ModelElementInterface
 from aminer.parsing.MatchElement import MatchElement
@@ -26,18 +23,6 @@
 class Base64StringModelElement(ModelElementInterface):
     """This class just tries to strip off as many base64 bytes as possible from a given data string."""
 
-<<<<<<< HEAD
-    def __init__(self, path_id):
-        if not isinstance(path_id, str):
-            msg = "element_id has to be of the type string."
-            logging.getLogger(AminerConfig.DEBUG_LOG_NAME).error(msg)
-            raise TypeError(msg)
-        if len(path_id) < 1:
-            msg = "element_id must not be empty."
-            logging.getLogger(AminerConfig.DEBUG_LOG_NAME).error(msg)
-            raise ValueError(msg)
-        self.path_id = path_id
-=======
     def __init__(self, element_id: str):
         if not isinstance(element_id, str):
             msg = "element_id has to be of the type string."
@@ -48,7 +33,6 @@
             logging.getLogger(DEBUG_LOG_NAME).error(msg)
             raise ValueError(msg)
         self.element_id = element_id
->>>>>>> d6fbe03b
         self.regex = re.compile(b"^(?:[A-Za-z0-9+/]{4})*(?:[A-Za-z0-9+/]{2}==|[A-Za-z0-9+/]{3}=)?")
 
     def get_id(self):
@@ -77,14 +61,7 @@
         try:
             match_value = base64.b64decode(match_string)
             # we need to check if no exception is raised when decoding the original string.
-<<<<<<< HEAD
-            match_value.decode()
-        except UnicodeDecodeError:
-            match_value = match_string
-        return MatchElement("%s/%s" % (path, self.path_id), match_string, match_value, None)
-=======
             match_value.decode(AminerConfig.ENCODING)
         except UnicodeDecodeError:
             match_value = match_string
-        return MatchElement("%s/%s" % (path, self.element_id), match_string, match_value, None)
->>>>>>> d6fbe03b
+        return MatchElement("%s/%s" % (path, self.element_id), match_string, match_value, None)