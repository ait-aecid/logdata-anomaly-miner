"""
This module defines a model element that matches any byte.

This program is free software: you can redistribute it and/or modify it under
the terms of the GNU General Public License as published by the Free Software
Foundation, either version 3 of the License, or (at your option) any later
version.
This program is distributed in the hope that it will be useful, but WITHOUT
ANY WARRANTY; without even the implied warranty of MERCHANTABILITY or FITNESS
FOR A PARTICULAR PURPOSE. See the GNU General Public License for more details.
You should have received a copy of the GNU General Public License along with
this program. If not, see <http://www.gnu.org/licenses/>.
"""
import logging
<<<<<<< HEAD
from aminer import AminerConfig
=======
from aminer.AminerConfig import DEBUG_LOG_NAME
>>>>>>> d6fbe03b
from aminer.parsing.MatchElement import MatchElement
from aminer.parsing.ModelElementInterface import ModelElementInterface


class AnyByteDataModelElement(ModelElementInterface):
    """This class matches any byte but at least one. Thus a match will always span the complete data from beginning to end."""

<<<<<<< HEAD
    def __init__(self, element_id):
        if not isinstance(element_id, str):
            msg = "element_id has to be of the type string."
            logging.getLogger(AminerConfig.DEBUG_LOG_NAME).error(msg)
            raise TypeError(msg)
        if len(element_id) < 1:
            msg = "element_id must not be empty."
            logging.getLogger(AminerConfig.DEBUG_LOG_NAME).error(msg)
=======
    def __init__(self, element_id: str):
        if not isinstance(element_id, str):
            msg = "element_id has to be of the type string."
            logging.getLogger(DEBUG_LOG_NAME).error(msg)
            raise TypeError(msg)
        if len(element_id) < 1:
            msg = "element_id must not be empty."
            logging.getLogger(DEBUG_LOG_NAME).error(msg)
>>>>>>> d6fbe03b
            raise ValueError(msg)
        self.element_id = element_id

    def get_id(self):
        """Get the element ID."""
        return self.element_id

    def get_child_elements(self):  # skipcq: PYL-R0201
        """
        Get all possible child model elements of this element.
        @return None as there are no children of this element.
        """
        return None

    def get_match_element(self, path: str, match_context):
        """Just return a match including all data from the context."""
        match_data = match_context.match_data
        if not match_data:
            return None
        match_context.update(match_data)
        return MatchElement("%s/%s" % (path, self.element_id), match_data, match_data, None)<|MERGE_RESOLUTION|>--- conflicted
+++ resolved
@@ -12,11 +12,7 @@
 this program. If not, see <http://www.gnu.org/licenses/>.
 """
 import logging
-<<<<<<< HEAD
-from aminer import AminerConfig
-=======
 from aminer.AminerConfig import DEBUG_LOG_NAME
->>>>>>> d6fbe03b
 from aminer.parsing.MatchElement import MatchElement
 from aminer.parsing.ModelElementInterface import ModelElementInterface
 
@@ -24,16 +20,6 @@
 class AnyByteDataModelElement(ModelElementInterface):
     """This class matches any byte but at least one. Thus a match will always span the complete data from beginning to end."""
 
-<<<<<<< HEAD
-    def __init__(self, element_id):
-        if not isinstance(element_id, str):
-            msg = "element_id has to be of the type string."
-            logging.getLogger(AminerConfig.DEBUG_LOG_NAME).error(msg)
-            raise TypeError(msg)
-        if len(element_id) < 1:
-            msg = "element_id must not be empty."
-            logging.getLogger(AminerConfig.DEBUG_LOG_NAME).error(msg)
-=======
     def __init__(self, element_id: str):
         if not isinstance(element_id, str):
             msg = "element_id has to be of the type string."
@@ -42,7 +28,6 @@
         if len(element_id) < 1:
             msg = "element_id must not be empty."
             logging.getLogger(DEBUG_LOG_NAME).error(msg)
->>>>>>> d6fbe03b
             raise ValueError(msg)
         self.element_id = element_id
 
