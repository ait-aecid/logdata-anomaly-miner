--- conflicted
+++ resolved
@@ -12,11 +12,8 @@
 this program. If not, see <http://www.gnu.org/licenses/>.
 """
 import logging
-<<<<<<< HEAD
-=======
 from typing import Any, List, Union
 from aminer.AminerConfig import DEBUG_LOG_NAME
->>>>>>> d6fbe03b
 from aminer import AminerConfig
 
 
@@ -38,13 +35,8 @@
             raise TypeError(msg)
         if (not path) and children:
             msg = "Anonymous match may not have children"
-<<<<<<< HEAD
-            logging.getLogger(AminerConfig.DEBUG_LOG_NAME).error(msg)
-            raise Exception(msg)
-=======
             logging.getLogger(DEBUG_LOG_NAME).error(msg)
             raise ValueError(msg)
->>>>>>> d6fbe03b
         self.path = path
 
         if not isinstance(match_string, bytes):
