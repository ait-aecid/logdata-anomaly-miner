--- conflicted
+++ resolved
@@ -14,10 +14,7 @@
 
 from aminer.parsing.MatchElement import MatchElement
 from aminer.parsing.ModelElementInterface import ModelElementInterface
-<<<<<<< HEAD
-=======
 from aminer.AminerConfig import DEBUG_LOG_NAME
->>>>>>> d6fbe03b
 import re
 import logging
 
@@ -25,9 +22,6 @@
 class DelimitedDataModelElement(ModelElementInterface):
     """Find a string delimited by given non-escaped delimiter string, possibly a match of zero byte length."""
 
-<<<<<<< HEAD
-    def __init__(self, element_id, delimiter, escape=None, consume_delimiter=False):
-=======
     def __init__(self, element_id: str, delimiter: bytes, escape: bytes = None, consume_delimiter: bool = False):
         if not isinstance(element_id, str):
             msg = "element_id has to be of the type string."
@@ -37,7 +31,6 @@
             msg = "element_id must not be empty."
             logging.getLogger(DEBUG_LOG_NAME).error(msg)
             raise ValueError(msg)
->>>>>>> d6fbe03b
         self.element_id = element_id
 
         if not isinstance(delimiter, bytes):
@@ -60,13 +53,10 @@
                 logging.getLogger(DEBUG_LOG_NAME).error(msg)
                 raise ValueError(msg)
         self.escape = escape
-<<<<<<< HEAD
-=======
         if not isinstance(consume_delimiter, bool):
             msg = "consume_delimiter has to be of the type bool."
             logging.getLogger(DEBUG_LOG_NAME).error(msg)
             raise TypeError(msg)
->>>>>>> d6fbe03b
         self.consume_delimiter = consume_delimiter
 
     def get_id(self):
