--- conflicted
+++ resolved
@@ -13,11 +13,7 @@
 """
 
 import logging
-<<<<<<< HEAD
-from aminer import AminerConfig
-=======
 from aminer.AminerConfig import DEBUG_LOG_NAME
->>>>>>> d6fbe03b
 from aminer.parsing.MatchElement import MatchElement
 from aminer.parsing.ModelElementInterface import ModelElementInterface
 
@@ -28,24 +24,6 @@
     The model element is considered a match if the fixed string is found at this position in the log atom.
     """
 
-<<<<<<< HEAD
-    def __init__(self, element_id, fixed_data):
-        if not isinstance(element_id, str):
-            msg = "element_id has to be of the type string."
-            logging.getLogger(AminerConfig.DEBUG_LOG_NAME).error(msg)
-            raise TypeError(msg)
-        if len(element_id) < 1:
-            msg = "element_id must not be empty."
-            logging.getLogger(AminerConfig.DEBUG_LOG_NAME).error(msg)
-            raise ValueError(msg)
-        if not isinstance(fixed_data, bytes):
-            msg = "fixed_data has to be of the type byte string."
-            logging.getLogger(AminerConfig.DEBUG_LOG_NAME).error(msg)
-            raise TypeError(msg)
-        if len(fixed_data) < 1:
-            msg = "fixed_data must not be empty."
-            logging.getLogger(AminerConfig.DEBUG_LOG_NAME).error(msg)
-=======
     def __init__(self, element_id: str, fixed_data: bytes):
         if not isinstance(element_id, str):
             msg = "element_id has to be of the type string."
@@ -62,7 +40,6 @@
         if len(fixed_data) < 1:
             msg = "fixed_data must not be empty."
             logging.getLogger(DEBUG_LOG_NAME).error(msg)
->>>>>>> d6fbe03b
             raise ValueError(msg)
         self.element_id = element_id
         self.fixed_data = fixed_data
