"""
This module defines a factory for instanciating line atomizers.

This program is free software: you can redistribute it and/or modify it under
the terms of the GNU General Public License as published by the Free Software
Foundation, either version 3 of the License, or (at your option) any later
version.
This program is distributed in the hope that it will be useful, but WITHOUT
ANY WARRANTY; without even the implied warranty of MERCHANTABILITY or FITNESS
FOR A PARTICULAR PURPOSE. See the GNU General Public License for more details.
You should have received a copy of the GNU General Public License along with
this program. If not, see <http://www.gnu.org/licenses/>.
"""

from aminer.input.InputInterfaces import AtomizerFactory
from aminer.input.ByteStreamLineAtomizer import ByteStreamLineAtomizer


class SimpleByteStreamLineAtomizerFactory(AtomizerFactory):
    """
    This factory just creates the same atomizer for each new resource.
    All parsed and unparsed atoms are delivered via two lists of handlers.
    """

    def __init__(self, parsing_model, atom_handler_list, event_handler_list, default_timestamp_path_list=None, eol_sep=b'\n',
                 json_format=False, parser_model_dict=None, log_resources=None, use_real_time=False):
        """
        Create the factory to forward data and events to the given lists for each newly created atomizer.
        @param default_timestamp_path_list if not empty list, the value of this timestamp field is extracted from parsed atoms and stored
        as default timestamp for that atom.
        """
        self.parsing_model = parsing_model
        self.atom_handler_list = atom_handler_list
        self.event_handler_list = event_handler_list
        if default_timestamp_path_list is None:
            self.default_timestamp_path_list = []
        else:
            self.default_timestamp_path_list = default_timestamp_path_list
        self.eol_sep = eol_sep
        self.json_format = json_format
        self.parser_model_dict = parser_model_dict
        self.log_resources = log_resources
        self.use_real_time = use_real_time

    def get_atomizer_for_resource(self, resource_name):  # skipcq: PYL-W0613
        """
        Get an atomizer for a given resource.
        @param resource_name the resource name for atomizer selection is ignored in this type of factory.
        @return a StreamAtomizer object
        """
        if self.log_resources is not None and resource_name in self.log_resources.keys():
            resource = self.log_resources[resource_name]
            json = resource["json"]
            if json is None:
                json = self.json_format
            parser = self.parsing_model
            if resource["parser_id"] is not None:
                parser = self.parser_model_dict[resource["parser_id"]]
            return ByteStreamLineAtomizer(parser, self.atom_handler_list, self.event_handler_list, 1 << 16,
<<<<<<< HEAD
                                          self.default_timestamp_path_list, self.eol_sep, json, resource_name)
        return ByteStreamLineAtomizer(self.parsing_model, self.atom_handler_list, self.event_handler_list, 1 << 16,
                                      self.default_timestamp_path_list, self.eol_sep, self.json_format, resource_name)
=======
                                          self.default_timestamp_path_list, self.eol_sep, json, self.use_real_time)
        return ByteStreamLineAtomizer(self.parsing_model, self.atom_handler_list, self.event_handler_list, 1 << 16,
                                      self.default_timestamp_path_list, self.eol_sep, self.json_format, self.use_real_time)
>>>>>>> ddcc55ac
<|MERGE_RESOLUTION|>--- conflicted
+++ resolved
@@ -57,12 +57,6 @@
             if resource["parser_id"] is not None:
                 parser = self.parser_model_dict[resource["parser_id"]]
             return ByteStreamLineAtomizer(parser, self.atom_handler_list, self.event_handler_list, 1 << 16,
-<<<<<<< HEAD
-                                          self.default_timestamp_path_list, self.eol_sep, json, resource_name)
+                                          self.default_timestamp_path_list, self.eol_sep, json, self.use_real_time, resource_name)
         return ByteStreamLineAtomizer(self.parsing_model, self.atom_handler_list, self.event_handler_list, 1 << 16,
-                                      self.default_timestamp_path_list, self.eol_sep, self.json_format, resource_name)
-=======
-                                          self.default_timestamp_path_list, self.eol_sep, json, self.use_real_time)
-        return ByteStreamLineAtomizer(self.parsing_model, self.atom_handler_list, self.event_handler_list, 1 << 16,
-                                      self.default_timestamp_path_list, self.eol_sep, self.json_format, self.use_real_time)
->>>>>>> ddcc55ac
+                                      self.default_timestamp_path_list, self.eol_sep, self.json_format, self.use_real_time, resource_name)