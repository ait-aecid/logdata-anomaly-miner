"""
This module provides support for splitting a data stream into atoms, perform parsing and forward the results.

This program is free software: you can redistribute it and/or modify it under
the terms of the GNU General Public License as published by the Free Software
Foundation, either version 3 of the License, or (at your option) any later
version.
This program is distributed in the hope that it will be useful, but WITHOUT
ANY WARRANTY; without even the implied warranty of MERCHANTABILITY or FITNESS
FOR A PARTICULAR PURPOSE. See the GNU General Public License for more details.
You should have received a copy of the GNU General Public License along with
this program. If not, see <http://www.gnu.org/licenses/>.
"""

import logging
import sys
import time
from aminer.AminerConfig import DEBUG_LOG_NAME
from aminer.input.LogAtom import LogAtom
from aminer.input.InputInterfaces import StreamAtomizer
from aminer.input.JsonStateMachine import json_machine
from aminer.parsing.MatchContext import MatchContext
from aminer.parsing.ParserMatch import ParserMatch


breakout = False
data = None
line = None


def found_json(_data):
    """Set the breakout variable if the JsonStateMachine finished."""
    global breakout  # skipcq: PYL-W0603
    breakout = True
    global data  # skipcq: PYL-W0603
    data = _data


class ByteStreamLineAtomizer(StreamAtomizer):
    """
    This atomizer consumes binary data from a stream to break it into lines, removing the line separator at the end.
    With a parsing model, it will also perform line parsing. Failures in atomizing or parsing will cause events to be generated and
    sent to event handler. Data will be consumed only when there was no downstream handler registered
    (the data will be discarded in that case) or when at least one downstream consumed the data.
    """

    COUNTER = 0

    def __init__(self, parsing_model, atom_handler_list, event_handler_list, max_line_length, default_timestamp_path_list, eol_sep=b'\n',
<<<<<<< HEAD
                 json_format=False, use_real_time=False, continuous_timestamp_missing_warning=True):
=======
                 json_format=False, use_real_time=False, resource_name=None):
>>>>>>> fc27f35f
        """
        Create the atomizer.
        @param event_handler_list when not None, send events to those handlers. The list might be empty at invocation and populated
        later on.
        @param max_line_length the maximal line length including the final line separator.
        """
        self.parsing_model = parsing_model
        self.atom_handler_list = atom_handler_list
        self.event_handler_list = event_handler_list
        self.max_line_length = max_line_length
        self.default_timestamp_path_list = default_timestamp_path_list
        if not isinstance(eol_sep, bytes):
            msg = f'{self.__class__.__name__} eol_sep parameter must be of type bytes!'
            print(msg, file=sys.stderr)
            logging.getLogger(DEBUG_LOG_NAME).error(msg)
            sys.exit(-1)
        self.eol_sep = eol_sep
        self.json_format = json_format
        self.resource_name = resource_name
        self.use_real_time = use_real_time
        self.printed_warning = False
        self.continuous_timestamp_missing_warning = continuous_timestamp_missing_warning

        self.in_overlong_line_flag = False
        # If consuming of data was already attempted but the downstream handlers refused to handle it, keep the data and the parsed
        # object to avoid expensive duplicate parsing operation. The data does not include the line separators any more.
        self.last_unconsumed_log_atom = None

    def consume_data(self, stream_data, end_of_stream_flag=False):
        """
        Consume data from the underlying stream for atomizing.
        @return the number of consumed bytes, 0 if the atomizer would need more data for a complete atom or -1 when no data was
        consumed at the moment but data might be consumed later on.
        """
        # Loop until as much streamData as possible was processed and then return a result. The correct processing of endOfStreamFlag
        # is tricky: by default, even when all data was processed, do one more iteration to handle also the flag.
        consumed_length = 0
        while True:
            if self.last_unconsumed_log_atom is not None:
                # Keep length before dispatching: dispatch will reset the field.
                data_length = len(self.last_unconsumed_log_atom.raw_data)
                if self.dispatch_atom(self.last_unconsumed_log_atom):
                    consumed_length += data_length + len(self.eol_sep)
                    continue
                # Nothing consumed, tell upstream to wait if appropriate.
                if consumed_length == 0:
                    consumed_length = -1
                break

            line_end = None
            global breakout  # skipcq: PYL-W0603
            breakout = False
            global data  # skipcq: PYL-W0603
            data = None
            valid_json = False
            if self.json_format:
                state = json_machine(found_json)
                i = 0
                for i, char in enumerate(stream_data[consumed_length:]):
                    state = state(char)
                    if breakout or state is None or i > self.max_line_length:
                        break
                # check if the json is still valid, but the stream_data is at the end
                if not breakout and state is not None and i + consumed_length == len(stream_data) - 1 and not end_of_stream_flag:
                    return consumed_length
                if 0 < i <= self.max_line_length and b'{' in stream_data[consumed_length:consumed_length+i+1] and data is not None:
                    line_end = consumed_length + i + 1
                    valid_json = True
                elif i > self.max_line_length:
                    self.in_overlong_line_flag = True
            if line_end is None:
                line_end = stream_data.find(self.eol_sep, consumed_length)

            if self.in_overlong_line_flag:
                if line_end < 0:
                    consumed_length = len(stream_data)
                    if end_of_stream_flag:
                        self.dispatch_event('Overlong line terminated by end of stream', stream_data)
                        self.in_overlong_line_flag = False
                    break
                consumed_length = line_end + len(self.eol_sep)
                self.in_overlong_line_flag = False
                continue

            # This is the valid start of a normal/incomplete/overlong line.
            if line_end < 0:
                tail_length = len(stream_data) - consumed_length
                if tail_length > self.max_line_length:
                    self.dispatch_event('Start of overlong line detected', stream_data[consumed_length:])
                    self.in_overlong_line_flag = True
                    consumed_length = len(stream_data)
                    # Stay in loop to handle also endOfStreamFlag!
                    continue
                if end_of_stream_flag and (tail_length != 0):
                    self.dispatch_event('Incomplete last line', stream_data[consumed_length:])
                    consumed_length = len(stream_data)
                break

            # This is at least a complete/overlong line.
            line_length = line_end + len(self.eol_sep) - consumed_length
            if line_length > self.max_line_length and not valid_json:
                self.dispatch_event('Overlong line detected', stream_data[consumed_length:line_end])
                consumed_length = line_end + len(self.eol_sep)
                continue

            # This is a normal line.
            line_data = stream_data[consumed_length:line_end]
            log_atom = LogAtom(line_data, None, None, self)
            if self.parsing_model is not None:
                match_context = MatchContext(line_data)
                match_element = self.parsing_model.get_match_element('', match_context)
                if (match_element is not None) and not match_context.match_data:
                    log_atom.parser_match = ParserMatch(match_element)
                    for default_timestamp_path in self.default_timestamp_path_list:
                        ts_match = log_atom.parser_match.get_match_dictionary().get(default_timestamp_path, None)
                        if ts_match is not None:
                            log_atom.set_timestamp(ts_match.match_object)
                            break
            if log_atom.atom_time is None:
                if self.use_real_time:
                    log_atom.atom_time = time.time()
                elif not self.printed_warning or self.continuous_timestamp_missing_warning:
                    msg = "No timestamp was found for a log_atom. The timestamp_paths parameter is probably not set correctly in the" \
                          " Input config which might lead to errors. Alternatively the use_real_time parameter might be used in the" \
                          " Input config."
                    print("WARNING: " + msg, file=sys.stderr)
                    logging.getLogger(DEBUG_LOG_NAME).warning(msg)
                    self.printed_warning = True
            if self.dispatch_atom(log_atom):
                consumed_length = line_end + len(self.eol_sep) - (
                        valid_json and stream_data[line_end:line_end+len(self.eol_sep)] != self.eol_sep)
                continue
            if consumed_length == 0:
                # Downstream did not want the data, so tell upstream to block for a while.
                consumed_length = -1
            break
        return consumed_length

    def dispatch_atom(self, log_atom):
        """Dispatch the data using the appropriate handlers. Also clean or set lastUnconsumed fields depending on outcome of dispatching."""
        type(self).COUNTER = type(self).COUNTER + 1
        if self.COUNTER % 1000 == 0 and self.COUNTER != 0:
            logging.getLogger(DEBUG_LOG_NAME).info("%d log atoms were processed totally.", self.COUNTER)
        was_consumed_flag = False
        if not self.atom_handler_list:
            was_consumed_flag = True
        else:
            for handler in self.atom_handler_list:
                if handler.receive_atom(log_atom):
                    was_consumed_flag = True

        if was_consumed_flag:
            self.last_unconsumed_log_atom = None
        else:
            self.last_unconsumed_log_atom = log_atom
        return was_consumed_flag

    def dispatch_event(self, message, line_data):
        """Dispatch an event with given message and line data to all event handlers."""
        if self.event_handler_list is None:
            return
        for handler in self.event_handler_list:
            handler.receive_event(f'Input.{self.__class__.__name__}', message, [line_data], None, None, self)<|MERGE_RESOLUTION|>--- conflicted
+++ resolved
@@ -47,11 +47,7 @@
     COUNTER = 0
 
     def __init__(self, parsing_model, atom_handler_list, event_handler_list, max_line_length, default_timestamp_path_list, eol_sep=b'\n',
-<<<<<<< HEAD
-                 json_format=False, use_real_time=False, continuous_timestamp_missing_warning=True):
-=======
-                 json_format=False, use_real_time=False, resource_name=None):
->>>>>>> fc27f35f
+                 json_format=False, use_real_time=False, resource_name=None, continuous_timestamp_missing_warning=True):
         """
         Create the atomizer.
         @param event_handler_list when not None, send events to those handlers. The list might be empty at invocation and populated
