--- conflicted
+++ resolved
@@ -47,11 +47,7 @@
     COUNTER = 0
 
     def __init__(self, parsing_model, atom_handler_list, event_handler_list, max_line_length, default_timestamp_path_list, eol_sep=b'\n',
-<<<<<<< HEAD
-                 json_format=False, resource_name=None):
-=======
-                 json_format=False, use_real_time=False):
->>>>>>> ddcc55ac
+                 json_format=False, use_real_time=False, resource_name=None):
         """
         Create the atomizer.
         @param event_handler_list when not None, send events to those handlers. The list might be empty at invocation and populated
@@ -70,12 +66,9 @@
             sys.exit(-1)
         self.eol_sep = eol_sep
         self.json_format = json_format
-<<<<<<< HEAD
         self.resource_name = resource_name
-=======
         self.use_real_time = use_real_time
         self.printed_warning = False
->>>>>>> ddcc55ac
 
         self.in_overlong_line_flag = False
         # If consuming of data was already attempted but the downstream handlers refused to handle it, keep the data and the parsed
