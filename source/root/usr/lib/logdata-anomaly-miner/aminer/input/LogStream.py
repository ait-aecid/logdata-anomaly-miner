"""
This module contains interfaces and classes for logdata resource handling and combining them to resumable virtual LogStream objects.

This program is free software: you can redistribute it and/or modify it under
the terms of the GNU General Public License as published by the Free Software
Foundation, either version 3 of the License, or (at your option) any later
version.
This program is distributed in the hope that it will be useful, but WITHOUT
ANY WARRANTY; without even the implied warranty of MERCHANTABILITY or FITNESS
FOR A PARTICULAR PURPOSE. See the GNU General Public License for more details.
You should have received a copy of the GNU General Public License along with
this program. If not, see <http://www.gnu.org/licenses/>.
"""

import base64
import errno
import hashlib
import os
import socket
import stat
import sys
import logging

<<<<<<< HEAD
from aminer import AminerConfig
=======
from aminer.AminerConfig import DEBUG_LOG_NAME
>>>>>>> d6fbe03b
from aminer.util import SecureOSFunctions
from aminer.util.StringUtil import encode_byte_string_as_string
from aminer.input.InputInterfaces import LogDataResource


class FileLogDataResource(LogDataResource):
    """
    This class defines a single log data resource using an underlying file accessible via the file descriptor.
    The characteristics of this type of resource is, that reopening and repositioning of the stream has to be possible.
    """

    def __init__(self, log_resource_name, log_stream_fd, default_buffer_size=1 << 16, repositioning_data=None):
        """
        Create a new file type resource.
        @param log_resource_name the unique name of this source as bytes array, has to start with "file://" before the file path.
        @param log_stream_fd the stream for reading the resource or -1 if not yet opened.
        @param repositioning_data if not None, attempt to position the stream using the given data.
        """
        if not log_resource_name.startswith(b'file://'):
            msg = 'Attempting to create different type resource as file'
<<<<<<< HEAD
            logging.getLogger(AminerConfig.DEBUG_LOG_NAME).error(msg)
=======
            logging.getLogger(DEBUG_LOG_NAME).error(msg)
>>>>>>> d6fbe03b
            raise Exception(msg)
        self.log_resource_name = log_resource_name
        self.log_file_fd = log_stream_fd
        self.stat_data = None
        if self.log_file_fd >= 0:
            self.stat_data = os.fstat(log_stream_fd)
        self.buffer = b''
        self.default_buffer_size = default_buffer_size
        self.total_consumed_length = 0
        # Create a hash for repositioning. There is no need to be cryptographically secure here: if upstream can manipulate the content,
        # to provoke hash collisions, correct positioning would not matter anyway.
        # skipcq: PTC-W1003
        self.repositioning_digest = hashlib.md5()

        if (log_stream_fd != -1) and (repositioning_data is not None):
            if repositioning_data[0] != self.stat_data.st_ino:
                msg = 'Not attempting to reposition on %s, inode number mismatch' % encode_byte_string_as_string(self.log_resource_name)
<<<<<<< HEAD
                logging.getLogger(AminerConfig.DEBUG_LOG_NAME).warning(msg)
                print(msg, file=sys.stderr)
            elif repositioning_data[1] > self.stat_data.st_size:
                msg = 'Not attempting to reposition on %s, file size too small' % encode_byte_string_as_string(self.log_resource_name)
                logging.getLogger(AminerConfig.DEBUG_LOG_NAME).warning(msg)
=======
                logging.getLogger(DEBUG_LOG_NAME).warning(msg)
                print(msg, file=sys.stderr)
            elif repositioning_data[1] > self.stat_data.st_size:
                msg = 'Not attempting to reposition on %s, file size too small' % encode_byte_string_as_string(self.log_resource_name)
                logging.getLogger(DEBUG_LOG_NAME).warning(msg)
>>>>>>> d6fbe03b
                print(msg, file=sys.stderr)
            else:
                # skipcq: PTC-W1003
                hash_algo = hashlib.md5()
                length = repositioning_data[1]
                while length != 0:
                    block = None
                    if length < default_buffer_size:
                        block = os.read(self.log_file_fd, length)
                    else:
                        block = os.read(self.log_file_fd, default_buffer_size)
                    if not block:
                        msg = 'Not attempting to reposition on %s, file shrunk while reading' % encode_byte_string_as_string(
                            self.log_resource_name)
<<<<<<< HEAD
                        logging.getLogger(AminerConfig.DEBUG_LOG_NAME).warning(msg)
=======
                        logging.getLogger(DEBUG_LOG_NAME).warning(msg)
>>>>>>> d6fbe03b
                        print(msg, file=sys.stderr)
                        break
                    hash_algo.update(block)
                    length -= len(block)
                digest = hash_algo.digest()
                if length == 0:
                    if digest == base64.b64decode(repositioning_data[2]):
                        # Repositioning is OK, keep current digest and length data.
                        self.total_consumed_length = repositioning_data[1]
                        self.repositioning_digest = hash_algo
                    else:
                        msg = 'Not attempting to reposition on %s, digest changed' % encode_byte_string_as_string(self.log_resource_name)
<<<<<<< HEAD
                        logging.getLogger(AminerConfig.DEBUG_LOG_NAME).warning(msg)
=======
                        logging.getLogger(DEBUG_LOG_NAME).warning(msg)
>>>>>>> d6fbe03b
                        print(msg, file=sys.stderr)
                        length = -1
                if length != 0:
                    # Repositioning failed, go back to the beginning of the stream.
                    os.lseek(self.log_file_fd, 0, os.SEEK_SET)

    def open(self, reopen_flag=False):
        """
        Open the given resource.
        @param reopen_flag when True, attempt to reopen the same resource and check if it differs from the previously opened one.
        @raise Exception if valid log_stream_fd was already provided, is still open and reopen_flag is False.
        @raise OSError when opening failed with unexpected error.
        @return True if the resource was really opened or False if opening was not yet possible but should be attempted again.
        """
        if not reopen_flag and (self.log_file_fd != -1):
            msg = 'Cannot reopen stream still open when not instructed to do so'
<<<<<<< HEAD
            logging.getLogger(AminerConfig.DEBUG_LOG_NAME).error(msg)
=======
            logging.getLogger(DEBUG_LOG_NAME).error(msg)
>>>>>>> d6fbe03b
            raise Exception(msg)
        log_file_fd = -1
        stat_data = None
        try:
            log_file_fd = SecureOSFunctions.secure_open_file(self.log_resource_name[7:], os.O_RDONLY)
            stat_data = os.fstat(log_file_fd)
        except OSError as openOsError:
            msg = 'OSError occurred in FileLogDataResource.open(). Error message: %s' % openOsError
<<<<<<< HEAD
            logging.getLogger(AminerConfig.DEBUG_LOG_NAME).error(msg)
=======
            logging.getLogger(DEBUG_LOG_NAME).error(msg)
>>>>>>> d6fbe03b
            if log_file_fd != -1:
                os.close(log_file_fd)
            if openOsError.errno == errno.ENOENT:
                return False
            raise
        if not stat.S_ISREG(stat_data.st_mode):
            os.close(log_file_fd)
            msg = 'Attempting to open non-regular file %s as file' % encode_byte_string_as_string(self.log_resource_name)
            print(msg, file=sys.stderr)
<<<<<<< HEAD
            logging.getLogger(AminerConfig.DEBUG_LOG_NAME).error(msg)
=======
            logging.getLogger(DEBUG_LOG_NAME).error(msg)
>>>>>>> d6fbe03b
            raise Exception(msg)

        if reopen_flag and (self.stat_data is not None) and (stat_data.st_ino == self.stat_data.st_ino) and (
                stat_data.st_dev == self.stat_data.st_dev):
            # Reopening was requested, but we would reopen the file already opened, which is of no use.
            os.close(log_file_fd)
            return False
        # This is a new file or a successful reopen attempt.
        self.log_file_fd = log_file_fd
        self.stat_data = stat_data
        return True

    def get_resource_name(self):
        """Get the name of this log resource."""
        return self.log_resource_name

    def get_file_descriptor(self):
        """Get the file descriptor of this open resource."""
        return self.log_file_fd

    def fill_buffer(self):
        """
        Fill the buffer data of this resource. The repositioning information is not updated, update_position() has to be used.
        @return the number of bytes read or -1 on error or end.
        """
        data = os.read(self.log_file_fd, self.default_buffer_size)
        self.buffer += data
        return len(data)

    def update_position(self, length):
        """Update the positioning information and discard the buffer data afterwards."""
        self.repositioning_digest.update(self.buffer[:length])
        self.total_consumed_length += length
        self.buffer = self.buffer[length:]

    def get_repositioning_data(self):
        """Get the data for repositioning the stream. The returned structure has to be JSON serializable."""
        return [self.stat_data.st_ino, self.total_consumed_length, base64.b64encode(self.repositioning_digest.digest())]

    def close(self):
        """Close the log file."""
        os.close(self.log_file_fd)
        self.log_file_fd = -1


class UnixSocketLogDataResource(LogDataResource):
    """
    This class defines a single log data resource connecting to a local UNIX socket.
    The characteristics of this type of resource is, that reopening works only after end of stream of was reached.
    """

    # skipcq: PYL-W0231
    def __init__(self, log_resource_name, log_stream_fd, default_buffer_size=1 << 16, repositioning_data=None):
        """
        Create a new unix socket type resource.
        @param log_resource_name the unique name of this source as byte array, has to start with "unix://" before the file path.
        @param log_stream_fd the stream for reading the resource or -1 if not yet opened.
        @param repositioning_data has to be None for this type of resource.
        """
        if not log_resource_name.startswith(b'unix://'):
            msg = 'Attempting to create different type resource as unix'
<<<<<<< HEAD
            logging.getLogger(AminerConfig.DEBUG_LOG_NAME).error(msg)
=======
            logging.getLogger(DEBUG_LOG_NAME).error(msg)
>>>>>>> d6fbe03b
            raise Exception(msg)
        self.log_resource_name = log_resource_name
        self.log_stream_fd = log_stream_fd
        self.buffer = b''
        self.default_buffer_size = default_buffer_size
        self.total_consumed_length = 0

    def open(self, reopen_flag=False):
        """
        Open the given resource.
        @param reopen_flag when True, attempt to reopen the same resource and check if it differs from the previously opened one.
        @raise Exception if valid log_stream_fd was already provided, is still open and reopenFlag is False.
        @raise OSError when opening failed with unexpected error.
        @return True if the resource was really opened or False if opening was not yet possible but should be attempted again.
        """
        if reopen_flag:  # skipcq: PTC-W0048
            if self.log_stream_fd != -1:
                return False
        elif self.log_stream_fd != -1:
            msg = 'Cannot reopen stream still open when not instructed to do so'
<<<<<<< HEAD
            logging.getLogger(AminerConfig.DEBUG_LOG_NAME).error(msg)
=======
            logging.getLogger(DEBUG_LOG_NAME).error(msg)
>>>>>>> d6fbe03b
            raise Exception(msg)
        log_socket = None
        try:
            log_socket = socket.socket(socket.AF_UNIX, socket.SOCK_STREAM)
            log_socket.connect(self.log_resource_name[7:])
        except socket.error as socketError:
<<<<<<< HEAD
            logging.getLogger(AminerConfig.DEBUG_LOG_NAME).error('OSError occurred in UnixSocketLogDataResource.open(). Error message: %s',
                                                                 socketError.msg)
=======
            logging.getLogger(DEBUG_LOG_NAME).error('OSError occurred in UnixSocketLogDataResource.open(). Error message: %s',
                                                    socketError.msg)
>>>>>>> d6fbe03b
            if log_socket is not None:
                log_socket.close()
            if socketError.errno in (errno.ENOENT, errno.ECONNREFUSED):
                return False
            # Transform exception to OSError as caller does not expect something else.
            raise OSError(socketError[0], socketError[1])
        self.log_stream_fd = os.dup(log_socket.fileno())
        log_socket.close()
        return True

    def get_resource_name(self):
        """Get the name of this log resoruce."""
        return self.log_resource_name

    def get_file_descriptor(self):
        """Get the file descriptor of this open resource."""
        return self.log_stream_fd

    def fill_buffer(self):
        """
        Fill the buffer data of this resource. The repositioning information is not updated, update_position() has to be used.
        @return the number of bytes read or -1 on error or end.
        """
        data = os.read(self.log_stream_fd, self.default_buffer_size)
        self.buffer += data
        return len(data)

    def update_position(self, length):
        """Update the positioning information and discard the buffer data afterwards."""
        self.total_consumed_length += length
        self.buffer = self.buffer[length:]

    def get_repositioning_data(self):
        """Get the data for repositioning the stream. The returned structure has to be JSON serializable."""
        return None

    def close(self):
        """Close the log stream."""
        os.close(self.log_stream_fd)
        self.log_stream_fd = -1


class LogStream:
    """
    This class defines a continuous stream of logging data from a given source.
    This class also handles rollover from one file descriptor to a new one.
    """

    def __init__(self, log_data_resource, stream_atomizer):
        """
        Create a new logstream with an initial logDataResource.
        @param stream_atomizer the atomizer to forward data to.
        """
        # The resource currently processed. Might also be None when previous
        # resource was read till end and no rollover to new one had occurred.
        self.log_data_resource = log_data_resource
        self.stream_atomizer = stream_atomizer
        # Last reading state, those are the same as returned by StreamAtomizer
        # consumeData() method. Start with state 0 (more data required).
        self.last_consume_state = 0
        self.next_resources = []

    def add_next_resource(self, next_log_data_resource):
        """
        Roll over from one fd to another one pointing to the newer version of the same file.
        This will also change reading behaviour of current resource to await EOF or stop as soon as first blocking read does not return
        any data.
        """
        # Just append the resource to the list of next resources. The next read operation without any input from the primary resource
        # will pick it up automatically.
        if self.log_data_resource is None:
            self.log_data_resource = next_log_data_resource
        else:
            self.next_resources.append(next_log_data_resource)

    def handle_stream(self):
        """
        Handle data from this stream by forwarding it to the atomizer.
        @return the file descriptor to monitoring for new input or -1 if there is no new data or atomizer was not yet ready to
        consume data. Handling should be tried again later on.
        """
        if self.log_data_resource is None:
            return -1
        if self.last_consume_state == 0:
            # We need more data, read it.
            read_length = self.log_data_resource.fill_buffer()
            if read_length == -1:
                self.last_consume_state = self.roll_over()
                return self.last_consume_state

            if read_length == 0:
                if not self.next_resources:
                    # There is just no input, but we still need more since last round as indicated by lastConsumeState. We would not have
                    # been called if this is a blocking stream, so this must be the preliminary end of the file. Tell caller to wait and
                    # retry read later on. Keep lastConsumeState value, consume still wants more data.
                    return -1

                # This seems to EOF for rollover.
                self.last_consume_state = self.roll_over()
                return self.last_consume_state

        # So there was something read, process it the same way as if data was already available in previous round.
        self.last_consume_state = self.stream_atomizer.consume_data(self.log_data_resource.buffer, False)
        if self.last_consume_state < 0:
            return -1
        if self.last_consume_state != 0:
            self.log_data_resource.update_position(self.last_consume_state)
        return self.log_data_resource.get_file_descriptor()

    def roll_over(self):
        """
        End reading of the current resource and switch to the next.
        This method does not handle last_consume_state, that has to be done outside.
        @return state in same manner as handle_stream()
        """
        consumed_length = self.stream_atomizer.consume_data(self.log_data_resource.buffer, True)
        if consumed_length < 0:
            # Consumer is not ready to consume yet. Retry later on.
            return -1
        if consumed_length != len(self.log_data_resource.buffer):
            if consumed_length != 0:
                # Some data consumed, unclear why not all when already at end of stream. Retry again immediately to find out why.
                self.log_data_resource.update_position(consumed_length)
                return self.log_data_resource.get_file_descriptor()

            # This is a clear protocol violation (see StreamAtomizer documentation): When at EOF, 0 is no valid return value.
            msg = 'Procotol violation by %s detected, flushing data' % self.stream_atomizer.__class__.__name__
<<<<<<< HEAD
            logging.getLogger(AminerConfig.DEBUG_LOG_NAME).critical(msg)
=======
            logging.getLogger(DEBUG_LOG_NAME).critical(msg)
>>>>>>> d6fbe03b
            print('FATAL: ' + msg, file=sys.stderr)
            consumed_length = len(self.log_data_resource.buffer)

        # Everything consumed, so now ready for rollover.
        self.log_data_resource.update_position(consumed_length)
        self.log_data_resource.close()
        if not self.next_resources:
            self.log_data_resource = None
            return -1
        self.log_data_resource = self.next_resources[0]
        del self.next_resources[0]
        return self.log_data_resource.get_file_descriptor()

    def get_current_fd(self):
        """Get the file descriptor for reading the currently active log_data resource."""
        if self.log_data_resource is None:
            return -1
        return self.log_data_resource.get_file_descriptor()

    def get_repositioning_data(self):
        """Get the repositioning information from the currently active underlying log_data resource."""
        if self.log_data_resource is None:
            return None
        return self.log_data_resource.get_repositioning_data()

    def close(self):
        """Close the log stream."""
        if self.log_data_resource is not None:
            self.log_data_resource.close()<|MERGE_RESOLUTION|>--- conflicted
+++ resolved
@@ -21,11 +21,7 @@
 import sys
 import logging
 
-<<<<<<< HEAD
-from aminer import AminerConfig
-=======
 from aminer.AminerConfig import DEBUG_LOG_NAME
->>>>>>> d6fbe03b
 from aminer.util import SecureOSFunctions
 from aminer.util.StringUtil import encode_byte_string_as_string
 from aminer.input.InputInterfaces import LogDataResource
@@ -46,11 +42,7 @@
         """
         if not log_resource_name.startswith(b'file://'):
             msg = 'Attempting to create different type resource as file'
-<<<<<<< HEAD
-            logging.getLogger(AminerConfig.DEBUG_LOG_NAME).error(msg)
-=======
-            logging.getLogger(DEBUG_LOG_NAME).error(msg)
->>>>>>> d6fbe03b
+            logging.getLogger(DEBUG_LOG_NAME).error(msg)
             raise Exception(msg)
         self.log_resource_name = log_resource_name
         self.log_file_fd = log_stream_fd
@@ -68,19 +60,11 @@
         if (log_stream_fd != -1) and (repositioning_data is not None):
             if repositioning_data[0] != self.stat_data.st_ino:
                 msg = 'Not attempting to reposition on %s, inode number mismatch' % encode_byte_string_as_string(self.log_resource_name)
-<<<<<<< HEAD
-                logging.getLogger(AminerConfig.DEBUG_LOG_NAME).warning(msg)
-                print(msg, file=sys.stderr)
-            elif repositioning_data[1] > self.stat_data.st_size:
-                msg = 'Not attempting to reposition on %s, file size too small' % encode_byte_string_as_string(self.log_resource_name)
-                logging.getLogger(AminerConfig.DEBUG_LOG_NAME).warning(msg)
-=======
                 logging.getLogger(DEBUG_LOG_NAME).warning(msg)
                 print(msg, file=sys.stderr)
             elif repositioning_data[1] > self.stat_data.st_size:
                 msg = 'Not attempting to reposition on %s, file size too small' % encode_byte_string_as_string(self.log_resource_name)
                 logging.getLogger(DEBUG_LOG_NAME).warning(msg)
->>>>>>> d6fbe03b
                 print(msg, file=sys.stderr)
             else:
                 # skipcq: PTC-W1003
@@ -95,11 +79,7 @@
                     if not block:
                         msg = 'Not attempting to reposition on %s, file shrunk while reading' % encode_byte_string_as_string(
                             self.log_resource_name)
-<<<<<<< HEAD
-                        logging.getLogger(AminerConfig.DEBUG_LOG_NAME).warning(msg)
-=======
                         logging.getLogger(DEBUG_LOG_NAME).warning(msg)
->>>>>>> d6fbe03b
                         print(msg, file=sys.stderr)
                         break
                     hash_algo.update(block)
@@ -112,11 +92,7 @@
                         self.repositioning_digest = hash_algo
                     else:
                         msg = 'Not attempting to reposition on %s, digest changed' % encode_byte_string_as_string(self.log_resource_name)
-<<<<<<< HEAD
-                        logging.getLogger(AminerConfig.DEBUG_LOG_NAME).warning(msg)
-=======
                         logging.getLogger(DEBUG_LOG_NAME).warning(msg)
->>>>>>> d6fbe03b
                         print(msg, file=sys.stderr)
                         length = -1
                 if length != 0:
@@ -133,11 +109,7 @@
         """
         if not reopen_flag and (self.log_file_fd != -1):
             msg = 'Cannot reopen stream still open when not instructed to do so'
-<<<<<<< HEAD
-            logging.getLogger(AminerConfig.DEBUG_LOG_NAME).error(msg)
-=======
-            logging.getLogger(DEBUG_LOG_NAME).error(msg)
->>>>>>> d6fbe03b
+            logging.getLogger(DEBUG_LOG_NAME).error(msg)
             raise Exception(msg)
         log_file_fd = -1
         stat_data = None
@@ -146,11 +118,7 @@
             stat_data = os.fstat(log_file_fd)
         except OSError as openOsError:
             msg = 'OSError occurred in FileLogDataResource.open(). Error message: %s' % openOsError
-<<<<<<< HEAD
-            logging.getLogger(AminerConfig.DEBUG_LOG_NAME).error(msg)
-=======
-            logging.getLogger(DEBUG_LOG_NAME).error(msg)
->>>>>>> d6fbe03b
+            logging.getLogger(DEBUG_LOG_NAME).error(msg)
             if log_file_fd != -1:
                 os.close(log_file_fd)
             if openOsError.errno == errno.ENOENT:
@@ -160,11 +128,7 @@
             os.close(log_file_fd)
             msg = 'Attempting to open non-regular file %s as file' % encode_byte_string_as_string(self.log_resource_name)
             print(msg, file=sys.stderr)
-<<<<<<< HEAD
-            logging.getLogger(AminerConfig.DEBUG_LOG_NAME).error(msg)
-=======
-            logging.getLogger(DEBUG_LOG_NAME).error(msg)
->>>>>>> d6fbe03b
+            logging.getLogger(DEBUG_LOG_NAME).error(msg)
             raise Exception(msg)
 
         if reopen_flag and (self.stat_data is not None) and (stat_data.st_ino == self.stat_data.st_ino) and (
@@ -226,11 +190,7 @@
         """
         if not log_resource_name.startswith(b'unix://'):
             msg = 'Attempting to create different type resource as unix'
-<<<<<<< HEAD
-            logging.getLogger(AminerConfig.DEBUG_LOG_NAME).error(msg)
-=======
-            logging.getLogger(DEBUG_LOG_NAME).error(msg)
->>>>>>> d6fbe03b
+            logging.getLogger(DEBUG_LOG_NAME).error(msg)
             raise Exception(msg)
         self.log_resource_name = log_resource_name
         self.log_stream_fd = log_stream_fd
@@ -251,24 +211,15 @@
                 return False
         elif self.log_stream_fd != -1:
             msg = 'Cannot reopen stream still open when not instructed to do so'
-<<<<<<< HEAD
-            logging.getLogger(AminerConfig.DEBUG_LOG_NAME).error(msg)
-=======
-            logging.getLogger(DEBUG_LOG_NAME).error(msg)
->>>>>>> d6fbe03b
+            logging.getLogger(DEBUG_LOG_NAME).error(msg)
             raise Exception(msg)
         log_socket = None
         try:
             log_socket = socket.socket(socket.AF_UNIX, socket.SOCK_STREAM)
             log_socket.connect(self.log_resource_name[7:])
         except socket.error as socketError:
-<<<<<<< HEAD
-            logging.getLogger(AminerConfig.DEBUG_LOG_NAME).error('OSError occurred in UnixSocketLogDataResource.open(). Error message: %s',
-                                                                 socketError.msg)
-=======
             logging.getLogger(DEBUG_LOG_NAME).error('OSError occurred in UnixSocketLogDataResource.open(). Error message: %s',
                                                     socketError.msg)
->>>>>>> d6fbe03b
             if log_socket is not None:
                 log_socket.close()
             if socketError.errno in (errno.ENOENT, errno.ECONNREFUSED):
@@ -396,11 +347,7 @@
 
             # This is a clear protocol violation (see StreamAtomizer documentation): When at EOF, 0 is no valid return value.
             msg = 'Procotol violation by %s detected, flushing data' % self.stream_atomizer.__class__.__name__
-<<<<<<< HEAD
-            logging.getLogger(AminerConfig.DEBUG_LOG_NAME).critical(msg)
-=======
             logging.getLogger(DEBUG_LOG_NAME).critical(msg)
->>>>>>> d6fbe03b
             print('FATAL: ' + msg, file=sys.stderr)
             consumed_length = len(self.log_data_resource.buffer)
 
