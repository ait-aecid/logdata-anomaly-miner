--- conflicted
+++ resolved
@@ -142,13 +142,9 @@
                                        event_data, log_atom, self)
         if self.auto_include_flag:
             if self.next_persist_time is None:
-<<<<<<< HEAD
                 self.next_persist_time = time.time() + self.aminer_config.config_properties.get(
                     AMinerConfig.KEY_PERSISTENCE_PERIOD, AMinerConfig.DEFAULT_PERSISTENCE_PERIOD)
-=======
-                self.next_persist_time = time.time() + 600
         self.log_success += 1
->>>>>>> 564b8005
         return True
 
     def do_persist(self):
