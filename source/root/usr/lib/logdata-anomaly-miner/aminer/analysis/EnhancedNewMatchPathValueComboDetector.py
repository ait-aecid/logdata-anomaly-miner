--- conflicted
+++ resolved
@@ -161,17 +161,16 @@
         @throws Exception when allowlisting of this special event using given allowlisting_data was not possible.
         """
         if event_type != 'Analysis.%s' % self.__class__.__name__:
-<<<<<<< HEAD
             msg = 'Event not from this source'
             logging.getLogger(AMinerConfig.DEBUG_LOG_NAME).error(msg)
             raise Exception(msg)
-        if whitelisting_data is not None:
-            msg = 'Whitelisting data not understood by this detector'
+        if allowlisting_data is not None:
+            msg = 'Allowlisting data not understood by this detector'
             logging.getLogger(AMinerConfig.DEBUG_LOG_NAME).error(msg)
             raise Exception(msg)
         current_timestamp = event_data[0].get_timestamp()
         self.known_values_dict[event_data[1]] = [current_timestamp, current_timestamp, 1]
-        return 'Whitelisted path(es) %s with %s in %s' % (', '.join(self.target_path_list), event_data[1], sorted_log_lines[0])
+        return 'Allowlisted path(es) %s with %s in %s' % (', '.join(self.target_path_list), event_data[1], sorted_log_lines[0])
 
     def log_statistics(self, component_name):
         """
@@ -190,12 +189,4 @@
         self.log_success = 0
         self.log_total = 0
         self.log_learned_path_value_combos = 0
-        self.log_new_learned_values = []
-=======
-            raise Exception('Event not from this source')
-        if allowlisting_data is not None:
-            raise Exception('Allowlisting data not understood by this detector')
-        current_timestamp = event_data[0].get_timestamp()
-        self.known_values_dict[event_data[1]] = [current_timestamp, current_timestamp, 1]
-        return 'Allowlisted path(es) %s with %s in %s' % (', '.join(self.target_path_list), event_data[1], sorted_log_lines[0])
->>>>>>> e01cadbe
+        self.log_new_learned_values = []