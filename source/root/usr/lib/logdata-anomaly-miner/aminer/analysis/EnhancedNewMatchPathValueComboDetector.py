"""
This file defines the EnhancedNewMatchPathValueComboDetector.
detector to extract values from LogAtoms and check, if the value
combination was already seen before.

This program is free software: you can redistribute it and/or modify it under
the terms of the GNU General Public License as published by the Free Software
Foundation, either version 3 of the License, or (at your option) any later
version.
This program is distributed in the hope that it will be useful, but WITHOUT
ANY WARRANTY; without even the implied warranty of MERCHANTABILITY or FITNESS
FOR A PARTICULAR PURPOSE. See the GNU General Public License for more details.
You should have received a copy of the GNU General Public License along with
this program. If not, see <http://www.gnu.org/licenses/>.
"""

import time
import os
import logging

from aminer.analysis.NewMatchPathValueComboDetector import NewMatchPathValueComboDetector
from aminer.util import PersistencyUtil
from aminer.analysis import CONFIG_KEY_LOG_LINE_PREFIX
from aminer import AMinerConfig
from aminer.AMinerConfig import STAT_LEVEL, STAT_LOG_NAME


class EnhancedNewMatchPathValueComboDetector(NewMatchPathValueComboDetector):
    """
    This class creates events when a new value combination for a given list of match data pathes were found.
    It is similar to the NewMatchPathValueComboDetector basic detector but also provides support for storing meta information about each
    detected value combination, e.g.
    * the first time a tuple was detected using the LogAtom default timestamp.
    * the last time a tuple was seen
    * the number of times the tuple was seen
    * user data for annotation.
    Due to the additional features, this detector is slower than the basic detector.
    """

    def __init__(self, aminer_config, target_path_list, anomaly_event_handlers, persistence_id='Default', allow_missing_values_flag=False,
                 auto_include_flag=False, tuple_transformation_function=None, output_log_line=True):
        """
        Initialize the detector. This will also trigger reading or creation of persistence storage location.
        @param target_path_list the list of values to extract from each match to create the value combination to be checked.
        @param allow_missing_values_flag when set to True, the detector will also use matches, where one of the pathes from target_path_list
        does not refer to an existing parsed data object.
        @param auto_include_flag when set to True, this detector will report a new value only the first time before including it
        in the known values set automatically.
        @param tuple_transformation_function when not None, this function will be invoked on each extracted value combination list to
        transform it. It may modify the list directly or create a new one to return it.
        """
        self.known_values_dict = {}
        super(EnhancedNewMatchPathValueComboDetector, self).__init__(aminer_config, target_path_list, anomaly_event_handlers,
                                                                     persistence_id, allow_missing_values_flag, auto_include_flag)
        self.tuple_transformation_function = tuple_transformation_function
        self.output_log_line = output_log_line
        self.aminer_config = aminer_config
        self.date_string = "%Y-%m-%d %H:%M:%S"
        self.log_success = 0
        self.log_total = 0
        self.log_learned_path_value_combos = 0
        self.log_new_learned_values = []

    def load_persistency_data(self):
        """Load the persistency data from storage."""
        persistence_data = PersistencyUtil.load_json(self.persistence_file_name)
        if persistence_data is not None:
            # Dictionary and tuples were stored as list of lists. Transform
            # the first lists to tuples to allow hash operation needed by set.
            for value_tuple, extra_data in persistence_data:
                self.known_values_dict[tuple(value_tuple)] = extra_data
            logging.getLogger(AMinerConfig.DEBUG_LOG_NAME).debug('%s loaded persistence data.', self.__class__.__name__)

    def receive_atom(self, log_atom):
        """
        Receive on parsed atom and the information about the parser match.
        @return True if a value combination was extracted and checked against the list of known combinations, no matter if the checked
<<<<<<< HEAD
        values were new or not."""
        self.log_total += 1
=======
        values were new or not.
        """
>>>>>>> e1e8deb2
        match_dict = log_atom.parser_match.get_match_dictionary()
        timestamp = log_atom.get_timestamp()
        if timestamp is None:
            timestamp = time.time()
        timestamp = round(timestamp, 3)
        match_value_list = []
        for target_path in self.target_path_list:
            match_element = match_dict.get(target_path, None)
            if match_element is None:
                if not self.allow_missing_values_flag:
                    return False
                match_value_list.append(None)
            else:
                match_value_list.append(match_element.match_object)

        if self.tuple_transformation_function is not None:
            match_value_list = self.tuple_transformation_function(match_value_list)
        match_value_tuple = tuple(match_value_list)

        if self.known_values_dict.get(match_value_tuple) is None:
            self.known_values_dict[match_value_tuple] = [timestamp, timestamp, 1]
            self.log_new_learned_values.append(match_value_tuple)
        else:
            extra_data = self.known_values_dict.get(match_value_tuple)
            extra_data[1] = timestamp
            extra_data[2] += 1

        affected_log_atom_values = []
        metadata = {}
        for match_value in list(match_value_tuple):
            if isinstance(match_value, bytes):
                match_value = match_value.decode()
            affected_log_atom_values.append(str(match_value))
        values = self.known_values_dict.get(match_value_tuple)
        metadata['TimeFirstOccurrence'] = str(values[0])
        metadata['TimeLastOccurence'] = str(values[1])
        metadata['NumberOfOccurences'] = str(values[2])

        analysis_component = {'AffectedLogAtomPaths': self.target_path_list, 'AffectedLogAtomValues': affected_log_atom_values,
                              'Metadata': metadata}
        event_data = {'AnalysisComponent': analysis_component}
<<<<<<< HEAD
        if (self.auto_include_flag and self.known_values_dict.get(match_value_tuple, None)[2] == 1) or not self.auto_include_flag:
            self.log_learned_path_value_combos += 1
=======
        if (self.auto_include_flag and self.known_values_dict.get(match_value_tuple)[2] == 1) or not self.auto_include_flag:
>>>>>>> e1e8deb2
            for listener in self.anomaly_event_handlers:
                original_log_line_prefix = self.aminer_config.config_properties.get(CONFIG_KEY_LOG_LINE_PREFIX)
                if original_log_line_prefix is None:
                    original_log_line_prefix = ''
                if self.output_log_line:
                    match_paths_values = {}
                    for match_path, match_element in match_dict.items():
                        match_value = match_element.match_object
                        if isinstance(match_value, bytes):
                            match_value = match_value.decode()
                        match_paths_values[match_path] = match_value
                    analysis_component['ParsedLogAtom'] = match_paths_values
                    sorted_log_lines = [log_atom.parser_match.match_element.annotate_match('') + os.linesep + str(
                        self.known_values_dict) + os.linesep + original_log_line_prefix + repr(log_atom.raw_data)]
                else:
                    sorted_log_lines = [str(self.known_values_dict) + os.linesep + original_log_line_prefix + repr(log_atom.raw_data)]
                listener.receive_event('Analysis.%s' % self.__class__.__name__, 'New value combination(s) detected', sorted_log_lines,
                                       event_data, log_atom, self)
        if self.auto_include_flag:
            if self.next_persist_time is None:
                self.next_persist_time = time.time() + 600
        self.log_success += 1
        return True

    def do_persist(self):
        """Immediately write persistence data to storage."""
        persistency_data = []
        for dict_record in self.known_values_dict.items():
            persistency_data.append(dict_record)
        PersistencyUtil.store_json(self.persistence_file_name, persistency_data)
        self.next_persist_time = None
        logging.getLogger(AMinerConfig.DEBUG_LOG_NAME).debug('%s persisted data.', self.__class__.__name__)

    def whitelist_event(self, event_type, sorted_log_lines, event_data, whitelisting_data):
        """
        Whitelist an event generated by this source using the information emitted when generating the event.
        @return a message with information about whitelisting
        @throws Exception when whitelisting of this special event using given whitelistingData was not possible.
        """
        if event_type != 'Analysis.%s' % self.__class__.__name__:
            msg = 'Event not from this source'
            logging.getLogger(AMinerConfig.DEBUG_LOG_NAME).error(msg)
            raise Exception(msg)
        if whitelisting_data is not None:
            msg = 'Whitelisting data not understood by this detector'
            logging.getLogger(AMinerConfig.DEBUG_LOG_NAME).error(msg)
            raise Exception(msg)
        current_timestamp = event_data[0].get_timestamp()
        self.known_values_dict[event_data[1]] = [current_timestamp, current_timestamp, 1]
        return 'Whitelisted path(es) %s with %s in %s' % (', '.join(self.target_path_list), event_data[1], sorted_log_lines[0])

    def log_statistics(self, component_name):
        """log statistics of an AtomHandler. Override this method for more sophisticated statistics output of the AtomHandler.
        @param component_name the name of the component which is printed in the log line."""
        if STAT_LEVEL == 1:
            logging.getLogger(STAT_LOG_NAME).info(
                "'%s' processed %d out of %d log atoms successfully and learned %d new value combinations in the last 60"
                " minutes.", component_name, self.log_success, self.log_total, self.log_learned_path_value_combos)
        elif STAT_LEVEL == 2:
            logging.getLogger(STAT_LOG_NAME).info(
                "'%s' processed %d out of %d log atoms successfully and learned %d new value combinations in the last 60"
                " minutes. Following new value combinations were learned: %s", component_name, self.log_success, self.log_total,
                self.log_learned_path_value_combos, self.log_new_learned_values)
        self.log_success = 0
        self.log_total = 0
        self.log_learned_path_value_combos = 0
        self.log_new_learned_values = []<|MERGE_RESOLUTION|>--- conflicted
+++ resolved
@@ -75,13 +75,9 @@
         """
         Receive on parsed atom and the information about the parser match.
         @return True if a value combination was extracted and checked against the list of known combinations, no matter if the checked
-<<<<<<< HEAD
-        values were new or not."""
-        self.log_total += 1
-=======
         values were new or not.
         """
->>>>>>> e1e8deb2
+        self.log_total += 1
         match_dict = log_atom.parser_match.get_match_dictionary()
         timestamp = log_atom.get_timestamp()
         if timestamp is None:
@@ -123,12 +119,8 @@
         analysis_component = {'AffectedLogAtomPaths': self.target_path_list, 'AffectedLogAtomValues': affected_log_atom_values,
                               'Metadata': metadata}
         event_data = {'AnalysisComponent': analysis_component}
-<<<<<<< HEAD
-        if (self.auto_include_flag and self.known_values_dict.get(match_value_tuple, None)[2] == 1) or not self.auto_include_flag:
+        if (self.auto_include_flag and self.known_values_dict.get(match_value_tuple)[2] == 1) or not self.auto_include_flag:
             self.log_learned_path_value_combos += 1
-=======
-        if (self.auto_include_flag and self.known_values_dict.get(match_value_tuple)[2] == 1) or not self.auto_include_flag:
->>>>>>> e1e8deb2
             for listener in self.anomaly_event_handlers:
                 original_log_line_prefix = self.aminer_config.config_properties.get(CONFIG_KEY_LOG_LINE_PREFIX)
                 if original_log_line_prefix is None:
