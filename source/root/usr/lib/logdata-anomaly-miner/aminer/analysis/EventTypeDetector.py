--- conflicted
+++ resolved
@@ -89,12 +89,8 @@
                 self.etd_time_trigger[2].append(-1)
 
     def receive_atom(self, log_atom):
-<<<<<<< HEAD
-        """Receives an parsed atom and keeps track of the event types and the values of the variables of them"""
+        """Receives an parsed atom and keeps track of the event types and the values of the variables of them."""
         self.log_total += 1
-=======
-        """Receives an parsed atom and keeps track of the event types and the values of the variables of them."""
->>>>>>> e1e8deb2
         # Get the current time
         if self.track_time_for_TSA:
             if log_atom.atom_time is not None:
