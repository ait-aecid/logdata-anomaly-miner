"""
This module can assigns every parsed log line a eventtype and can be used for profiling purposes.
It supports the modules VariableTypeDetector and VariableCorrelationDetector.

This program is free software: you can redistribute it and/or modify it under
the terms of the GNU General Public License as published by the Free Software
Foundation, either version 3 of the License, or (at your option) any later
version.
This program is distributed in the hope that it will be useful, but WITHOUT
ANY WARRANTY; without even the implied warranty of MERCHANTABILITY or FITNESS
FOR A PARTICULAR PURPOSE. See the GNU General Public License for more details.
You should have received a copy of the GNU General Public License along with
this program. If not, see <http://www.gnu.org/licenses/>.
"""
import time
import copy
import logging

from aminer import AminerConfig
from aminer.AminerConfig import build_persistence_file_name, KEY_PERSISTENCE_PERIOD, DEFAULT_PERSISTENCE_PERIOD, DEBUG_LOG_NAME
from aminer.AnalysisChild import AnalysisContext
from aminer.input.InputInterfaces import AtomHandlerInterface
from aminer.util.TimeTriggeredComponentInterface import TimeTriggeredComponentInterface
from aminer.util import PersistenceUtil


class EventTypeDetector(AtomHandlerInterface, TimeTriggeredComponentInterface):
    """This class keeps track of the found eventtypes and the values of each variable."""

<<<<<<< HEAD
    def __init__(self, aminer_config, anomaly_event_handlers, persistence_id='Default', path_list=None, id_path_list=None,
                 allow_missing_id=False, allowed_id_tuples=None, min_num_vals=1000, max_num_vals=1500, save_values=True,
                 track_time_for_TSA=False, waiting_time_for_TSA=1000, num_sections_waiting_time_for_TSA=100):
=======
    def __init__(self, aminer_config, anomaly_event_handlers, persistence_id='Default', path_list=None, min_num_vals=1000,
                 max_num_vals=1500, save_values=True, track_time_for_tsa=False, waiting_time_for_tsa=1000,
                 num_sections_waiting_time_for_tsa=100):
>>>>>>> d14edeeb
        """Initialize the detector. This will also trigger reading or creation of persistence storage location."""
        self.next_persist_time = time.time() + 600.0
        self.anomaly_event_handlers = anomaly_event_handlers
        # One or more paths that specify the trace of the EventTypeDetector. If the list is not empty the events corresponds to the values
        # in these paths not the event types.
        self.id_path_list = id_path_list
        if self.id_path_list is None:
            self.id_path_list = []
        # Specifies whether log atoms without id path should be omitted (only if id path is set).
        self.allow_missing_id = allow_missing_id
        # List of the allowed id tuples. Log atoms with id tuples not in this list are not analyzed, when this list is not empty.
        if allowed_id_tuples is None:
            self.allowed_id_tuples = []
        else:
            self.allowed_id_tuples = [tuple(tuple_list) for tuple_list in allowed_id_tuples]
        # Number of the values which the list is being reduced to.
        self.min_num_vals = min_num_vals
        # Maximum number of lines in the value list before it is reduced. > min_num_vals.
        self.max_num_vals = max_num_vals
        # If False the values of the Token are not saved for further analysis. Disables self.values, and self.check_variables
        self.save_values = save_values
        # States if the time windows should be tracked for the time series analysis
        self.track_time_for_TSA = track_time_for_TSA
        # Time in seconds, until the time windows are being initialized
        self.waiting_time_for_TSA = waiting_time_for_TSA
        # Number of sections of the initialization window. The length of the input-list of the calculate_time_steps is this number
        self.num_sections_waiting_time_for_TSA = num_sections_waiting_time_for_TSA
        self.aminer_config = aminer_config

        self.num_events = 0
        # List of the longest path of the events
        self.longest_path = []
        # List of the keys corresponding to the events
        self.found_keys = []
        # List of the keys, which take values in the log-line
        self.variable_key_list = []
        # List of the values of the log-lines. If the lenght reaches max_num_vals the list gets reduced to min_num_vals values per variable
        self.values = []
        # Saves the number of lines of the event types
        self.num_eventlines = []
        # Saves the number of total log-lines
        self.total_records = 0
        # List of the modules which follow the event_type_detector. The implemented modules are form the list
        # [variableTypeDetector, variableCorrelationDetector]
        self.following_modules = []
        # List of paths, which variables are being tracked. All other paths will not get tracked. If None all paths are being tracked.
        self.path_list = path_list
        # List of bools, which state if the variables of variable_key_list are updated.
        self.check_variables = []
        # List ot the time trigger. The first list states the times when something should be triggered, the second list states the indices
        # of the eventtyps, or a list of the evnettype, a path and a value which should be counted (-1 for an initialization)
        # the third list states, the length of the time window (-1 for a one time trigger)
        self.etd_time_trigger = [[], [], []]
        # Reference containing the number of lines of the events for the TSA
        self.num_eventlines_tsa_ref = []
        # Index of the eventtype of the current log line
        self.current_index = 0
<<<<<<< HEAD
        # List of the id tuples
        self.id_path_list_tuples = []
=======
        # Number of the values which the list is being reduced to.
        self.min_num_vals = min_num_vals
        # Maximum number of lines in the value list before it is reduced. > min_num_vals.
        self.max_num_vals = max_num_vals
        # If False the values of the Token are not saved for further analysis. Disables self.values, and self.check_variables
        self.save_values = save_values
        # States if the time windows should be tracked for the time series analysis
        self.track_time_for_tsa = track_time_for_tsa
        # Time in seconds, until the time windows are being initialized
        self.waiting_time_for_tsa = waiting_time_for_tsa
        # Number of sections of the initialization window. The length of the input-list of the calculate_time_steps is this number
        self.num_sections_waiting_time_for_tsa = num_sections_waiting_time_for_tsa
        self.aminer_config = aminer_config
>>>>>>> d14edeeb

        # Loads the persistence
        self.persistence_file_name = build_persistence_file_name(aminer_config, self.__class__.__name__, persistence_id)
        PersistenceUtil.add_persistable_component(self)
        persistence_data = PersistenceUtil.load_json(self.persistence_file_name)

        # Imports the persistence
        if persistence_data is not None:
            for key in persistence_data[0]:
                self.found_keys.append(set(key))
            self.variable_key_list = persistence_data[1]
            self.values = persistence_data[2]
            self.longest_path = persistence_data[3]
            self.check_variables = persistence_data[4]
            self.num_eventlines = persistence_data[5]
            self.etd_time_trigger = persistence_data[6]
<<<<<<< HEAD
            self.num_eventlines_TSA_ref = persistence_data[7]
            self.id_path_list_tuples = [tuple(tuple_list) for tuple_list in persistence_data[8]]
=======
            self.num_eventlines_tsa_ref = persistence_data[7]
>>>>>>> d14edeeb

            self.num_events = len(self.found_keys)
        else:
            if self.track_time_for_tsa:
                self.etd_time_trigger[0].append(-1)
                self.etd_time_trigger[1].append(-1)
                self.etd_time_trigger[2].append(-1)

    def receive_atom(self, log_atom):
        """Receives an parsed atom and keeps track of the event types and the values of the variables of them."""
        self.log_total += 1
        # Get the current time
        if self.track_time_for_tsa:
            if log_atom.atom_time is not None:
                current_time = log_atom.atom_time
            else:
                current_time = time.time()

        # Check if TSA should be initialized
        if self.track_time_for_tsa and -1 in self.etd_time_trigger[0] and 'TSAArimaDetector' in [module.__class__.__name__ for module in
                                                                                                 self.following_modules]:
            for i, val in enumerate(self.etd_time_trigger[0]):
                if val == -1:
                    for j in range(self.num_sections_waiting_time_for_tsa-1):
                        self.etd_time_trigger[0].append(current_time + self.waiting_time_for_tsa * (j + 1) / (
                                self.num_sections_waiting_time_for_tsa))
                        self.etd_time_trigger[1].append(-1)
                        self.etd_time_trigger[2].append(-1)

                    self.etd_time_trigger[0][i] = current_time + self.waiting_time_for_tsa
                    break

        # Check if a trigger has been triggered
<<<<<<< HEAD
        if self.track_time_for_TSA and len(self.etd_time_trigger[0]) > 0 and any(current_time >= x for x in self.etd_time_trigger[0]):
=======
        if self.track_time_for_tsa and len(self.etd_time_trigger[0]) > 0 and current_time >= min(self.etd_time_trigger[0]):
>>>>>>> d14edeeb
            # Get the indices of the triggered events
            indices = [i for i, time_trigger in enumerate(self.etd_time_trigger[0]) if current_time >= time_trigger]

            # Execute the triggered functions of the TSA
            for i in range(len(indices)-1, -1, -1):
                # Checks if trigger is part of the initalisation
                if self.etd_time_trigger[1][indices[i]] == -1 and self.etd_time_trigger[2][indices[i]] == -1:

                    # Save the number of occured eventtypes for the initialization of the TSA
                    if self.num_eventlines_tsa_ref == [] or len(
                            self.num_eventlines_tsa_ref[0]) < self.num_sections_waiting_time_for_tsa-1:

                        # Initialize the lists of self.num_eventlines_tsa_ref if not already initialized
                        if not self.num_eventlines_tsa_ref:
                            self.num_eventlines_tsa_ref = [[num] for num in self.num_eventlines]
                        else:
                            # Expand the lists of self.num_eventlines_tsa_ref
                            for j in range(len(self.num_eventlines_tsa_ref), len(self.num_eventlines)):  # skipcq: PTC-W0060
                                self.num_eventlines_tsa_ref.append([0]*len(self.num_eventlines_tsa_ref[0]))
                            # Add the current number of eventlines
                            for j, val in enumerate(self.num_eventlines):
                                self.num_eventlines_tsa_ref[j].append(val-sum(self.num_eventlines_tsa_ref[j]))

                        # Delete the initialization trigger
                        del self.etd_time_trigger[0][indices[i]]
                        del self.etd_time_trigger[1][indices[i]]
                        del self.etd_time_trigger[2][indices[i]]

                    # Initialize the trigger for the timewindows
                    else:
                        # Initialize the lists of self.num_eventlines_tsa_ref if not already initialized
                        if not self.num_eventlines_tsa_ref:
                            self.num_eventlines_tsa_ref = [[num] for num in self.num_eventlines]
                        else:
                            # Expand the lists of self.num_eventlines_tsa_ref
                            for j in range(len(self.num_eventlines_tsa_ref), len(self.num_eventlines)):  # skipcq: PTC-W0060
                                self.num_eventlines_tsa_ref.append([0]*len(self.num_eventlines_tsa_ref[0]))
                            # Add the current number of eventlines
                            for j, val in enumerate(self.num_eventlines):
                                self.num_eventlines_tsa_ref[j].append(val-sum(self.num_eventlines_tsa_ref[j]))

                        # skipcq: PTC-W0063
                        # Get the timewindow lengths
                        time_list = self.following_modules[next(
                            j for j in range(len(self.following_modules)) if self.following_modules[j].__class__.__name__ ==
                            'TSAArimaDetector')].calculate_time_steps(self.num_eventlines_tsa_ref, log_atom)
                        self.num_eventlines_tsa_ref = copy.copy(self.num_eventlines)

                        num_added_trigger = 0

                        # Add the new triggers
                        for j, val in enumerate(time_list):
                            if val != -1:
                                num_added_trigger += 1
                                self.etd_time_trigger[0].append(self.etd_time_trigger[0][indices[i]] + val * self.waiting_time_for_tsa /
                                                                self.num_sections_waiting_time_for_tsa)
                                self.etd_time_trigger[1].append(j)
                                self.etd_time_trigger[2].append(val * self.waiting_time_for_tsa / self.num_sections_waiting_time_for_tsa)

                        # Delete the initialization trigger
                        del self.etd_time_trigger[0][indices[i]]
                        del self.etd_time_trigger[1][indices[i]]
                        del self.etd_time_trigger[2][indices[i]]

                        # Run the update function for all trigger, which would already have been triggered
                        for k in range(1, num_added_trigger+1):
                            while current_time >= self.etd_time_trigger[0][-k]:
                                # skipcq: PTC-W0063
                                self.following_modules[next(
                                    j for j in range(len(self.following_modules)) if self.following_modules[j].__class__.__name__ ==
                                    'TSAArimaDetector')].test_num_appearance(self.etd_time_trigger[1][-k], self.num_eventlines[
                                                                     self.etd_time_trigger[1][-k]] - self.num_eventlines_tsa_ref[
                                                                     self.etd_time_trigger[1][-k]], current_time, log_atom)
                                self.etd_time_trigger[0][-k] += self.etd_time_trigger[2][-k]
                                self.num_eventlines_tsa_ref[self.etd_time_trigger[1][-k]] = self.num_eventlines[self.etd_time_trigger[
                                    1][-k]]

                # Trigger for an reoccuring time window
                else:
                    while current_time >= self.etd_time_trigger[0][indices[i]]:
                        # skipcq: PTC-W0063
                        self.following_modules[next(
                            j for j in range(len(self.following_modules)) if self.following_modules[j].__class__.__name__ ==
                            'TSAArimaDetector')].test_num_appearance(self.etd_time_trigger[1][indices[i]], self.num_eventlines[
                                                             self.etd_time_trigger[1][indices[i]]]-self.num_eventlines_tsa_ref[
                                                             self.etd_time_trigger[1][indices[i]]], current_time, log_atom)
                        self.etd_time_trigger[0][indices[i]] += self.etd_time_trigger[2][indices[i]]
                        self.num_eventlines_tsa_ref[self.etd_time_trigger[1][indices[i]]] = self.num_eventlines[self.etd_time_trigger[
                            1][indices[i]]]

        valid_log_atom = False
        if self.path_list:
            for path in self.path_list:
                if path in log_atom.parser_match.get_match_dictionary().keys():
                    valid_log_atom = True
                    break
        if self.path_list and not valid_log_atom:
            self.current_index = -1
            return False
        self.total_records += 1

        # Get the current index, eighter from the combination of values of the paths of id_path_list, or the event type
        if self.id_path_list != []:
            # In case that id_path_list is set, use it to differentiate sequences by their id.
            # Otherwise, the empty tuple () is used as the only key of the current_sequences dict.
            id_tuple = ()
            for id_path in self.id_path_list:
                id_match = log_atom.parser_match.get_match_dictionary().get(id_path)
                if id_match is None:
                    if self.allow_missing_id is True:
                        # Insert placeholder for id_path that is not available
                        id_tuple += ('',)
                    else:
                        # Omit log atom if one of the id paths is not found.
                        return False
                else:
                    if isinstance(id_match.match_object, bytes):
                        id_tuple += (id_match.match_object.decode(AminerConfig.ENCODING),)
                    else:
                        id_tuple += (id_match.match_object,)

            # Check if only certain tuples are allowed and if the tuplle is included.
            if self.allowed_id_tuples != [] and id_tuple not in self.allowed_id_tuples:
                self.current_index = -1
                return False

            # Searches if the id_tuple has previously appeared
            current_index = -1
            for event_index, var_key in enumerate(self.id_path_list_tuples):
                if id_tuple == var_key:
                    current_index = event_index
        else:
            # Searches if the event type has previously appeared
            current_index = -1
            for event_index in range(self.num_events):
                if self.longest_path[event_index] in log_atom.parser_match.get_match_dictionary() and set(
                        log_atom.parser_match.get_match_dictionary()) == self.found_keys[event_index]:
                    current_index = event_index

        # Initialize a new event type if the event type of the new line has not appeared
        if current_index == -1:
            current_index = self.num_events
            self.num_events += 1
            self.found_keys.append(set(log_atom.parser_match.get_match_dictionary().keys()))

            # Initialize the list of the keys to the variables
            self.variable_key_list.append(list(self.found_keys[current_index]))
            # Delete the entries with value None or timestamps as values
            for var_index in range(len(self.variable_key_list[current_index]) - 1, -1, -1):
                if log_atom.parser_match.get_match_dictionary()[self.variable_key_list[current_index][var_index]].match_object is None:
                    del self.variable_key_list[current_index][var_index]
                elif (self.path_list is not None) and self.variable_key_list[current_index][var_index] not in self.path_list:
                    del self.variable_key_list[current_index][var_index]

            # Initialize the empty lists for the values and initialize the check_variables list for the variables
            if self.save_values:
                self.init_values(current_index)
                self.check_variables.append([True for _ in range(len(self.variable_key_list[current_index]))])
            self.num_eventlines.append(0)

            if self.id_path_list == []:
                # String of the longest found path
                self.longest_path.append('')
                # Number of forwardslashes in the longest path
                tmp_int = 0
                if self.path_list is None:
                    for var_key in self.variable_key_list[current_index]:
                        if var_key is not None and (var_key.count('/') > tmp_int or (
                                var_key.count('/') == tmp_int and len(self.longest_path[current_index]) < len(var_key))):
                            self.longest_path[current_index] = var_key
                            tmp_int = var_key.count('/')
                else:
                    found_keys_list = list(self.found_keys[current_index])
                    for found_key in found_keys_list:
                        if found_key.count('/') > tmp_int or\
                                (found_key.count('/') == tmp_int and len(self.longest_path[current_index]) < len(found_key)):
                            self.longest_path[current_index] = found_key
                            tmp_int = found_key.count('/')
            else:
                self.id_path_list_tuples.append(id_tuple)

        self.current_index = current_index

        if self.save_values:
            # Appends the values to the event type
            self.append_values(log_atom, current_index)
        self.num_eventlines[current_index] += 1
        self.log_success += 1
        return True

    def get_time_trigger_class(self):  # skipcq: PYL-R0201
        """Get the trigger class this component can be registered for. This detector only needs persistence triggers in real time."""
        return AnalysisContext.TIME_TRIGGER_CLASS_REALTIME

    def do_timer(self, trigger_time):
        """Check if current ruleset should be persisted."""
        if self.next_persist_time is None:
            return self.aminer_config.config_properties.get(KEY_PERSISTENCE_PERIOD, DEFAULT_PERSISTENCE_PERIOD)

        delta = self.next_persist_time - trigger_time
        if delta <= 0:
            self.do_persist()
            delta = self.aminer_config.config_properties.get(KEY_PERSISTENCE_PERIOD, DEFAULT_PERSISTENCE_PERIOD)
        return delta

    def do_persist(self):
        """Immediately write persistence data to storage."""
        for following_module in self.following_modules:
            following_module.do_persist()

        tmp_list = [[]]
        for key in self.found_keys:
            tmp_list[0].append(list(key))
        tmp_list.append(self.variable_key_list)
        tmp_list.append(self.values)
        tmp_list.append(self.longest_path)
        tmp_list.append(self.check_variables)
        tmp_list.append(self.num_eventlines)
        tmp_list.append(self.etd_time_trigger)
<<<<<<< HEAD
        tmp_list.append(self.num_eventlines_TSA_ref)
        tmp_list.append(self.id_path_list_tuples)
=======
        tmp_list.append(self.num_eventlines_tsa_ref)
>>>>>>> d14edeeb
        PersistenceUtil.store_json(self.persistence_file_name, tmp_list)

        for following_module in self.following_modules:
            following_module.do_persist()

        self.next_persist_time = time.time() + self.aminer_config.config_properties.get(
            KEY_PERSISTENCE_PERIOD, DEFAULT_PERSISTENCE_PERIOD)
        logging.getLogger(DEBUG_LOG_NAME).debug('%s persisted data.', self.__class__.__name__)

    def add_following_modules(self, following_module):
        """Add the given Module to the following module list."""
        self.following_modules.append(following_module)
        logging.getLogger(DEBUG_LOG_NAME).debug(
            '%s added following module %s.', self.__class__.__name__, following_module.__class__.__name__)

    def init_values(self, current_index):
        """Initialize the variable_key_list and the list for the values."""
        # Initializes the value_list
        if not self.values:
            self.values = [[[] for _ in range(len(self.variable_key_list[current_index]))]]
        else:
            self.values.append([[] for _ in range(len(self.variable_key_list[current_index]))])

    def append_values(self, log_atom, current_index):
        """Add the values of the variables of the current line to self.values."""
        for var_index, var_key in enumerate(self.variable_key_list[current_index]):
            # Skips the variable if check_variable is False, or if the var_key is not included in the match_dict
            if not self.check_variables[current_index][var_index]:
                continue
            if var_key not in log_atom.parser_match.get_match_dictionary():
                self.values[current_index][var_index] = []
                self.check_variables[current_index][var_index] = False
                continue

            raw_match_object = ''
            if isinstance(log_atom.parser_match.get_match_dictionary()[var_key].match_object, bytearray):
                raw_match_object = repr(
                    bytes(log_atom.parser_match.get_match_dictionary()[var_key].match_object))[2:-1]
            elif isinstance(log_atom.parser_match.get_match_dictionary()[var_key].match_object, bytes):
                raw_match_object = repr(log_atom.parser_match.get_match_dictionary()[var_key].match_object)[2:-1]

            # Try to convert the values to floats and add them as values
            try:
                if raw_match_object != '':
                    self.values[current_index][var_index].append(float(raw_match_object))
                else:
                    self.values[current_index][var_index].append(
                        float(log_atom.parser_match.get_match_dictionary()[var_key].match_object))
            # Add the strings as values
            except:  # skipcq: FLK-E722
                if isinstance(log_atom.parser_match.get_match_dictionary()[var_key].match_string, bytes):
                    self.values[current_index][var_index].append(
                        repr(log_atom.parser_match.get_match_dictionary()[var_key].match_string)[2:-1])
                else:
                    self.values[current_index][var_index].append(log_atom.parser_match.get_match_dictionary()[var_key].match_string)

        # Reduce the numbers of entries in the value_list
        if len(self.variable_key_list[current_index]) > 0 and len([i for i in self.check_variables[current_index] if i]) > 0 and \
                len(self.values[current_index][self.check_variables[current_index].index(True)]) > self.max_num_vals:
            for var_index in range(len(self.variable_key_list[current_index])):  # skipcq: PTC-W0060
                # Skips the variable if check_variable is False
                if not self.check_variables[current_index][var_index]:
                    continue
                self.values[current_index][var_index] = self.values[current_index][var_index][-self.min_num_vals:]<|MERGE_RESOLUTION|>--- conflicted
+++ resolved
@@ -27,15 +27,9 @@
 class EventTypeDetector(AtomHandlerInterface, TimeTriggeredComponentInterface):
     """This class keeps track of the found eventtypes and the values of each variable."""
 
-<<<<<<< HEAD
     def __init__(self, aminer_config, anomaly_event_handlers, persistence_id='Default', path_list=None, id_path_list=None,
                  allow_missing_id=False, allowed_id_tuples=None, min_num_vals=1000, max_num_vals=1500, save_values=True,
-                 track_time_for_TSA=False, waiting_time_for_TSA=1000, num_sections_waiting_time_for_TSA=100):
-=======
-    def __init__(self, aminer_config, anomaly_event_handlers, persistence_id='Default', path_list=None, min_num_vals=1000,
-                 max_num_vals=1500, save_values=True, track_time_for_tsa=False, waiting_time_for_tsa=1000,
-                 num_sections_waiting_time_for_tsa=100):
->>>>>>> d14edeeb
+                 track_time_for_tsa=False, waiting_time_for_tsa=1000, num_sections_waiting_time_for_tsa=100):
         """Initialize the detector. This will also trigger reading or creation of persistence storage location."""
         self.next_persist_time = time.time() + 600.0
         self.anomaly_event_handlers = anomaly_event_handlers
@@ -93,24 +87,8 @@
         self.num_eventlines_tsa_ref = []
         # Index of the eventtype of the current log line
         self.current_index = 0
-<<<<<<< HEAD
         # List of the id tuples
         self.id_path_list_tuples = []
-=======
-        # Number of the values which the list is being reduced to.
-        self.min_num_vals = min_num_vals
-        # Maximum number of lines in the value list before it is reduced. > min_num_vals.
-        self.max_num_vals = max_num_vals
-        # If False the values of the Token are not saved for further analysis. Disables self.values, and self.check_variables
-        self.save_values = save_values
-        # States if the time windows should be tracked for the time series analysis
-        self.track_time_for_tsa = track_time_for_tsa
-        # Time in seconds, until the time windows are being initialized
-        self.waiting_time_for_tsa = waiting_time_for_tsa
-        # Number of sections of the initialization window. The length of the input-list of the calculate_time_steps is this number
-        self.num_sections_waiting_time_for_tsa = num_sections_waiting_time_for_tsa
-        self.aminer_config = aminer_config
->>>>>>> d14edeeb
 
         # Loads the persistence
         self.persistence_file_name = build_persistence_file_name(aminer_config, self.__class__.__name__, persistence_id)
@@ -127,12 +105,8 @@
             self.check_variables = persistence_data[4]
             self.num_eventlines = persistence_data[5]
             self.etd_time_trigger = persistence_data[6]
-<<<<<<< HEAD
-            self.num_eventlines_TSA_ref = persistence_data[7]
+            self.num_eventlines_tsa_ref = persistence_data[7]
             self.id_path_list_tuples = [tuple(tuple_list) for tuple_list in persistence_data[8]]
-=======
-            self.num_eventlines_tsa_ref = persistence_data[7]
->>>>>>> d14edeeb
 
             self.num_events = len(self.found_keys)
         else:
@@ -166,11 +140,7 @@
                     break
 
         # Check if a trigger has been triggered
-<<<<<<< HEAD
-        if self.track_time_for_TSA and len(self.etd_time_trigger[0]) > 0 and any(current_time >= x for x in self.etd_time_trigger[0]):
-=======
-        if self.track_time_for_tsa and len(self.etd_time_trigger[0]) > 0 and current_time >= min(self.etd_time_trigger[0]):
->>>>>>> d14edeeb
+        if self.track_time_for_tsa and len(self.etd_time_trigger[0]) > 0 and any(current_time >= x for x in self.etd_time_trigger[0]):
             # Get the indices of the triggered events
             indices = [i for i, time_trigger in enumerate(self.etd_time_trigger[0]) if current_time >= time_trigger]
 
@@ -390,12 +360,8 @@
         tmp_list.append(self.check_variables)
         tmp_list.append(self.num_eventlines)
         tmp_list.append(self.etd_time_trigger)
-<<<<<<< HEAD
-        tmp_list.append(self.num_eventlines_TSA_ref)
+        tmp_list.append(self.num_eventlines_tsa_ref)
         tmp_list.append(self.id_path_list_tuples)
-=======
-        tmp_list.append(self.num_eventlines_tsa_ref)
->>>>>>> d14edeeb
         PersistenceUtil.store_json(self.persistence_file_name, tmp_list)
 
         for following_module in self.following_modules:
