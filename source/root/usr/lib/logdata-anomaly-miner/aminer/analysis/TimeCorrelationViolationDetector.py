--- conflicted
+++ resolved
@@ -60,17 +60,11 @@
             rule.match(log_atom)
 
     def get_time_trigger_class(self):
-<<<<<<< HEAD
-        """Get the trigger class this component should be registered for. This trigger is used mainly for persistence, so real-time
-        triggering is needed. Use also real-time triggering for analysis: usually events for violations (timeouts) are generated when
-        receiving newer atoms. This is just the fallback periods of input silence."""
-=======
         """
         Get the trigger class this component should be registered for.
-        This trigger is used mainly for persistency, so real-time triggering is needed. Use also real-time triggering for analysis: usually
-        events for violations (timeouts) are generated when  receiving newer atoms. This is just the fallback periods of input silence.
-        """
->>>>>>> 92ba2c09
+        This trigger is used mainly for persistence, so real-time triggering is needed. Use also real-time triggering for analysis: usually
+        events for violations (timeouts) are generated when receiving newer atoms. This is just the fallback periods of input silence.
+        """
         return AnalysisContext.TIME_TRIGGER_CLASS_REALTIME
 
     def do_timer(self, trigger_time):
