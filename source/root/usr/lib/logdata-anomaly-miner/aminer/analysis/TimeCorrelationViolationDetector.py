--- conflicted
+++ resolved
@@ -30,16 +30,11 @@
     """
 
     def __init__(self, aminer_config, ruleset, anomaly_event_handlers, persistence_id='Default', output_log_line=True):
-<<<<<<< HEAD
-        """Initialize the detector. This will also trigger reading or creation of persistence storage location.
-        @param ruleset a list of MatchRule rules with appropriate CorrelationRules attached as actions."""
-        self.aminer_config = aminer_config
-=======
         """
         Initialize the detector. This will also trigger reading or creation of persistence storage location.
         @param ruleset a list of MatchRule rules with appropriate CorrelationRules attached as actions.
         """
->>>>>>> e1e8deb2
+        self.aminer_config = aminer_config
         self.event_classification_ruleset = ruleset
         self.anomaly_event_handlers = anomaly_event_handlers
         self.next_persist_time = time.time() + self.aminer_config.config_properties.get(
