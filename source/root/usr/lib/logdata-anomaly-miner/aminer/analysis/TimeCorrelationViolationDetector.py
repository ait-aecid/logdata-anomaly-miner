--- conflicted
+++ resolved
@@ -48,15 +48,6 @@
         self.persistence_file_name = AMinerConfig.build_persistence_file_name(aminer_config, 'TimeCorrelationViolationDetector',
                                                                               persistence_id)
 
-<<<<<<< HEAD
-    #    persistenceData = PersistenceUtil.loadJson(self.persistence_file_name)
-    #   if persistenceData is None:
-    #     self.knownPathSet = set()
-    #   else:
-    #     self.knownPathSet = set(persistenceData)
-
-=======
->>>>>>> c86ee4d4
     def receive_atom(self, log_atom):
         """Receive a parsed atom and check all the classification rules, that will trigger correlation rule evaluation and event
         triggering on violations."""
@@ -110,10 +101,6 @@
 
     def do_persist(self):
         """Immediately write persistence data to storage."""
-<<<<<<< HEAD
-        # PersistenceUtil.storeJson(self.persistence_file_name, list(self.knownPathSet))
-=======
->>>>>>> c86ee4d4
         self.next_persist_time = time.time() + 600.0
 
 
