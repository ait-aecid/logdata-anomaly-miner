--- conflicted
+++ resolved
@@ -112,11 +112,8 @@
 
     def do_persist(self):
         """Immediately write persistence data to storage."""
-<<<<<<< HEAD
         self.next_persist_time = time.time() + self.aminer_config.config_properties.get(
             AMinerConfig.KEY_PERSISTENCE_PERIOD, AMinerConfig.DEFAULT_PERSISTENCE_PERIOD)
-=======
-        self.next_persist_time = time.time() + 600.0
         logging.getLogger(AMinerConfig.DEBUG_LOG_NAME).debug('%s persisted data.', self.__class__.__name__)
 
     def log_statistics(self, component_name):
@@ -127,7 +124,6 @@
         super().log_statistics(component_name)
         for i, rule in enumerate(self.event_classification_ruleset):
             rule.log_statistics(component_name + '.' + rule.__class__.__name__ + str(i))
->>>>>>> 564b8005
 
 
 class EventClassSelector(Rules.MatchAction):
