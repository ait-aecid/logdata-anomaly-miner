--- conflicted
+++ resolved
@@ -589,14 +589,7 @@
                         new_i_vals.append(i_val)
                     elif i_val in self.rel_list[event_index][pos_var_cor_index][0] and j_val not in self.rel_list[event_index][
                             pos_var_cor_index][0][i_val]:
-<<<<<<< HEAD
                         if not self.generate_rules[event_index] or i_val not in new_i_vals:
-=======
-                        if self.generate_rules[event_index]:  # skipcq: PTC-W0048
-                            if i_val not in failed_i_vals:
-                                failed_i_vals.append(i_val)
-                        else:
->>>>>>> 9744422b
                             sorted_log_lines.append(
                                 'New value occurred in correlation of the paths %s = %s -> %s = old value: %s / New appeared value: %s' % (
                                     self.event_type_detector.variable_key_list[event_index][self.discrete_indices[event_index][
@@ -624,14 +617,7 @@
                         new_j_vals.append(j_val)
                     elif j_val in self.rel_list[event_index][pos_var_cor_index][1] and i_val not in self.rel_list[event_index][
                             pos_var_cor_index][1][j_val]:
-<<<<<<< HEAD
                         if not self.generate_rules[event_index] or j_val not in new_j_vals:
-=======
-                        if self.generate_rules[event_index]:  # skipcq: PTC-W0048
-                            if j_val not in failed_j_vals:
-                                failed_j_vals.append(j_val)
-                        else:
->>>>>>> 9744422b
                             sorted_log_lines.append(
                                 'New value occurred in correlation of the paths %s = %s -> %s = old value: %s / New appeared value: %s' % (
                                     self.event_type_detector.variable_key_list[event_index][self.discrete_indices[event_index][
@@ -691,7 +677,6 @@
 
                     # A new value appeared, therefore append the new value to the list reported_values_ij
                     if i_val in self.rel_list[event_index][pos_var_cor_index][0] and self.rel_list[event_index][pos_var_cor_index][0][
-<<<<<<< HEAD
                             i_val] != {} and j_val not in self.rel_list[event_index][pos_var_cor_index][0][i_val]:
                         if i_val not in reported_values_ij:
                             reported_values_ij[i_val] = {j_val: 1}
@@ -699,36 +684,9 @@
                             reported_values_ij[i_val][j_val] += 1
                         else:
                             reported_values_ij[i_val][j_val] = 1
-=======
-                            i_val] != {} and j_val not in self.rel_list[event_index][pos_var_cor_index][0][i_val] and [i_val, j_val] \
-                            not in reported_values_ij:
-                        reported_values_ij.append([i_val, j_val])
-                        message = 'correlation of the paths %s = %s -> %s = %s would be rejected after the %s-th line' % (
-                            self.event_type_detector.variable_key_list[event_index][self.discrete_indices[event_index][
-                                self.pos_var_cor[event_index][pos_var_cor_index][0]]], repr(i_val),
-                            self.event_type_detector.variable_key_list[event_index][self.discrete_indices[event_index][self.pos_var_cor[
-                                event_index][pos_var_cor_index][1]]], list(self.rel_list[event_index][pos_var_cor_index][0][
-                                    i_val].keys())[0], self.event_type_detector.total_records)
-                        sorted_log_lines = []
-                        event_data = {'EventIndex': event_index}
-                        affected_log_atom_paths = []
-                        affected_values = []
-                        affected_log_atom_paths.append(self.event_type_detector.variable_key_list[event_index][self.discrete_indices[
-                            event_index][self.pos_var_cor[event_index][pos_var_cor_index][0]]])
-                        affected_log_atom_paths.append(self.event_type_detector.variable_key_list[event_index][self.discrete_indices[
-                            event_index][self.pos_var_cor[event_index][pos_var_cor_index][1]]])
-                        affected_values.append(repr(i_val), list(self.rel_list[event_index][pos_var_cor_index][0][i_val].keys())[0])
-                        event_data['AffectedLogAtomPaths'] = list(set(affected_log_atom_paths))
-                        event_data['AffectedValues'] = affected_values
-                        sorted_log_lines += [''] * (self.event_type_detector.total_records - len(sorted_log_lines))
-                        for listener in self.anomaly_event_handlers:
-                            listener.receive_event(
-                                'Analysis.%s' % self.__class__.__name__, message, sorted_log_lines, event_data, self.log_atom, self)
->>>>>>> 9744422b
 
                     # A new value appeared, therefore append the new value to the list reported_values_ji
                     if j_val in self.rel_list[event_index][pos_var_cor_index][1] and self.rel_list[event_index][pos_var_cor_index][1][
-<<<<<<< HEAD
                             j_val] != {} and i_val not in self.rel_list[event_index][pos_var_cor_index][1][j_val]:
                         if j_val not in reported_values_ji:
                             reported_values_ji[j_val] = {i_val: 1}
@@ -794,33 +752,6 @@
                     for listener in self.anomaly_event_handlers:
                         listener.receive_event(
                             'Analysis.%s' % self.__class__.__name__, message, sorted_log_lines, event_data, self.log_atom, self)
-=======
-                            j_val] != {} and i_val not in self.rel_list[event_index][pos_var_cor_index][1][j_val] and [j_val, i_val] \
-                            not in reported_values_ji:
-                        reported_values_ji.append([j_val, i_val])
-                        message = 'correlation of the paths %s = %s -> %s = %s would be rejected after the %s-th line' % (
-                            self.event_type_detector.variable_key_list[event_index][self.discrete_indices[event_index][
-                                self.pos_var_cor[event_index][pos_var_cor_index][1]]], repr(j_val),
-                            self.event_type_detector.variable_key_list[event_index][self.discrete_indices[event_index][
-                                self.pos_var_cor[event_index][pos_var_cor_index][0]]], list(self.rel_list[event_index][
-                                    pos_var_cor_index][1][j_val].keys())[0], self.event_type_detector.total_records)
-                        sorted_log_lines = []
-                        event_data = {'EventIndex': event_index}
-                        affected_log_atom_paths = []
-                        affected_values = []
-                        affected_log_atom_paths.append(self.event_type_detector.variable_key_list[event_index][self.discrete_indices[
-                            event_index][self.pos_var_cor[event_index][pos_var_cor_index][1]]])
-                        affected_log_atom_paths.append(self.event_type_detector.variable_key_list[event_index][self.discrete_indices[
-                            event_index][self.pos_var_cor[event_index][pos_var_cor_index][0]]])
-                        affected_values.append(repr(j_val))
-                        affected_values.append(list(self.rel_list[event_index][pos_var_cor_index][1][j_val].keys())[0])
-                        event_data['AffectedLogAtomPaths'] = list(set(affected_log_atom_paths))
-                        event_data['AffectedValues'] = affected_values
-                        sorted_log_lines += [''] * (self.event_type_detector.total_records - len(sorted_log_lines))
-                        for listener in self.anomaly_event_handlers:
-                            listener.receive_event(
-                                'Analysis.%s' % self.__class__.__name__, message, sorted_log_lines, event_data, self.log_atom, self)
->>>>>>> 9744422b
 
     def update_or_test_cor_w_rel(self, event_index):
         """Update or test the w_rel_list."""
