"""
This file defines the NewMatchIdValueComboDetector.
detector to extract values from multiple LogAtoms and check, if the value
combination was already seen before.

This program is free software: you can redistribute it and/or modify it under
the terms of the GNU General Public License as published by the Free Software
Foundation, either version 3 of the License, or (at your option) any later
version.
This program is distributed in the hope that it will be useful, but WITHOUT
ANY WARRANTY; without even the implied warranty of MERCHANTABILITY or FITNESS
FOR A PARTICULAR PURPOSE. See the GNU General Public License for more details.
You should have received a copy of the GNU General Public License along with
this program. If not, see <http://www.gnu.org/licenses/>.
"""

import time
import os
import logging

from aminer import AMinerConfig
from aminer.AMinerConfig import STAT_LEVEL, STAT_LOG_NAME
from aminer.AnalysisChild import AnalysisContext
from aminer.events import EventSourceInterface
from aminer.input import AtomHandlerInterface
from aminer.util import PersistenceUtil
from aminer.util import TimeTriggeredComponentInterface
from aminer.analysis import CONFIG_KEY_LOG_LINE_PREFIX


class NewMatchIdValueComboDetector(AtomHandlerInterface, TimeTriggeredComponentInterface, EventSourceInterface):
    """
    This class creates events when a new value combination for a given list of match data.
    Paths need to be found in log atoms with the same id value in a specific path.
    """

    def __init__(self, aminer_config, target_path_list, anomaly_event_handlers, id_path_list, min_allowed_time_diff,
                 persistence_id='Default', allow_missing_values_flag=False, auto_include_flag=False, output_log_line=True):
        """
        Initialize the detector. This will also trigger reading or creation of persistence storage location.
        @param target_path_list the list of values to extract from each match to create the value combination to be checked.
        @param id_path_list the list of pathes where id values can be stored in all relevant log event types.
        @param min_allowed_time_diff the minimum amount of time in seconds after the first appearance of a log atom with a specific id
        that is waited for other log atoms with the same id to occur. The maximum possible time to keep an incomplete combo
        is 2*min_allowed_time_diff
        @param allow_missing_values_flag when set to True, the detector will also use matches, where one of the pathes from target_path_list
        does not refer to an existing parsed data object.
        @param auto_include_flag when set to True, this detector will report a new value only the first time before including it
        in the known values set automatically.
        """
        self.target_path_list = target_path_list
        self.anomaly_event_handlers = anomaly_event_handlers
        self.id_path_list = id_path_list
        self.min_allowed_time_diff = min_allowed_time_diff
        self.allow_missing_values_flag = allow_missing_values_flag
        self.auto_include_flag = auto_include_flag
        self.output_log_line = output_log_line
        self.aminer_config = aminer_config
        self.persistence_id = persistence_id

        self.log_success = 0
        self.log_total = 0
        self.log_learned_path_value_combos = 0
        self.log_new_learned_values = []

        self.persistence_file_name = AMinerConfig.build_persistence_file_name(aminer_config, self.__class__.__name__, persistence_id)
        self.next_persist_time = None
        self.load_persistence_data()
        PersistenceUtil.add_persistable_component(self)

        self.id_dict_current = {}
        self.id_dict_old = {}
        self.next_shift_time = None

    def load_persistence_data(self):
        """Load the persistence data from storage."""
        persistence_data = PersistenceUtil.load_json(self.persistence_file_name)
        self.known_values = []
        if persistence_data is not None:
            # Combinations are stored as list of dictionaries
            for record in persistence_data:
                self.known_values.append(record)
            logging.getLogger(AMinerConfig.DEBUG_LOG_NAME).debug('%s loaded persistence data.', self.__class__.__name__)

    def receive_atom(self, log_atom):
        """
        Receive on parsed atom and the information about the parser match.
        @return True if a value combination was extracted and checked against the list of known combinations, no matter if the checked
        values were new or not.
        """
        self.log_total += 1
        match_dict = log_atom.parser_match.get_match_dictionary()

        id_match_element = None
        for id_path in self.id_path_list:
            # Get the id value and return if not found in this log atom.
            id_match_element = match_dict.get(id_path, None)
            if id_match_element is not None:
                break
        if id_match_element is None:
            return False

        timestamp = log_atom.get_timestamp()
        if timestamp is not None:
            if self.next_shift_time is None:
                self.next_shift_time = timestamp + self.min_allowed_time_diff
            if timestamp > self.next_shift_time:
                # Every min_allowed_time_diff seconds, process all combinations from id_dict_old and then override id_dict_old with
                # id_dict_current. This guarantees that incomplete combos are hold for at least min_allowed_time_diff seconds before
                # proceeding.
                self.next_shift_time = timestamp + self.min_allowed_time_diff
                if self.allow_missing_values_flag:
                    for id_old in self.id_dict_old:
                        self.process_id_dict_entry(self.id_dict_old[id_old], log_atom)
                self.id_dict_old = self.id_dict_current
                self.id_dict_current = {}

        id_match_object = id_match_element.match_object

        # Find dictionary containing id and create ref to old or current dict (side-effects)
        id_dict = None
        if id_match_object in self.id_dict_current:
            id_dict = self.id_dict_current
        elif id_match_object in self.id_dict_old:
            id_dict = self.id_dict_old
        else:
            id_dict = self.id_dict_current
            id_dict[id_match_object] = {}

        for target_path in self.target_path_list:
            # Append values to the combo.
            match_element = match_dict.get(target_path, None)
            if match_element is not None:
                if isinstance(match_element.match_object, bytes):
                    id_dict[id_match_object][target_path] = match_element.match_object.decode()
                else:
                    id_dict[id_match_object][target_path] = match_element.match_object
                break

        if len(id_dict[id_match_object]) == len(self.target_path_list):
            # Found value for all target paths. No need to wait more.
            self.process_id_dict_entry(id_dict[id_match_object], log_atom)
            del id_dict[id_match_object]
        self.log_success += 1
        return True

    def process_id_dict_entry(self, id_dict_entry, log_atom):
        """Process an entry from the id_dict."""
        if id_dict_entry not in self.known_values:
            # Combo is unknown, process and raise anomaly
            if self.auto_include_flag:
                self.known_values.append(id_dict_entry)
                self.log_learned_path_value_combos += 1
                self.log_new_learned_values.append(id_dict_entry)
                if self.next_persist_time is None:
                    self.next_persist_time = time.time() + self.aminer_config.config_properties.get(
                        AMinerConfig.KEY_PERSISTENCE_PERIOD, AMinerConfig.DEFAULT_PERSISTENCE_PERIOD)

            analysis_component = {'AffectedLogAtomValues': [str(i) for i in list(id_dict_entry.values())]}
            event_data = {'AnalysisComponent': analysis_component}
            original_log_line_prefix = self.aminer_config.config_properties.get(CONFIG_KEY_LOG_LINE_PREFIX)
            if original_log_line_prefix is None:
                original_log_line_prefix = ''
            if self.output_log_line:
                sorted_log_lines = [log_atom.parser_match.match_element.annotate_match('') + os.linesep + repr(
                    id_dict_entry) + os.linesep + original_log_line_prefix + repr(log_atom.raw_data)]
            else:
                sorted_log_lines = [repr(id_dict_entry) + os.linesep + original_log_line_prefix + repr(log_atom.raw_data)]
            for listener in self.anomaly_event_handlers:
                listener.receive_event('Analysis.%s' % self.__class__.__name__, 'New value combination(s) detected', sorted_log_lines,
                                       event_data, log_atom, self)

    def get_time_trigger_class(self):
        """
        Get the trigger class this component should be registered for.
        This trigger is used only for persistence, so real-time triggering is needed.
        """
        return AnalysisContext.TIME_TRIGGER_CLASS_REALTIME

    def do_timer(self, trigger_time):
        """Check current ruleset should be persisted."""
        if self.next_persist_time is None:
            return self.aminer_config.config_properties.get(AMinerConfig.KEY_PERSISTENCE_PERIOD, AMinerConfig.DEFAULT_PERSISTENCE_PERIOD)

        delta = self.next_persist_time - trigger_time
        if delta < 0:
            self.do_persist()
            delta = self.aminer_config.config_properties.get(AMinerConfig.KEY_PERSISTENCE_PERIOD, AMinerConfig.DEFAULT_PERSISTENCE_PERIOD)
        return delta

    def do_persist(self):
        """Immediately write persistence data to storage."""
        PersistenceUtil.store_json(self.persistence_file_name, self.known_values)
        self.next_persist_time = None
        logging.getLogger(AMinerConfig.DEBUG_LOG_NAME).debug('%s persisted data.', self.__class__.__name__)

    def allowlist_event(self, event_type, event_data, allowlisting_data):
        """
        Allowlist an event generated by this source using the information emitted when generating the event.
        @return a message with information about allowlisting
        @throws Exception when allowlisting of this special event using given allowlisting_data was not possible.
        """
        if event_type != 'Analysis.%s' % self.__class__.__name__:
            msg = 'Event not from this source'
            logging.getLogger(AMinerConfig.DEBUG_LOG_NAME).error(msg)
            raise Exception(msg)
        if allowlisting_data is not None:
<<<<<<< HEAD
            raise Exception('Allowlisting data not understood by this detector')
        if event_data not in self.known_values:
            self.known_values.append(event_data)
        return 'Allowlisted path(es) %s with %s.' % (', '.join(self.target_path_list), event_data)
=======
            msg = 'Allowlisting data not understood by this detector'
            raise Exception(msg)
        if event_data[1] not in self.known_values:
            self.known_values.append(event_data[1])
        return 'Allowlisted path(es) %s with %s in %s' % (', '.join(self.target_path_list), event_data[1], sorted_log_lines[0])
>>>>>>> a4bc1a42

    def log_statistics(self, component_name):
        """
        Log statistics of an AtomHandler. Override this method for more sophisticated statistics output of the AtomHandler.
        @param component_name the name of the component which is printed in the log line.
        """
        if STAT_LEVEL == 1:
            logging.getLogger(STAT_LOG_NAME).info(
                "'%s' processed %d out of %d log atoms successfully and learned %d new value combinations in the last 60"
                " minutes.", component_name, self.log_success, self.log_total, self.log_learned_path_value_combos)
        elif STAT_LEVEL == 2:
            logging.getLogger(STAT_LOG_NAME).info(
                "'%s' processed %d out of %d log atoms successfully and learned %d new value combinations in the last 60"
                " minutes. Following new value combinations were learned: %s", component_name, self.log_success, self.log_total,
                self.log_learned_path_value_combos, self.log_new_learned_values)
        self.log_success = 0
        self.log_total = 0
        self.log_learned_path_value_combos = 0
        self.log_new_learned_values = []<|MERGE_RESOLUTION|>--- conflicted
+++ resolved
@@ -205,18 +205,12 @@
             logging.getLogger(AMinerConfig.DEBUG_LOG_NAME).error(msg)
             raise Exception(msg)
         if allowlisting_data is not None:
-<<<<<<< HEAD
-            raise Exception('Allowlisting data not understood by this detector')
+            msg = 'Allowlisting data not understood by this detector'
+            logging.getLogger(AMinerConfig.DEBUG_LOG_NAME).error(msg)
+            raise Exception(msg)
         if event_data not in self.known_values:
             self.known_values.append(event_data)
         return 'Allowlisted path(es) %s with %s.' % (', '.join(self.target_path_list), event_data)
-=======
-            msg = 'Allowlisting data not understood by this detector'
-            raise Exception(msg)
-        if event_data[1] not in self.known_values:
-            self.known_values.append(event_data[1])
-        return 'Allowlisted path(es) %s with %s in %s' % (', '.join(self.target_path_list), event_data[1], sorted_log_lines[0])
->>>>>>> a4bc1a42
 
     def log_statistics(self, component_name):
         """
