--- conflicted
+++ resolved
@@ -17,10 +17,7 @@
 from aminer.input.InputInterfaces import AtomHandlerInterface
 from datetime import datetime
 from aminer.AminerConfig import CONFIG_KEY_LOG_LINE_PREFIX, DEFAULT_LOG_LINE_PREFIX
-<<<<<<< HEAD
-=======
 from aminer import AminerConfig
->>>>>>> d6fbe03b
 
 
 class TimestampsUnsortedDetector(AtomHandlerInterface):
@@ -48,13 +45,10 @@
         if log_atom.get_timestamp() is None:
             return False
         if log_atom.get_timestamp() < self.last_timestamp:
-<<<<<<< HEAD
-=======
             try:
                 data = log_atom.raw_data.decode(AminerConfig.ENCODING)
             except UnicodeError:
                 data = repr(log_atom.raw_data)
->>>>>>> d6fbe03b
             original_log_line_prefix = self.aminer_config.config_properties.get(CONFIG_KEY_LOG_LINE_PREFIX, DEFAULT_LOG_LINE_PREFIX)
             if self.output_log_line:
                 sorted_log_lines = [log_atom.parser_match.match_element.annotate_match('') + os.linesep + original_log_line_prefix + data]
