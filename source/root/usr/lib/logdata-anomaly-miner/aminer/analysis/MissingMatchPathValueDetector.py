"""
This module provides the MissingMatchPathValueDetector to generate events when expected values were not seen for an extended period of time.
This program is free software: you can redistribute it and/or modify it under
the terms of the GNU General Public License as published by the Free Software
Foundation, either version 3 of the License, or (at your option) any later
version.
This program is distributed in the hope that it will be useful, but WITHOUT
ANY WARRANTY; without even the implied warranty of MERCHANTABILITY or FITNESS
FOR A PARTICULAR PURPOSE. See the GNU General Public License for more details.
You should have received a copy of the GNU General Public License along with
this program. If not, see <http://www.gnu.org/licenses/>.
"""

import time
import logging

from aminer import AMinerConfig
from aminer.AMinerConfig import STAT_LEVEL, STAT_LOG_NAME
from aminer.AnalysisChild import AnalysisContext
from aminer.events import EventSourceInterface
from aminer.input import AtomHandlerInterface
from aminer.util import PersistenceUtil
from aminer.util import TimeTriggeredComponentInterface


class MissingMatchPathValueDetector(AtomHandlerInterface, TimeTriggeredComponentInterface, EventSourceInterface):
    """
    This class creates events when an expected value is not seen within a given timespan.
    For example because the service was deactivated or logging disabled unexpectedly. This is complementary to the function provided by
    NewMatchPathValueDetector. For each unique value extracted by target_path, a tracking record is added to expected_values_dict.
    It stores three numbers: the timestamp the extracted value was last seen, the maximum allowed gap between observations and the next
    alerting time when currently in error state. When in normal (alerting) state, the value is zero.
    """

    def __init__(self, aminer_config, target_path, anomaly_event_handlers, persistence_id='Default', auto_include_flag=False,
                 default_interval=3600, realert_interval=86400, output_log_line=True):
        """
        Initialize the detector. This will also trigger reading or creation of persistence storage location.
        @param target_path to extract a source identification value from each logatom.
        """
        self.target_path = target_path
        self.anomaly_event_handlers = anomaly_event_handlers
        self.auto_include_flag = auto_include_flag
        self.default_interval = default_interval
        self.realert_interval = realert_interval
        # This timestamps is compared with timestamp values from log atoms for activation of alerting logic. The first timestamp from logs
        # above this value will trigger alerting.
        self.next_check_timestamp = 0
        self.last_seen_timestamp = 0
        self.next_persist_time = None
        self.output_log_line = output_log_line
        self.aminer_config = aminer_config
        self.persistence_id = persistence_id

        self.log_success = 0
        self.log_total = 0
        self.log_learned_values = 0
        self.log_new_learned_values = []

        PersistenceUtil.add_persistable_component(self)
        self.persistence_file_name = AMinerConfig.build_persistence_file_name(aminer_config, self.__class__.__name__, persistence_id)
        persistence_data = PersistenceUtil.load_json(self.persistence_file_name)
<<<<<<< HEAD
        self.expected_values_dict = {}
        if persistence_data is not None:
            for key in persistence_data:
                value = persistence_data[key]
                if self.target_path is not None:
                    if value[3] != self.target_path:
                        continue
                elif self.target_path_list is not None:
                    if value[3] not in self.target_path_list:
                        continue
                if value[1] != default_interval:
                    value[1] = default_interval
                    value[2] = value[0] + default_interval
                self.expected_values_dict[key] = value
=======
        if persistence_data is None:
            self.expected_values_dict = {}
        else:
            self.expected_values_dict = persistence_data
            logging.getLogger(AMinerConfig.DEBUG_LOG_NAME).debug('%s loaded persistence data.', self.__class__.__name__)
>>>>>>> 564b8005
        self.analysis_string = 'Analysis.%s'

    def receive_atom(self, log_atom):
        """
        Receive a log atom from a source.
        @param log_atom binary raw atom data
        @return True if this handler was really able to handle and process the atom. Depending on this information, the caller
        may decide if it makes sense passing the atom also to other handlers or to retry later. This behaviour has to be documented
        at each source implementation sending LogAtoms.
        """
        self.log_total += 1
        value = self.get_channel_key(log_atom)
        if value is None:
            return False
        target_path, value = value
        timestamp = log_atom.get_timestamp()
        if timestamp is None:
            timestamp = time.time()
        detector_info = self.expected_values_dict.get(value)
        if detector_info is not None:
            # Just update the last seen value and switch from non-reporting error state to normal state.
            detector_info[0] = timestamp
            if detector_info[2] != 0:
                if timestamp >= detector_info[2]:
                    detector_info[2] = 0
                # Delta of this detector might be lower than the default maximum recheck time.
                self.next_check_timestamp = min(self.next_check_timestamp, timestamp + detector_info[1])

        elif self.auto_include_flag:
            self.expected_values_dict[value] = [timestamp, self.default_interval, 0, target_path]
            self.next_check_timestamp = min(self.next_check_timestamp, timestamp + self.default_interval)
            self.log_learned_values += 1
            self.log_new_learned_values.append(value)

        # Always enforce persistence syncs from time to time, the timestamps in the records change even when no new hosts are added.
        if self.next_persist_time is None:
            self.next_persist_time = time.time() + 600
        self.check_timeouts(timestamp, log_atom)
        self.log_success += 1
        return True

    def get_channel_key(self, log_atom):
        """Get the key identifying the channel this log_atom is coming from."""
        match_element = log_atom.parser_match.get_match_dictionary().get(self.target_path)
        if match_element is None:
            return None
        if isinstance(match_element.match_object, bytes):
            affected_log_atom_values = match_element.match_object.decode()
        else:
            affected_log_atom_values = match_element.match_object
        return self.target_path, str(affected_log_atom_values)

    def check_timeouts(self, timestamp, log_atom):
        """Check if there was any timeout on a channel, thus triggering event dispatching."""
        old_last_seen_timestamp = self.last_seen_timestamp
        self.last_seen_timestamp = max(self.last_seen_timestamp, timestamp)
        if self.last_seen_timestamp > self.next_check_timestamp:
            missing_value_list = []
            # Start with a large recheck interval. It will be lowered if any of the expectation intervals is below that.
            if self.next_check_timestamp == 0:
                self.next_check_timestamp = self.last_seen_timestamp + self.realert_interval
            for value, detector_info in self.expected_values_dict.items():
                value_overdue_time = int(self.last_seen_timestamp - detector_info[0] - detector_info[1])
                if detector_info[2] != 0:
                    next_check_delta = detector_info[2] - self.last_seen_timestamp
                    if next_check_delta > 0:
                        # Already alerted but not ready for realerting yet.
                        self.next_check_timestamp = min(self.next_check_timestamp, detector_info[2])
                        continue
                else:
                    # No alerting yet, see if alerting is required.
                    if value_overdue_time < 0:
                        old = self.next_check_timestamp
                        self.next_check_timestamp = min(self.next_check_timestamp, self.last_seen_timestamp - value_overdue_time)
                        if old > self.next_check_timestamp or self.next_check_timestamp < detector_info[2]:
                            continue
                # avoid early re-alerting
                if value_overdue_time > 0:
                    missing_value_list.append([value, value_overdue_time, detector_info[1]])
                    # Set the next alerting time.
                    detector_info[2] = self.last_seen_timestamp + self.realert_interval
                    self.expected_values_dict[value] = detector_info
                # Workaround:
                # also check for long gaps between same tokens where the last_seen_timestamp gets updated
                # on the arrival of tokens following a longer gap
                elif self.last_seen_timestamp > old_last_seen_timestamp + detector_info[1]:
                    value_overdue_time = self.last_seen_timestamp - old_last_seen_timestamp - detector_info[1]
                    missing_value_list.append([value, value_overdue_time, detector_info[1]])
                    # Set the next alerting time.
                    detector_info[2] = self.last_seen_timestamp + self.realert_interval
                    self.expected_values_dict[value] = detector_info
            if missing_value_list:
                message_part = []
                affected_log_atom_values = []
                for value, overdue_time, interval in missing_value_list:
                    e = {}
                    if self.__class__.__name__ == 'MissingMatchPathValueDetector':
                        e['TargetPath'] = self.target_path
                        message_part.append('  %s: %s overdue %ss (interval %s)' % (self.target_path, repr(value), overdue_time, interval))
                    else:
                        target_paths = ''
                        for target_path in self.target_path_list:
                            target_paths += target_path + ', '
                        e['TargetPathList'] = self.target_path_list
                        message_part.append('  %s: %s overdue %ss (interval %s)' % (target_paths[:-2], repr(value), overdue_time, interval))
                    e['Value'] = str(value)
                    e['OverdueTime'] = str(overdue_time)
                    e['Interval'] = str(interval)
                    affected_log_atom_values.append(e)
                analysis_component = {'AffectedLogAtomPathes': list(log_atom.parser_match.get_match_dictionary()),
                                      'AffectedLogAtomValues': affected_log_atom_values}
                if self.output_log_line:
                    match_paths_values = {}
                    for match_path, match_element in log_atom.parser_match.get_match_dictionary().items():
                        match_value = match_element.match_object
                        if isinstance(match_value, bytes):
                            match_value = match_value.decode()
                        match_paths_values[match_path] = match_value
                    analysis_component['ParsedLogAtom'] = match_paths_values
                event_data = {'AnalysisComponent': analysis_component}
                for listener in self.anomaly_event_handlers:
                    self.send_event_to_handlers(listener, event_data, log_atom, [''.join(message_part)])
        return True

    def send_event_to_handlers(self, anomaly_event_handler, event_data, log_atom, message_part):
        """Send an event to the event handlers."""
        anomaly_event_handler.receive_event(self.analysis_string % self.__class__.__name__, 'Interval too large between values',
                                            message_part, event_data, log_atom, self)

    def set_check_value(self, value, interval, target_path):
        """Add or overwrite a value to be monitored by the detector."""
        self.expected_values_dict[value] = [self.last_seen_timestamp, interval, 0, target_path]
        self.next_check_timestamp = 0
        # Explicitely trigger a persistence sync to avoid staying in unsynced state too long when no new received atoms trigger it. But do
        # not sync immediately, that would make bulk calls to this method quite inefficient.
        if self.next_persist_time is None:
            self.next_persist_time = time.time() + 600

    def remove_check_value(self, value):
        """Remove checks for given value."""
        del self.expected_values_dict[value]
        logging.getLogger(AMinerConfig.DEBUG_LOG_NAME).debug('%s removed check value %s.', self.__class__.__name__, str(value))

    def get_time_trigger_class(self):
        """Get the trigger class this component can be registered for. This detector only needs persisteny triggers in real time."""
        return AnalysisContext.TIME_TRIGGER_CLASS_REALTIME

    def do_timer(self, trigger_time):
        """Check current ruleset should be persisted."""
        if self.next_persist_time is None:
            return 600
        delta = self.next_persist_time - trigger_time
        if delta < 0:
            PersistenceUtil.store_json(self.persistence_file_name, self.expected_values_dict)
            self.next_persist_time = None
            delta = 600
        return delta

    def do_persist(self):
        """Immediately write persistence data to storage."""
        PersistenceUtil.store_json(self.persistence_file_name, self.expected_values_dict)
        self.next_persist_time = None
        logging.getLogger(AMinerConfig.DEBUG_LOG_NAME).debug('%s persisted data.', self.__class__.__name__)

    def allowlist_event(self, event_type, sorted_log_lines, event_data, allowlisting_data):
        """
        Allowlist an event generated by this source using the information emitted when generating the event.
        @return a message with information about allowlisting using given allowlisting_data was not possible.
        """
        if event_type != self.analysis_string % self.__class__.__name__:
            raise Exception('Event not from this source')
        if not isinstance(allowlisting_data, int):
            raise Exception('Allowlisting data has to integer with new interval, -1 to reset to defaults, other negative '
                            'value to remove the entry')
        new_interval = allowlisting_data
        if new_interval == -1:
            new_interval = self.default_interval
        for key_name, target_path in event_data:
            if new_interval < 0:
                self.remove_check_value(key_name)
            else:
                self.set_check_value(key_name, new_interval, target_path)
        return 'Updated %d entries' % len(event_data)

    def log_statistics(self, component_name):
        """
        Log statistics of an AtomHandler. Override this method for more sophisticated statistics output of the AtomHandler.
        @param component_name the name of the component which is printed in the log line.
        """
        if STAT_LEVEL == 1:
            logging.getLogger(STAT_LOG_NAME).info(
                "'%s' processed %d out of %d log atoms successfully and learned %d new values in the last 60"
                " minutes.", component_name, self.log_success, self.log_total, self.log_learned_values)
        elif STAT_LEVEL == 2:
            logging.getLogger(STAT_LOG_NAME).info(
                "'%s' processed %d out of %d log atoms successfully and learned %d new values in the last 60"
                " minutes. Following new values were learned: %s", component_name, self.log_success, self.log_total,
                self.log_learned_values, self.log_new_learned_values)
        self.log_success = 0
        self.log_total = 0
        self.log_learned_values = 0
        self.log_new_learned_values = []


class MissingMatchPathListValueDetector(MissingMatchPathValueDetector):
    """
    This detector works similar to the MissingMatchPathValueDetector.
    It only can lookup values from a list of pathes until one path really exists. It then uses this value as key to detect logAtoms
    belonging to the same data stream. This is useful when e.g. due to different log formats, the hostname, servicename or any other
    relevant channel identifier has alternative pathes.
    """

    def __init__(self, aminer_config, target_path_list, anomaly_event_handlers, persistence_id='Default', auto_include_flag=False,
                 default_interval=3600, realert_interval=86400, output_log_line=True):
        """
        Initialize the detector. This will also trigger reading or creation of persistence storage location.
        @param target_path to extract a source identification value from each logatom.
        """
        self.target_path_list = target_path_list
        super(MissingMatchPathListValueDetector, self).__init__(aminer_config, None, anomaly_event_handlers, persistence_id,
                                                                auto_include_flag, default_interval, realert_interval, output_log_line)

    def get_channel_key(self, log_atom):
        """Get the key identifying the channel this log_atom is coming from."""
        for target_path in self.target_path_list:
            match_element = log_atom.parser_match.get_match_dictionary().get(target_path)
            if match_element is None:
                continue
            if isinstance(match_element.match_object, bytes):
                affected_log_atom_values = match_element.match_object.decode()
            else:
                affected_log_atom_values = match_element.match_object
            return target_path, str(affected_log_atom_values)
        return None

    def send_event_to_handlers(self, anomaly_event_handler, event_data, log_atom, message_part):
        """Send an event to the event handlers."""
        anomaly_event_handler.receive_event(self.analysis_string % self.__class__.__name__, 'Interval too large between values',
                                            message_part, event_data, log_atom, self)<|MERGE_RESOLUTION|>--- conflicted
+++ resolved
@@ -60,7 +60,6 @@
         PersistenceUtil.add_persistable_component(self)
         self.persistence_file_name = AMinerConfig.build_persistence_file_name(aminer_config, self.__class__.__name__, persistence_id)
         persistence_data = PersistenceUtil.load_json(self.persistence_file_name)
-<<<<<<< HEAD
         self.expected_values_dict = {}
         if persistence_data is not None:
             for key in persistence_data:
@@ -75,13 +74,7 @@
                     value[1] = default_interval
                     value[2] = value[0] + default_interval
                 self.expected_values_dict[key] = value
-=======
-        if persistence_data is None:
-            self.expected_values_dict = {}
-        else:
-            self.expected_values_dict = persistence_data
             logging.getLogger(AMinerConfig.DEBUG_LOG_NAME).debug('%s loaded persistence data.', self.__class__.__name__)
->>>>>>> 564b8005
         self.analysis_string = 'Analysis.%s'
 
     def receive_atom(self, log_atom):
