--- conflicted
+++ resolved
@@ -41,14 +41,9 @@
         """
         Initialize the detector. This will also trigger reading or creation of persistence storage location.
         @param target_path_list to extract a source identification value from each logatom.
-<<<<<<< HEAD
+        @param combine_values if true the combined values are used as identifiers. When false, individual values are checked.
         @param stop_learning_time switch the learn_mode to False after the time.
         @param stop_learning_no_anomaly_time switch the learn_mode to False after no anomaly was detected for that time.
-=======
-        @param combine_values if true the combined values are used as identifiers. When false, individual values are checked.
-        @param stop_learning_time switch the auto_include_flag to False after the time.
-        @param stop_learning_no_anomaly_time switch the auto_include_flag to False after no anomaly was detected for that time.
->>>>>>> 9e9629ec
         """
         self.target_path_list = target_path_list
         self.anomaly_event_handlers = anomaly_event_handlers
