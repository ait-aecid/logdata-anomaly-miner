--- conflicted
+++ resolved
@@ -68,16 +68,11 @@
                be set to set_period_length.
         @param set_period_length states how long the period length is if force_period_length is set to True.
         @param min_log_lines_per_time_step states the minimal average number of log lines per time step to make a TSA.
-<<<<<<< HEAD
         @param persistence_id name of persistence file.
         @param target_path_list At least one of the parser paths in this list needs to appear in the event to be analyzed.
-=======
         @param waiting_time in seconds, until the time windows are being initialized.
         @param num_sections_waiting_time Number of sections of the initialization window.
-        The length of the input-list of the calculate_time_steps is this number.
-        @param persistence_id name of persistency document.
-        @param path_list At least one of the parser paths in this list needs to appear in the event to be analysed.
->>>>>>> 3eee8043
+               The length of the input-list of the calculate_time_steps is this number.
         @param ignore_list list of paths that are not considered for correlation, i.e., events that contain one of these paths are
         omitted. The default value is [] as None is not iterable.
         @param output_logline specifies whether the full parsed log atom should be provided in the output.
@@ -85,7 +80,6 @@
         @param stop_learning_time switch the learn_mode to False after the time.
         @param stop_learning_no_anomaly_time switch the learn_mode to False after no anomaly was detected for that time.
         """
-<<<<<<< HEAD
         # avoid "defined outside init" issue
         self.learn_mode, self.stop_learning_timestamp, self.next_persist_time, self.log_success, self.log_total = [None]*5
         super().__init__(
@@ -97,43 +91,10 @@
             num_min_time_history=num_min_time_history, num_max_time_history=num_max_time_history, num_results_bt=num_results_bt,
             alpha_bt=alpha_bt, acf_threshold=acf_threshold, round_time_interval_threshold=round_time_interval_threshold,
             force_period_length=force_period_length, set_period_length=set_period_length,
-            min_log_lines_per_time_step=min_log_lines_per_time_step, persistence_id=persistence_id, target_path_list=target_path_list,
+            min_log_lines_per_time_step=min_log_lines_per_time_step, waiting_time=waiting_time, num_sections_waiting_time=num_sections_waiting_time, persistence_id=persistence_id, target_path_list=target_path_list,
             ignore_list=ignore_list, output_logline=output_logline, learn_mode=learn_mode, stop_learning_time=stop_learning_time,
             stop_learning_no_anomaly_time=stop_learning_no_anomaly_time
         )
-=======
-        self.aminer_config = aminer_config
-        self.next_persist_time = time.time() + self.aminer_config.config_properties.get(KEY_PERSISTENCE_PERIOD, DEFAULT_PERSISTENCE_PERIOD)
-        self.anomaly_event_handlers = anomaly_event_handlers
-        self.output_log_line = output_log_line
-        self.auto_include_flag = auto_include_flag
-        self.path_list = path_list
-        if self.path_list is None:
-            self.path_list = []
-        self.ignore_list = ignore_list
-        if self.ignore_list is None:
-            self.ignore_list = []
-
-        self.event_type_detector = event_type_detector
-        self.acf_pause_interval_percentage = acf_pause_interval_percentage
-        self.acf_auto_pause_interval = acf_auto_pause_interval
-        self.acf_auto_pause_interval_num_min = acf_auto_pause_interval_num_min
-        self.build_sum_over_values = build_sum_over_values
-        self.num_periods_tsa_ini = num_periods_tsa_ini
-        self.num_division_time_step = num_division_time_step
-        self.alpha = alpha
-        self.num_min_time_history = num_min_time_history
-        self.num_max_time_history = num_max_time_history
-        self.num_results_bt = num_results_bt
-        self.alpha_bt = alpha_bt
-        self.round_time_inteval_threshold = round_time_inteval_threshold
-        self.acf_threshold = acf_threshold
-        self.force_period_length = force_period_length
-        self.set_period_length = set_period_length
-        self.min_log_lines_per_time_step = min_log_lines_per_time_step
-        self.waiting_time = waiting_time
-        self.num_sections_waiting_time = num_sections_waiting_time
->>>>>>> 3eee8043
 
         # Add the TSAArimaDetector-module to the list of the modules, which use the event_type_detector.
         self.event_type_detector.add_following_modules(self)
@@ -533,13 +494,8 @@
                         self.result_list[event_index] = self.result_list[event_index][-self.num_results_bt:]
 
                 # Discard or update the model, for the next step
-<<<<<<< HEAD
                 if self.learn_mode and sum(self.result_list[event_index][-self.num_results_bt:]) < self.bt_min_suc:
-                    message = 'Discard the TSA model for the event %s' % self.event_type_detector.get_event_type(event_index)
-=======
-                if self.auto_include_flag and sum(self.result_list[event_index][-self.num_results_bt:]) < self.bt_min_suc:
                     message = f'Discard the TSA model for the event {self.event_type_detector.get_event_type(event_index)}'
->>>>>>> 3eee8043
                     affected_path = self.event_type_detector.variable_key_list[event_index]
                     self.print(message, log_atom, affected_path)
 
