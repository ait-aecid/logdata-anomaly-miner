"""
This module is a detector which uses a tsa-arima model to track appearance frequencies of events.

This program is free software: you can redistribute it and/or modify it under
the terms of the GNU General Public License as published by the Free Software
Foundation, either version 3 of the License, or (at your option) any later
version.
This program is distributed in the hope that it will be useful, but WITHOUT
ANY WARRANTY; without even the implied warranty of MERCHANTABILITY or FITNESS
FOR A PARTICULAR PURPOSE. See the GNU General Public License for more details.
You should have received a copy of the GNU General Public License along with
this program. If not, see <http://www.gnu.org/licenses/>.
"""

import time
import os
import logging

from aminer import AminerConfig
from aminer.AminerConfig import KEY_PERSISTENCE_PERIOD, DEFAULT_PERSISTENCE_PERIOD, DEBUG_LOG_NAME, CONFIG_KEY_LOG_LINE_PREFIX,\
    DEFAULT_LOG_LINE_PREFIX
from aminer.AnalysisChild import AnalysisContext
from aminer.input.InputInterfaces import AtomHandlerInterface
from aminer.util.TimeTriggeredComponentInterface import TimeTriggeredComponentInterface
from aminer.util import PersistenceUtil

import numpy as np
import statsmodels
import statsmodels.api as sm
from scipy.signal import savgol_filter


class TSAArimaDetector(AtomHandlerInterface, TimeTriggeredComponentInterface):
    """This class is used for an arima time series analysis of the appearances of log lines to events."""

    def __init__(self, aminer_config, anomaly_event_handlers, event_type_detector, acf_pause_area=0.2, build_sum_over_values=False,
                 num_periods_tsa_ini=15, num_division_time_step=10, alpha=0.05, num_min_time_history=20, num_max_time_history=30,
                 num_results_bt=15, alpha_bt=0.05, acf_threshold=0.2, round_time_inteval_threshold=0.02, persistence_id='Default',
                 path_list=None, ignore_list=None, output_log_line=True, auto_include_flag=True):
        """
        Initialize the detector. This will also trigger reading or creation of persistence storage location.
        @param aminer_config configuration from analysis_context.
        @param anomaly_event_handlers for handling events, e.g., print events to stdout.
        @param event_type_detector used to track the number of events in the time windows.
        @param acf_pause_area states which area of the resutls of the ACF are not used to find the highest peak.
        @param build_sum_over_values states if the sum of a series of counts is build before applying the TSA.
        @param num_periods_tsa_ini Number of periods used to initialize the Arima-model.
        @param num_division_time_step Number of division of the time window to calculate the time step.
        @param alpha significance level of the estimated values.
        @param num_min_time_history minimal number of values of the time_history after it is initialised.
        @param num_max_time_history maximal number of values of the time_history.
        @param num_results_bt number of results which are used in the binomial test.
        @param alpha_bt significance level for the bt test.
        @param round_time_inteval_threshold Threshold for the rounding of the time_steps to the times in self.assumed_time_steps.
        The higher the threshold the easier the time is rounded to the next time in the list.
        @param acf_threshold threshold, which has to be exceeded by the highest peak of the cdf function of the time series, to be analysed.
        @param persistence_id name of persistency document.
        @param path_list At least one of the parser paths in this list needs to appear in the event to be analysed.
        @param ignore_list list of paths that are not considered for correlation, i.e., events that contain one of these paths are
        omitted. The default value is [] as None is not iterable.
        @param output_log_line specifies whether the full parsed log atom should be provided in the output.
        @param auto_include_flag specifies whether new frequency measurements override ground truth frequencies.
        """
        self.next_persist_time = None
        self.aminer_config = aminer_config
        self.anomaly_event_handlers = anomaly_event_handlers
        self.output_log_line = output_log_line
        self.auto_include_flag = auto_include_flag
        self.path_list = path_list
        if self.path_list is None:
            self.path_list = []
        self.ignore_list = ignore_list
        if self.ignore_list is None:
            self.ignore_list = []

        self.event_type_detector = event_type_detector
        self.acf_pause_area = acf_pause_area
        self.build_sum_over_values = build_sum_over_values
        self.num_periods_tsa_ini = num_periods_tsa_ini
        self.num_division_time_step = num_division_time_step
        self.alpha = alpha
        self.num_min_time_history = num_min_time_history
        self.num_max_time_history = num_max_time_history
        self.num_results_bt = num_results_bt
        self.alpha_bt = alpha_bt
        self.round_time_inteval_threshold = round_time_inteval_threshold
        self.acf_threshold = acf_threshold

        # Add the TSAArimaDetector-module to the list of the modules, which use the event_type_detector.
        self.event_type_detector.add_following_modules(self)

        # History of the time windows
        self.time_window_history = []
        # List of the the single arima_models (statsmodels)
        self.arima_models_statsmodels = []
        # List of the observed values and the predictions of the TSAArima
        self.prediction_history = []
        # List of the times of the observations
        self.time_history = []
        # List of the the results if th value was in the limits of the one step predictions
        self.result_list = []
        # Minimal number of successes for the binomial test
        self.bt_min_suc = self.bt_min_successes(self.num_results_bt, self.alpha, self.alpha_bt)
        # Assumed occuring time steps in seconds. 1 minute: 60, 1 hour: 3600, 12 hours: 43200, 1 day: 86400, 1 week: 604800.
        self.assumed_time_steps = [60, 3600, 43200, 86400, 604800]

        # Load the persistence
        self.persistence_id = persistence_id
        self.persistence_file_name = AminerConfig.build_persistence_file_name(aminer_config, self.__class__.__name__, persistence_id)
        PersistenceUtil.add_persistable_component(self)
        persistence_data = PersistenceUtil.load_json(self.persistence_file_name)

        # Import the persistence
        if persistence_data is not None:
            self.time_window_history = persistence_data[0]

            self.arima_models_statsmodels = [None for _ in self.time_window_history]
            # skipcq: PTC-W0060
            for event_index in range(len(self.arima_models_statsmodels)):
                if len(self.time_window_history[event_index]) >= self.num_periods_tsa_ini*self.num_division_time_step:
                    try:
                        if not self.build_sum_over_values:
                            model = statsmodels.tsa.arima.model.ARIMA(
                                    self.time_window_history[event_index][-self.num_periods_tsa_ini*self.num_division_time_step:],
                                    order=(self.num_division_time_step, 0, 0), seasonal_order=(0, 0, 0, self.num_division_time_step))
                            self.arima_models_statsmodels[event_index] = model.fit()
                        else:
                            model = statsmodels.tsa.arima.model.ARIMA([sum(self.time_window_history[event_index][
                                    -self.num_periods_tsa_ini*self.num_division_time_step+i:
                                    -(self.num_periods_tsa_ini-1)*self.num_division_time_step+i]) for i in
                                    range((self.num_periods_tsa_ini-1)*self.num_division_time_step)]+[
                                    sum(self.time_window_history[event_index][-self.num_division_time_step:])],
                                    order=(self.num_division_time_step, 0, 0), seasonal_order=(0, 0, 0, self.num_division_time_step))
                            self.arima_models_statsmodels[event_index] = model.fit()
                    except:  # skipcq FLK-E722
                        self.arima_models_statsmodels[event_index] = None
                        self.time_window_history[event_index] = []
                else:
                    self.arima_models_statsmodels[event_index] = None
                    self.time_window_history[event_index] = []

            self.prediction_history = persistence_data[1]
            self.time_history = persistence_data[2]
            self.result_list = persistence_data[3]

            # List of the pauses of the tests to the event numbers. If an arima model was initialized with the persistency, the model must
            # be trained before it can be used for forecasts. An integer states how many tests should be skipped before the next
            # output to this event number. None if no model was initialized for this event number.
            self.test_pause = [self.num_division_time_step if arima_models_statsmodel is not None else None for
                               arima_models_statsmodel in self.arima_models_statsmodels]
            # If all entries are None set the variable to None
            if all(entry is None for entry in self.test_pause):
                self.test_pause = None
        else:
            self.test_pause = None

    def receive_atom(self, log_atom):  # skipcq: PYL-W0613, PYL-R0201
        """
        Receive the atom and return True.
        The log_atom doesn't need to be analysed, because the counting and calls of the predictions is performed by the ETD.
        """
        return True

    def get_time_trigger_class(self):  # skipcq: PYL-R0201
        """Get the trigger class this component can be registered for. This detector only needs persisteny triggers in real time."""
        return AnalysisContext.TIME_TRIGGER_CLASS_REALTIME

    def do_timer(self, trigger_time):
        """Check if current ruleset should be persisted."""
        if self.next_persist_time is None:
            return self.aminer_config.config_properties.get(KEY_PERSISTENCE_PERIOD, DEFAULT_PERSISTENCE_PERIOD)

        delta = self.next_persist_time - trigger_time
        if delta <= 0:
            self.do_persist()
            delta = self.aminer_config.config_properties.get(KEY_PERSISTENCE_PERIOD, DEFAULT_PERSISTENCE_PERIOD)
        return delta

    def do_persist(self):
        """Immediately write persistence data to storage."""
        tmp_list = []
        tmp_list.append(self.time_window_history)

        tmp_list.append(self.prediction_history)
        tmp_list.append(self.time_history)
        tmp_list.append(self.result_list)
        PersistenceUtil.store_json(self.persistence_file_name, tmp_list)

        self.next_persist_time = time.time() + self.aminer_config.config_properties.get(
            KEY_PERSISTENCE_PERIOD, DEFAULT_PERSISTENCE_PERIOD)
        logging.getLogger(DEBUG_LOG_NAME).debug('%s persisted data.', self.__class__.__name__)

    def allowlist_event(self, event_type, sorted_log_lines, event_data, allowlisting_data):
        """
        Allowlist an event generated by this source using the information emitted when generating the event.
        @return a message with information about allowlisting
        @throws Exception when allowlisting of this special event using given allowlisting_data was not possible.
        """
        if event_type != 'Analysis.%s' % self.__class__.__name__:
            raise Exception('Event not from this source')
        raise Exception('No allowlisting for algorithm malfunction or configuration errors')

    def calculate_time_steps(self, counts, log_atom):
        """Returns a list of the timestep lenghts in seconds, if no timestep should be created the value is set to -1"""
        # List of the resulting time_steps
        time_step_list = []
        # Initialize time_window_history
        self.time_window_history = [[] for _ in range(len(counts))]
        # Initialize arima_models
        self.arima_models_statsmodels = [None for _ in range(len(counts))]
        # Initialize prediction_history
        self.prediction_history = [[[], [], []] for _ in range(len(counts))]
        # Initialize time_history
        self.time_history = [[] for _ in range(len(counts))]
        # Initialize the lists of the results
        self.result_list = [[1]*self.num_results_bt for _ in range(len(counts))]
        # Minimal size of the time step
<<<<<<< HEAD
        min_lag = max(int(self.acf_pause_area*self.event_type_detector.num_sections_waiting_time_for_TSA), 1)
=======
        min_lag = max(int(0.2*self.event_type_detector.num_sections_waiting_time_for_tsa), 1)
>>>>>>> d14edeeb
        for event_index, data in enumerate(counts):
            if (self.path_list != [] and all(path not in self.event_type_detector.found_keys[event_index] for path in self.path_list)) or (
                    self.ignore_list != [] and any(ignore_path in self.event_type_detector.found_keys[event_index] for ignore_path in
                                                   self.ignore_list)):
                time_step_list.append(-1)
            else:
                # Apply the autocorrelation function to the data of the single event types.
                corr = list(map(abs, sm.tsa.acf(data, nlags=len(data), fft=True)))
                corr = np.array(corr)
                # Apply the Savitzky-Golay-Filter to the list corr, to smooth the curve and get better results
                corrfit = savgol_filter(corr, min(max(3, int(len(corr)/100)-int(int(len(corr)/100) % 2 == 0)), 101), 1)

                # Find the highest peak and set the time-step as the index + lag
                highest_peak_index = np.argmax(corrfit[min_lag:])
                if corrfit[min_lag + highest_peak_index] > self.acf_threshold:
                    time_step_list.append((highest_peak_index + min_lag) / self.num_division_time_step)
                else:
                    time_step_list.append(-1)

        # Round the time_steps if they are similar to the times in self.assumed_time_steps
        for index, time_step in enumerate(time_step_list):
            if time_step != -1:
                for assumed_time_step in self.assumed_time_steps:
                    if abs(assumed_time_step - time_step * self.num_division_time_step * self.event_type_detector.waiting_time_for_tsa /
                            self.event_type_detector.num_sections_waiting_time_for_tsa) / assumed_time_step <\
                            self.round_time_inteval_threshold:
                        time_step_list[index] = assumed_time_step / self.num_division_time_step /\
                            self.event_type_detector.waiting_time_for_tsa * self.event_type_detector.num_sections_waiting_time_for_tsa
                        break

        # Print a message of the length of the time steps
        message = 'Calculated the time steps for the single event types in seconds: %s' % [
                time_step * self.num_division_time_step * self.event_type_detector.waiting_time_for_tsa /
                self.event_type_detector.num_sections_waiting_time_for_tsa if
                time_step != -1 else time_step for time_step in time_step_list]
        affected_path = None
        self.print(message, log_atom, affected_path)

        return time_step_list

    def test_num_appearance(self, event_index, count, current_time, log_atom):
        """This function makes a one step prediction and raises an alert if the count do not match the expected appearance"""
        # Append the list of time_window_history and arima_models if it is to short
        if len(self.time_window_history) <= event_index:
            self.time_window_history += [[] for _ in range(event_index + 1 - len(self.time_window_history))]
            self.arima_models_statsmodels += [None for _ in range(event_index + 1 - len(self.arima_models_statsmodels))]
            self.prediction_history += [[[], [], []] for _ in range(event_index + 1 - len(self.prediction_history))]
            self.time_history += [[] for _ in range(event_index + 1 - len(self.time_history))]
            self.result_list += [[1]*self.num_results_bt for _ in range(event_index + 1 - len(self.result_list))]

        # Initialize the arima_model if needed
        if self.auto_include_flag and self.arima_models_statsmodels[event_index] is None:

            # Add the new count to the history and shorten it, if neccessary
            self.time_window_history[event_index].append(count)
            if len(self.time_window_history[event_index]) > 2 * self.num_periods_tsa_ini * self.num_division_time_step:
                self.time_window_history[event_index] = self.time_window_history[event_index][
                        -self.num_periods_tsa_ini*self.num_division_time_step:]

            # Check if enough values have been stored to initialize the arima_model
            if len(self.time_window_history[event_index]) >= self.num_periods_tsa_ini*self.num_division_time_step:
                message = 'Initializing the TSA for the eventtype %s' % event_index
                affected_path = self.event_type_detector.variable_key_list[event_index]
                self.print(message, log_atom, affected_path)

                if not self.build_sum_over_values:
                    # Add the arima_model to the list
                    try:
                        model = statsmodels.tsa.arima.model.ARIMA(
                                self.time_window_history[event_index][-self.num_periods_tsa_ini*self.num_division_time_step:],
                                order=(self.num_division_time_step, 0, 0), seasonal_order=(0, 0, 0, self.num_division_time_step))
                        self.arima_models_statsmodels[event_index] = model.fit()
                    except:  # skipcq FLK-E722
                        self.arima_models_statsmodels[event_index] = None
                else:
                    # Add the arima_model to the list
                    try:
                        model = statsmodels.tsa.arima.model.ARIMA([sum(self.time_window_history[event_index][
                                -self.num_periods_tsa_ini*self.num_division_time_step+i:
                                -(self.num_periods_tsa_ini-1)*self.num_division_time_step+i]) for i in
                                range((self.num_periods_tsa_ini-1)*self.num_division_time_step)]+[
                                sum(self.time_window_history[event_index][-self.num_division_time_step:])],
                                order=(self.num_division_time_step, 0, 0), seasonal_order=(0, 0, 0, self.num_division_time_step))
                        self.arima_models_statsmodels[event_index] = model.fit()
                    except:  # skipcq FLK-E722
                        self.arima_models_statsmodels[event_index] = None
                        self.time_window_history[event_index] = []
        # Add the new value and make a one step prediction
        elif self.arima_models_statsmodels[event_index] is not None:
            if not self.build_sum_over_values:
                # Add the predction and time to the lists
                lower_limit, upper_limit = self.one_step_prediction(event_index)
                if self.test_pause is not None and len(self.test_pause) > event_index and self.test_pause[event_index] is not None:
                    self.prediction_history[event_index][0].append(0)
                    self.prediction_history[event_index][1].append(count)
                    self.prediction_history[event_index][2].append(0)
                    self.time_history[event_index].append(current_time)
                else:
                    self.prediction_history[event_index][0].append(lower_limit)
                    self.prediction_history[event_index][1].append(count)
                    self.prediction_history[event_index][2].append(upper_limit)
                    self.time_history[event_index].append(current_time)
                # Shorten the lists if neccessary
                if len(self.time_history[event_index]) > self.num_max_time_history:
                    self.prediction_history[event_index][0] = self.prediction_history[event_index][0][-self.num_min_time_history:]
                    self.prediction_history[event_index][1] = self.prediction_history[event_index][1][-self.num_min_time_history:]
                    self.prediction_history[event_index][2] = self.prediction_history[event_index][2][-self.num_min_time_history:]
                    self.time_history[event_index] = self.time_history[event_index][-self.num_min_time_history:]

                if self.test_pause is not None and len(self.test_pause) > event_index and self.test_pause[event_index] is not None:
                    if self.test_pause[event_index] == 1:
                        self.test_pause[event_index] = None
                        # If all entries are None set the variable to None
                        if all(entry is None for entry in self.test_pause):
                            self.test_pause = None
                    else:
                        self.test_pause[event_index] -= 1
                else:
                    # Test if count is in boundaries
                    if count < lower_limit or count > upper_limit:
                        message = 'EventNumber: %s, Lower: %s, Count: %s, Upper: %s' % (event_index, lower_limit, count, upper_limit)
                        affected_path = self.event_type_detector.variable_key_list[event_index]
                        confidence = 1 - min(count / lower_limit, upper_limit / count)
                        self.print(message, log_atom, affected_path, confidence=confidence)
                        self.result_list[event_index].append(0)
                    else:
                        self.result_list[event_index].append(1)

                    if len(self.result_list[event_index]) >= 2 * self.num_results_bt:
                        self.result_list[event_index] = self.result_list[event_index][-self.num_results_bt:]

                # Discard or update the model, for the next step
                if self.auto_include_flag and sum(self.result_list[event_index][-self.num_results_bt:]) < self.bt_min_suc:
                    message = 'Discard the TSA model for the eventtype %s' % event_index
                    affected_path = self.event_type_detector.variable_key_list[event_index]
                    self.print(message, log_atom, affected_path)

                    # Discard the trained model and reset the result_list
                    self.arima_models_statsmodels[event_index] = None
                    self.result_list[event_index] = [1]*self.num_results_bt
                else:
                    # Update the model
                    self.arima_models_statsmodels[event_index] = self.arima_models_statsmodels[event_index].append([count])

            else:
                # Add the new count to the history and shorten it, if neccessary
                self.time_window_history[event_index].append(count)
                count_sum = sum(self.time_window_history[event_index][-self.num_division_time_step:])

                # Add the predction and time to the lists
                lower_limit, upper_limit = self.one_step_prediction(event_index)
                self.prediction_history[event_index][0].append(lower_limit)
                self.prediction_history[event_index][1].append(count_sum)
                self.prediction_history[event_index][2].append(upper_limit)
                self.time_history[event_index].append(current_time)
                # Shorten the lists if neccessary
                if len(self.time_history[event_index]) > self.num_max_time_history:
                    self.prediction_history[event_index][0] = self.prediction_history[event_index][0][-self.num_min_time_history:]
                    self.prediction_history[event_index][1] = self.prediction_history[event_index][1][-self.num_min_time_history:]
                    self.prediction_history[event_index][2] = self.prediction_history[event_index][2][-self.num_min_time_history:]
                    self.time_history[event_index] = self.time_history[event_index][-self.num_min_time_history:]

                # Test if count_sum is in boundaries
                if count_sum < lower_limit or count_sum > upper_limit:
                    message = 'EventNumber: %s, Lower: %s, Count: %s, Upper: %s' % (event_index, lower_limit, count_sum, upper_limit)
                    affected_path = self.event_type_detector.variable_key_list[event_index]
                    confidence = 1 - min(count_sum / lower_limit, upper_limit / count_sum)
                    self.print(message, log_atom, affected_path, confidence=confidence)

                # Update the model, for the next step
                self.arima_models_statsmodels[event_index] = self.arima_models_statsmodels[event_index].append([count_sum])

    def one_step_prediction(self, event_index):
        """Make a one step prediction with the Arima model"""
        prediction = self.arima_models_statsmodels[event_index].get_forecast(1)
        prediction = prediction.conf_int(alpha=self.alpha)

        # return in the order: pred, lower_limit, upper_limit
        return prediction[0][0], prediction[0][1]

    def bt_min_successes(self, num_bt, p, alpha):  # skipcq: PYL-R0201
        """
        Calculate the minimal number of successes for the BT with significance alpha.
        p is the probability of success and num_bt is the number of observed tests.
        """
        tmp_sum = 0.0
        max_observations_factorial = np.math.factorial(num_bt)
        i_factorial = 1
        for i in range(num_bt + 1):
            i_factorial = i_factorial * max(i, 1)
            tmp_sum = tmp_sum + max_observations_factorial / (i_factorial * np.math.factorial(num_bt - i)) * ((1 - p) ** i) * (
                p ** (num_bt - i))
            if tmp_sum > alpha:
                return i
        return num_bt

    def print(self, message, log_atom, affected_path, confidence=None):
        """Print the message."""
        if isinstance(affected_path, str):
            affected_path = [affected_path]

        original_log_line_prefix = self.aminer_config.config_properties.get(CONFIG_KEY_LOG_LINE_PREFIX, DEFAULT_LOG_LINE_PREFIX)
        if original_log_line_prefix is None:
            original_log_line_prefix = ''

        if self.output_log_line:
            tmp_str = ''
            for x in list(log_atom.parser_match.get_match_dictionary().keys()):
                tmp_str += '  ' + x + os.linesep
            tmp_str = tmp_str.lstrip('  ')
            sorted_log_lines = [tmp_str + original_log_line_prefix + log_atom.raw_data.decode()]
            analysis_component = {'AffectedLogAtomPaths': list(log_atom.parser_match.get_match_dictionary().keys())}
        else:
            tmp_str = ''
            for x in affected_path:
                tmp_str += '  ' + x + os.linesep
            tmp_str = tmp_str.lstrip('  ')
            sorted_log_lines = [tmp_str + log_atom.raw_data.decode()]
            analysis_component = {'AffectedLogAtomPaths': affected_path}

        event_data = {'AnalysisComponent': analysis_component, 'TotalRecords': self.event_type_detector.total_records,
                      'TypeInfo': {'Confidence': confidence}}
        for listener in self.anomaly_event_handlers:
            listener.receive_event('Analysis.%s' % self.__class__.__name__, message, sorted_log_lines, event_data, log_atom, self)<|MERGE_RESOLUTION|>--- conflicted
+++ resolved
@@ -215,11 +215,7 @@
         # Initialize the lists of the results
         self.result_list = [[1]*self.num_results_bt for _ in range(len(counts))]
         # Minimal size of the time step
-<<<<<<< HEAD
         min_lag = max(int(self.acf_pause_area*self.event_type_detector.num_sections_waiting_time_for_TSA), 1)
-=======
-        min_lag = max(int(0.2*self.event_type_detector.num_sections_waiting_time_for_tsa), 1)
->>>>>>> d14edeeb
         for event_index, data in enumerate(counts):
             if (self.path_list != [] and all(path not in self.event_type_detector.found_keys[event_index] for path in self.path_list)) or (
                     self.ignore_list != [] and any(ignore_path in self.event_type_detector.found_keys[event_index] for ignore_path in
