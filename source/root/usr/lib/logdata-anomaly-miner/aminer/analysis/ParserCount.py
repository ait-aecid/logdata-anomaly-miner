--- conflicted
+++ resolved
@@ -44,11 +44,8 @@
         return AnalysisContext.TIME_TRIGGER_CLASS_REALTIME
 
     def receive_atom(self, log_atom):
-<<<<<<< HEAD
+        """Receive a log atom from a source."""
         self.log_total += 1
-=======
-        """Receive a log atom from a source."""
->>>>>>> e1e8deb2
         match_dict = log_atom.parser_match.get_match_dictionary()
         success_flag = False
         for target_path in self.target_path_list:
