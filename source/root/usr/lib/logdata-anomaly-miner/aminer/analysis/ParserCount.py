"""
This component counts occurring combinations of values and periodically sends the results as a report.

This program is free software: you can redistribute it and/or modify it under
the terms of the GNU General Public License as published by the Free Software
Foundation, either version 3 of the License, or (at your option) any later
version.
This program is distributed in the hope that it will be useful, but WITHOUT
ANY WARRANTY; without even the implied warranty of MERCHANTABILITY or FITNESS
FOR A PARTICULAR PURPOSE. See the GNU General Public License for more details.
You should have received a copy of the GNU General Public License along with
this program. If not, see <http://www.gnu.org/licenses/>.
"""

import datetime
import time
import logging
from aminer import AMinerConfig
from aminer.AnalysisChild import AnalysisContext
from aminer.input import AtomHandlerInterface
from aminer.util import TimeTriggeredComponentInterface


current_processed_lines_str = 'CurrentProcessedLines'
total_processed_lines_str = 'TotalProcessedLines'


class ParserCount(AtomHandlerInterface, TimeTriggeredComponentInterface):
    """This class creates a counter for path value combinations."""

    def __init__(self, aminer_config, target_path_list, report_event_handlers, report_interval=60, target_label_list=None,
                 split_reports_flag=False):
        """Initialize the ParserCount component."""
        self.aminer_config = aminer_config
        self.target_path_list = target_path_list
        self.target_label_list = target_label_list
        self.report_interval = report_interval
        self.report_event_handlers = report_event_handlers
        self.split_reports_flag = split_reports_flag
        self.count_dict = {}
        self.next_report_time = None
        if (target_path_list is None or target_path_list == []) and (target_label_list is not None and target_label_list != []):
            raise ValueError('Target labels cannot be used without specifying target paths.')
        if target_path_list is not None and target_label_list is not None and len(target_path_list) != len(target_label_list):
            raise ValueError('Every path must have a target label if target labels are used.')
        if self.target_path_list is None:
            self.target_path_list = []

        for target_path in self.target_path_list:
            if self.target_label_list:
                target_path = self.target_label_list[self.target_path_list.index(target_path)]
            self.count_dict[target_path] = {current_processed_lines_str: 0, total_processed_lines_str: 0}

    def get_time_trigger_class(self):
        """Get the trigger class this component can be registered for. This detector only needs persisteny triggers in real time."""
        return AnalysisContext.TIME_TRIGGER_CLASS_REALTIME

    def receive_atom(self, log_atom):
        """Receive a log atom from a source."""
        self.log_total += 1
        match_dict = log_atom.parser_match.get_match_dictionary()
        success_flag = False
        for target_path in self.target_path_list:
            match_element = match_dict.get(target_path, None)
            if match_element is not None:
<<<<<<< HEAD
                self.count_dict[target_path] += 1
                success_flag = True
=======
                if self.target_label_list:
                    target_path = self.target_label_list[self.target_path_list.index(target_path)]
                self.count_dict[target_path][current_processed_lines_str] += 1
                self.count_dict[target_path][total_processed_lines_str] += 1
>>>>>>> 6c480cb9
        if not self.target_path_list:
            path = iter(match_dict).__next__()
            if path not in self.count_dict:
                self.count_dict[path] = {current_processed_lines_str: 0, total_processed_lines_str: 0}
            self.count_dict[path][current_processed_lines_str] += 1
            self.count_dict[path][total_processed_lines_str] += 1

        if self.next_report_time is None:
            self.next_report_time = time.time() + self.report_interval
        if success_flag:
            self.log_success += 1
        return True

    def do_timer(self, trigger_time):
        """Check current ruleset should be persisted."""
        if self.next_report_time is None:
            return self.report_interval
        delta = self.next_report_time - trigger_time
        if delta < 0:
            self.send_report()
            delta = self.report_interval
        return delta

    # skipcq: PYL-R0201
    def do_persist(self):
        """Immediately write persistence data to storage."""
        return False

    def send_report(self):
        """Send a report to the event handlers."""
        output_string = 'Parsed paths in the last ' + str(self.report_interval) + ' seconds:\n'
        if not self.split_reports_flag:
            for k in self.count_dict:
                c = self.count_dict[k]
                output_string += '\t' + str(k) + ': ' + str(c) + '\n'
            output_string = output_string[:-1]
            event_data = {'StatusInfo': self.count_dict, 'FromTime': datetime.datetime.utcnow().timestamp() - self.report_interval,
                          'ToTime': datetime.datetime.utcnow().timestamp()}
            for listener in self.report_event_handlers:
                listener.receive_event('Analysis.%s' % self.__class__.__name__, 'Count report', [output_string], event_data, None, self)
        else:
            for k in self.count_dict:
                output_string = 'Parsed paths in the last ' + str(self.report_interval) + ' seconds:\n'
                c = self.count_dict[k]
                output_string += '\t' + str(k) + ': ' + str(c)
                status_info = {k: {
                    current_processed_lines_str: c[current_processed_lines_str],
                    total_processed_lines_str: c[total_processed_lines_str]}}
                event_data = {'StatusInfo': status_info, 'FromTime': datetime.datetime.utcnow().timestamp() - self.report_interval,
                              'ToTime': datetime.datetime.utcnow().timestamp()}
                for listener in self.report_event_handlers:
                    listener.receive_event('Analysis.%s' % self.__class__.__name__, 'Count report', [output_string], event_data, None, self)

<<<<<<< HEAD
        for k in self.count_dict:
            c = self.count_dict[k]
            output_string += '\t' + str(k) + ': ' + str(c) + '\n'
        output_string = output_string[:-1]

        event_data = {'StatusInfo': self.count_dict, 'FromTime': datetime.datetime.utcnow().timestamp() - self.report_interval,
                      'ToTime': datetime.datetime.utcnow().timestamp()}
        for listener in self.report_event_handlers:
            listener.receive_event('Analysis.%s' % self.__class__.__name__, 'Count report', [output_string], event_data, None, self)

        if self.reset_after_report_flag:
            for targetPath in self.target_path_list:
                self.count_dict[targetPath] = 0
        logging.getLogger(AMinerConfig.DEBUG_LOG_NAME).debug('%s sent report.', self.__class__.__name__)
=======
        for target_path in self.target_path_list:
            if self.target_label_list:
                target_path = self.target_label_list[self.target_path_list.index(target_path)]
            self.count_dict[target_path][current_processed_lines_str] = 0
>>>>>>> 6c480cb9
<|MERGE_RESOLUTION|>--- conflicted
+++ resolved
@@ -63,15 +63,11 @@
         for target_path in self.target_path_list:
             match_element = match_dict.get(target_path, None)
             if match_element is not None:
-<<<<<<< HEAD
-                self.count_dict[target_path] += 1
                 success_flag = True
-=======
                 if self.target_label_list:
                     target_path = self.target_label_list[self.target_path_list.index(target_path)]
                 self.count_dict[target_path][current_processed_lines_str] += 1
                 self.count_dict[target_path][total_processed_lines_str] += 1
->>>>>>> 6c480cb9
         if not self.target_path_list:
             path = iter(match_dict).__next__()
             if path not in self.count_dict:
@@ -125,24 +121,8 @@
                 for listener in self.report_event_handlers:
                     listener.receive_event('Analysis.%s' % self.__class__.__name__, 'Count report', [output_string], event_data, None, self)
 
-<<<<<<< HEAD
-        for k in self.count_dict:
-            c = self.count_dict[k]
-            output_string += '\t' + str(k) + ': ' + str(c) + '\n'
-        output_string = output_string[:-1]
-
-        event_data = {'StatusInfo': self.count_dict, 'FromTime': datetime.datetime.utcnow().timestamp() - self.report_interval,
-                      'ToTime': datetime.datetime.utcnow().timestamp()}
-        for listener in self.report_event_handlers:
-            listener.receive_event('Analysis.%s' % self.__class__.__name__, 'Count report', [output_string], event_data, None, self)
-
-        if self.reset_after_report_flag:
-            for targetPath in self.target_path_list:
-                self.count_dict[targetPath] = 0
-        logging.getLogger(AMinerConfig.DEBUG_LOG_NAME).debug('%s sent report.', self.__class__.__name__)
-=======
         for target_path in self.target_path_list:
             if self.target_label_list:
                 target_path = self.target_label_list[self.target_path_list.index(target_path)]
             self.count_dict[target_path][current_processed_lines_str] = 0
->>>>>>> 6c480cb9
+        logging.getLogger(AMinerConfig.DEBUG_LOG_NAME).debug('%s sent report.', self.__class__.__name__)