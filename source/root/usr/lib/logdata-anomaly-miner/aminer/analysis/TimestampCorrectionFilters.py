"""
This file collects various classes useful to filter and correct the timestamp associated with a received parsed atom.

This program is free software: you can redistribute it and/or modify it under
the terms of the GNU General Public License as published by the Free Software
Foundation, either version 3 of the License, or (at your option) any later
version.
This program is distributed in the hope that it will be useful, but WITHOUT
ANY WARRANTY; without even the implied warranty of MERCHANTABILITY or FITNESS
FOR A PARTICULAR PURPOSE. See the GNU General Public License for more details.
You should have received a copy of the GNU General Public License along with
this program. If not, see <http://www.gnu.org/licenses/>.
"""

from aminer.input import AtomHandlerInterface


class SimpleMonotonicTimestampAdjust(AtomHandlerInterface):
    """
    Handlers of this class compare the timestamp of a newly received atom with the largest timestamp seen so far.
    When below, the timestamp of this atom is adjusted to the largest value seen, otherwise the largest value seen is updated.
    """

    def __init__(self, subhandler_list, stop_when_handled_flag=False):
        self.subhandler_list = subhandler_list
        self.stop_when_handled_flag = stop_when_handled_flag
        self.latest_timestamp_seen = 0

    def receive_atom(self, log_atom):
<<<<<<< HEAD
        """Pass the atom to the subhandlers.
        @return false when no subhandler was able to handle the atom."""
        self.log_total += 1
=======
        """
        Pass the atom to the subhandlers.
        @return false when no subhandler was able to handle the atom.
        """
>>>>>>> e1e8deb2
        if log_atom.get_timestamp() is not None:
            if log_atom.get_timestamp() < self.latest_timestamp_seen:
                log_atom.set_timestamp(self.latest_timestamp_seen)
            else:
                self.latest_timestamp_seen = log_atom.get_timestamp()

        result = False
        for handler in self.subhandler_list:
            handler_result = handler.receive_atom(log_atom)
            if handler_result is True:
                result = True
                if self.stop_when_handled_flag:
                    break
        if result:
            self.log_success += 1
        return result<|MERGE_RESOLUTION|>--- conflicted
+++ resolved
@@ -27,16 +27,11 @@
         self.latest_timestamp_seen = 0
 
     def receive_atom(self, log_atom):
-<<<<<<< HEAD
-        """Pass the atom to the subhandlers.
-        @return false when no subhandler was able to handle the atom."""
-        self.log_total += 1
-=======
         """
         Pass the atom to the subhandlers.
         @return false when no subhandler was able to handle the atom.
         """
->>>>>>> e1e8deb2
+        self.log_total += 1
         if log_atom.get_timestamp() is not None:
             if log_atom.get_timestamp() < self.latest_timestamp_seen:
                 log_atom.set_timestamp(self.latest_timestamp_seen)
