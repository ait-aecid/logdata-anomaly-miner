"""
This module defines an evaluator and generator for event rules.
The overall idea of generation is
1) For each processed event A, randomly select another event B occurring within queue_delta_time.
2) If B chronologically occurs after A, create the hypothesis A => B (observing event A implies that event B must be observed within
current_time+queue_delta_time). If B chronologically occurs before A, create the hypothesis B <= A (observing event A implies that event B
must be observed within currentTime-queueDeltaTime).
3) Observe for a long time (max_observations) whether the hypothesis holds.
4) If the hypothesis holds, transform it to a rule. Otherwise, discard the hypothesis.
"""

from collections import deque
import random
import math
import time

from aminer import AMinerConfig
from aminer.AnalysisChild import AnalysisContext
from aminer.input import AtomHandlerInterface
from aminer.util import PersistencyUtil
from aminer.util import TimeTriggeredComponentInterface
from aminer.analysis import CONFIG_KEY_LOG_LINE_PREFIX


class EventCorrelationDetector(AtomHandlerInterface, TimeTriggeredComponentInterface):
    """This class tries to find time correlation patterns between different log atom events."""

    def __init__(self, aminer_config, anomaly_event_handlers, paths=None, max_hypotheses=1000, hypothesis_max_delta_time=5.0,
                 generation_probability=1.0, generation_factor=1.0, max_observations=500, p0=0.9, alpha=0.05, candidates_size=10,
                 hypotheses_eval_delta_time=120.0, delta_time_to_discard_hypothesis=180.0, check_rules_flag=False,
<<<<<<< HEAD
                 auto_include_flag=True, allowlisted_paths=None, persistence_id='Default', output_log_line=True):
        """Initialize the detector. This will also trigger reading or creation of persistence storage location.
=======
                 auto_include_flag=True, whitelisted_paths=None, persistence_id='Default', output_log_line=True):
        """
        Initialize the detector. This will also trigger reading or creation of persistence storage location.
>>>>>>> e1e8deb2
        @param aminer_config configuration from analysis_context.
        @param anomaly_event_handlers for handling events, e.g., print events to stdout.
        @param max_hypotheses maximum amount of hypotheses and rules hold in memory.
        @param hypothesis_max_delta_time time span of events considered for hypothesis generation.
        @param generation_probability probability in [0, 1] that currently processed log line is considered for hypothesis with each of the
        candidates.
        @param generation_factor likelihood in [0, 1] that currently processed log line is added to the set of candidates for hypothesis
        generation.
        @param max_observations maximum amount of evaluations before hypothesis is transformed into a rule or discarded or rule is
        evaluated.
        @param p0 expected value for hypothesis evaluation distribution.
        @param alpha confidence value for hypothesis evaluation.
        @param candidates_size maximum number of stored candidates used for hypothesis generation.
        @param hypotheses_eval_delta_time duration between hypothesis evaluation phases that remove old hypotheses that are likely to remain
        unused.
        @param delta_time_to_discard_hypothesis time span required for old hypotheses to be discarded.
        @param check_rules_flag specifies whether existing rules are evaluated.
        @param auto_include_flag specifies whether new hypotheses are generated.
        @param allowlisted_paths list of paths that are not considered for correlation, i.e., events that contain one of these paths are
        omitted. The default value is [] as None is not iterable.
        @param persistence_id name of persitency document.
        """
        self.anomaly_event_handlers = anomaly_event_handlers
        self.paths = paths
        self.last_unhandled_match = None
        self.next_persist_time = None
        self.total_records = 0
        self.max_hypotheses = max_hypotheses
        self.hypothesis_max_delta_time = hypothesis_max_delta_time
        self.generation_probability = generation_probability
        self.generation_factor = generation_factor
        self.max_observations = max_observations
        self.p0 = p0
        self.alpha = alpha
        self.candidates_size = candidates_size
        self.forward_hypotheses = {}
        self.back_hypotheses = {}
        self.forward_hypotheses_inv = {}
        self.back_hypotheses_inv = {}
        self.hypotheses_eval_delta_time = hypotheses_eval_delta_time
        self.last_hypotheses_eval_timestamp = -1.0
        self.delta_time_to_discard_hypothesis = delta_time_to_discard_hypothesis
        self.check_rules_flag = check_rules_flag
        self.auto_include_flag = auto_include_flag
        self.allowlisted_paths = allowlisted_paths
        if self.allowlisted_paths is None:
            self.allowlisted_paths = []
        self.forward_rule_queue = deque([])
        self.back_rule_queue = deque([])
        self.forward_hypotheses_queue = deque([])
        self.back_hypotheses_queue = deque([])
        self.hypothesis_candidates = deque([])
        self.sum_unstable_unknown_hypotheses = 0
        self.last_event_occurrence = {}
        self.min_eval_true_dict = {}
        self.min_eval_true_dict_max_size = 1000
        self.sample_events = {}
        self.back_rules = {}
        self.forward_rules = {}
        self.back_rules_inv = {}
        self.forward_rules_inv = {}

        # Compute the initial minimum amount of positive evaluations for hypotheses to become rules.
        # For rules, this value can be different and will be computed based on the sample observations.
        self.min_eval_true = self.get_min_eval_true(self.max_observations, self.p0, self.alpha)

        self.aminer_config = aminer_config
        self.output_log_line = output_log_line

        PersistencyUtil.add_persistable_component(self)
        self.persistence_file_name = AMinerConfig.build_persistence_file_name(aminer_config, 'EventCorrelationDetector', persistence_id)
        self.persistence_id = persistence_id
        persistence_data = PersistencyUtil.load_json(self.persistence_file_name)

        if persistence_data is not None:
            for record in persistence_data:
                implication_direction = record[0]
                trigger_event = tuple(record[1])
                implied_event = tuple(record[2])
                max_obs = record[3]
                min_eval_t = record[4]
                rule = Implication(trigger_event, implied_event, None, max_obs, min_eval_t)
                rule.stable = 1
                if implication_direction == 'back':
                    if trigger_event in self.back_rules:
                        self.back_rules[trigger_event].append(rule)
                    else:
                        self.back_rules[trigger_event] = [rule]
                    if implied_event in self.back_rules_inv:
                        self.back_rules_inv[implied_event].append(rule)
                    else:
                        self.back_rules_inv[implied_event] = [rule]
                elif implication_direction == 'forward':
                    if trigger_event in self.forward_rules:
                        self.forward_rules[trigger_event].append(rule)
                    else:
                        self.forward_rules[trigger_event] = [rule]
                    if implied_event in self.forward_rules_inv:
                        self.forward_rules_inv[implied_event].append(rule)
                    else:
                        self.forward_rules_inv[implied_event] = [rule]

    # skipcq: PYL-R1710
    def get_min_eval_true(self, max_observations, p0, alpha):
        """
        Compute the critical value (minimal amount of true evaluations) for a hypothesis.
        The form of the hypothesis is <eventA> implies <eventB> with at least probability p0 to be accepted.
        This method tries to be efficient by
        - Storing already computed critical values in a dictionary
        - Swapping (1 - p0) and p0 and replace alpha with (1 - alpha) to reduce loops
        """
        if (max_observations, p0, alpha) in self.min_eval_true_dict:
            return self.min_eval_true_dict[(max_observations, p0, alpha)]

        sum1 = 0.0
        max_observations_factorial = math.factorial(max_observations)
        i_factorial = 1
        for i in range(max_observations + 1):
            i_factorial = i_factorial * max(i, 1)
            # No float conversion possible for huge numbers; use integer division.
            sum1 = sum1 + max_observations_factorial / (i_factorial * math.factorial(max_observations - i)) * ((1 - p0) ** i) * (
                      p0 ** (max_observations - i))
            if sum1 > (1 - alpha):
                if len(self.min_eval_true_dict) <= self.min_eval_true_dict_max_size:
                    # Store common values for fast retrieval
                    self.min_eval_true_dict[(max_observations, p0, alpha)] = max_observations - i
                return max_observations - i

    def receive_atom(self, log_atom):
        """Receive a log atom from a source."""
        timestamp = log_atom.get_timestamp()
        if timestamp is None:
            log_atom.atom_time = time.time()
            timestamp = log_atom.atom_time

        parser_match = log_atom.parser_match

        self.total_records += 1

        if self.paths is None or len(self.paths) == 0:
            # Event is defined by the full path of log atom.
            log_event = tuple(parser_match.get_match_dictionary().keys())

            # Skip allowlisted paths.
            for allowlisted in self.allowlisted_paths:
                if allowlisted in log_event:
                    return
        else:
            # Event is defined by value combos in paths
            values = []
            all_values_none = True
            for path in self.paths:
                match = parser_match.get_match_dictionary().get(path, None)
                if match is None:
                    continue
                if isinstance(match.match_object, bytes):
                    value = match.match_object.decode()
                else:
                    value = str(match.match_object)
                if value is not None:
                    all_values_none = False
                values.append(value)
            if all_values_none is True:
                return
            log_event = tuple(values)

        # Store last seen sample event to improve output.
        self.sample_events[log_event] = log_atom.raw_data

        if self.check_rules_flag:
            # Only check rules without generating new hypotheses.

            # Trigger implication A => B when A occurs.
            if log_event in self.forward_rules:
                for rule in self.forward_rules[log_event]:
                    rule.rule_trigger_timestamps.append(log_atom.atom_time)
                    self.forward_rule_queue.append(rule)

            # Resolve triggered implication A => B when B occurs.
            if log_event in self.forward_rules_inv:
                for rule in self.forward_rules_inv[log_event]:
                    # Find first non-observed trigger timestamp
                    trigger_timestamp_index = -1
                    for trigger_timestamp in rule.rule_trigger_timestamps:
                        trigger_timestamp_index += 1
                        if trigger_timestamp != 'obs':
                            break
                    if trigger_timestamp_index != -1 and \
                            rule.rule_trigger_timestamps[trigger_timestamp_index] != 'obs' and \
                            rule.rule_trigger_timestamps[trigger_timestamp_index] >= log_atom.atom_time - self.hypothesis_max_delta_time:
                        # Implication was triggered; append positive evaluation and mark as seen.
                        rule.add_rule_observation(1)
                        rule.rule_trigger_timestamps[trigger_timestamp_index] = 'obs'

            # Clean up triggered/resolved implications.
            while len(self.forward_rule_queue) > 0:
                rule = self.forward_rule_queue[0]
                if len(rule.rule_trigger_timestamps) == 0:
                    # Triggered timestamp was already deleted somewhere else.
                    self.forward_rule_queue.popleft()
                    continue
                if rule.rule_trigger_timestamps[0] == 'obs':
                    # Remove triggered timestamp.
                    rule.rule_trigger_timestamps.popleft()
                    self.forward_rule_queue.popleft()
                    continue
                if rule.rule_trigger_timestamps[0] < log_atom.atom_time - self.hypothesis_max_delta_time:
                    # Too much time has elapsed; append negative evaluation.
                    rule.add_rule_observation(0)
                    rule.rule_trigger_timestamps.popleft()
                    self.forward_rule_queue.popleft()
                    if not rule.evaluate_rule():
                        original_log_line_prefix = self.aminer_config.config_properties.get(CONFIG_KEY_LOG_LINE_PREFIX)
                        if original_log_line_prefix is None:
                            original_log_line_prefix = ''
                        tmp_string = 'Rule: %s -> %s\n  Expected: %s/%s\n  Observed: %s/%s' % (
                                        str(rule.trigger_event), str(rule.implied_event), str(rule.min_eval_true),
                                        str(rule.max_observations), str(sum(rule.rule_observations)),
                                        str(len(rule.rule_observations)))
                        if self.output_log_line:
                            sorted_log_lines = [tmp_string + '\n' + original_log_line_prefix + repr(log_atom.raw_data)]
                        else:
                            sorted_log_lines = [tmp_string + repr(log_atom.raw_data)]
                        for listener in self.anomaly_event_handlers:
                            implied_event = None
                            trigger_event = None
                            if rule.implied_event in self.sample_events.keys():
                                implied_event = self.sample_events[rule.implied_event]
                            if rule.trigger_event in self.sample_events.keys():
                                trigger_event = self.sample_events[rule.trigger_event]
                            listener.receive_event(
                                'analysis.EventCorrelationDetector',
                                'Correlation rule violated! Event %s is missing, but should follow event %s' % (
                                    repr(implied_event), repr(trigger_event)),
                                sorted_log_lines,
                                {'RuleInfo': {'Rule': str(rule.trigger_event) + '->' + str(rule.implied_event),
                                              'Expected': str(rule.min_eval_true) + '/' + str(rule.max_observations),
                                              'Observed': str(sum(rule.rule_observations)) + '/' + str(len(rule.rule_observations))}},
                                log_atom, self)
                        rule.rule_observations = deque([])
                    continue
                break

            # Trigger implication B <= A when B occurs.
            if log_event in self.back_rules_inv:
                for rule in self.back_rules_inv[log_event]:
                    rule.rule_trigger_timestamps.append(log_atom.atom_time)
                    self.back_rule_queue.append(rule)

            # Resolve triggered implication B <= A when A occurs.
            if log_event in self.back_rules:
                for rule in self.back_rules[log_event]:
                    # Find first non-observed trigger timestamp
                    trigger_timestamp_index = -1
                    for trigger_timestamp in rule.rule_trigger_timestamps:
                        trigger_timestamp_index += 1
                        if trigger_timestamp != 'obs':
                            break
                    if trigger_timestamp_index != -1 and \
                            rule.rule_trigger_timestamps[trigger_timestamp_index] != 'obs' and \
                            rule.rule_trigger_timestamps[trigger_timestamp_index] >= log_atom.atom_time - self.hypothesis_max_delta_time:
                        rule.add_rule_observation(1)
                        rule.rule_trigger_timestamps[trigger_timestamp_index] = 'obs'
                    else:
                        rule.add_rule_observation(0)
                        if not rule.evaluate_rule():
                            original_log_line_prefix = self.aminer_config.config_properties.get(CONFIG_KEY_LOG_LINE_PREFIX)
                            if original_log_line_prefix is None:
                                original_log_line_prefix = ''
                            tmp_string = 'Rule: %s <- %s\n  Expected: %s/%s\n  Observed: %s/%s' % (
                                            str(rule.implied_event), str(rule.trigger_event), str(rule.min_eval_true),
                                            str(rule.max_observations), str(sum(rule.rule_observations)),
                                            str(len(rule.rule_observations)))
                            if self.output_log_line:
                                sorted_log_lines = [tmp_string + '\n' + original_log_line_prefix + repr(log_atom.raw_data)]
                            else:
                                sorted_log_lines = [tmp_string + repr(log_atom.raw_data)]
                            for listener in self.anomaly_event_handlers:
                                implied_event = None
                                trigger_event = None
                                if rule.implied_event in self.sample_events.keys():
                                    implied_event = self.sample_events[rule.implied_event]
                                if rule.trigger_event in self.sample_events.keys():
                                    trigger_event = self.sample_events[rule.trigger_event]
                                listener.receive_event(
                                    'analysis.EventCorrelationDetector',
                                    'Correlation rule violated! Event %s is missing, but should precede event %s' % (
                                        repr(implied_event), repr(trigger_event)),
                                    sorted_log_lines,
                                    {'RuleInfo': {'Rule': str(rule.implied_event) + '<-' + str(rule.trigger_event),
                                                  'Expected': str(rule.min_eval_true) + '/' + str(rule.max_observations),
                                                  'Observed': str(sum(rule.rule_observations)) + '/' + str(len(rule.rule_observations))}},
                                    log_atom, self)
                            rule.rule_observations = deque([])

            # Clean up triggered/resolved implications.
            while len(self.back_rule_queue) > 0:
                rule = self.back_rule_queue[0]
                if len(rule.rule_trigger_timestamps) == 0:
                    self.back_rule_queue.popleft()
                    continue
                if rule.rule_trigger_timestamps[0] == 'obs':
                    rule.rule_trigger_timestamps.popleft()
                    self.back_rule_queue.popleft()
                    continue
                if rule.rule_trigger_timestamps[0] < log_atom.atom_time - self.hypothesis_max_delta_time:
                    rule.rule_trigger_timestamps.popleft()
                    self.back_rule_queue.popleft()
                    continue
                break

        if self.auto_include_flag:
            # Generate new hypotheses and rules.

            # Keep track of event occurrences, relevant for removing old hypotheses.
            self.last_event_occurrence[log_event] = log_atom.atom_time

            # Trigger implication A => B when A occurs.
            if log_event in self.forward_hypotheses:
                for implication in self.forward_hypotheses[log_event]:
                    if implication.stable == 0:
                        implication.hypothesis_trigger_timestamps.append(log_atom.atom_time)
                        self.forward_hypotheses_queue.append(implication)

            # Resolve triggered implication A => B when B occurs.
            if log_event in self.forward_hypotheses_inv:
                delete_hypotheses = []
                for implication in self.forward_hypotheses_inv[log_event]:
                    # Find first non-observed trigger timestamp
                    trigger_timestamp_index = -1
                    for trigger_timestamp in implication.hypothesis_trigger_timestamps:
                        trigger_timestamp_index += 1
                        if trigger_timestamp != 'obs':
                            break
                    if trigger_timestamp_index != -1 and \
                            str(implication.hypothesis_trigger_timestamps[trigger_timestamp_index]) != 'obs' and \
                            implication.hypothesis_trigger_timestamps[trigger_timestamp_index] >= log_atom.atom_time - \
                            self.hypothesis_max_delta_time and \
                            implication.stable == 0:
                        implication.add_hypothesis_observation(1, log_atom.atom_time)
                        # Mark this timestamp as observed
                        implication.hypothesis_trigger_timestamps[trigger_timestamp_index] = 'obs'
                        # Since only true observations occur here, check for instability not necessary.
                        if implication.compute_hypothesis_stability() == 1:
                            # Update p and min_eval_true according to the results in the sample.
                            p = implication.hypothesis_evaluated_true / implication.hypothesis_observations
                            implication.min_eval_true = self.get_min_eval_true(self.max_observations, p, self.alpha)
                            # Add hypothesis to rules.
                            if implication.trigger_event in self.forward_rules:
                                self.forward_rules[implication.trigger_event].append(implication)
                            else:
                                self.forward_rules[implication.trigger_event] = [implication]
                            if implication.implied_event in self.forward_rules_inv:
                                self.forward_rules_inv[implication.implied_event].append(implication)
                            else:
                                self.forward_rules_inv[implication.implied_event] = [implication]
                            # Drop time stamps of previous observations, start new observations for rule.
                            implication.hypothesis_trigger_timestamps.clear()
                            self.sum_unstable_unknown_hypotheses = self.sum_unstable_unknown_hypotheses - 1
                            # Remove implication from list of hypotheses.
                            self.forward_hypotheses[implication.trigger_event].remove(implication)
                            delete_hypotheses.append(implication)
                for delete_hypothesis in delete_hypotheses:
                    self.forward_hypotheses_inv[log_event].remove(delete_hypothesis)

            # Clean up triggered/resolved implications.
            while len(self.forward_hypotheses_queue) > 0:
                implication = self.forward_hypotheses_queue[0]
                if len(implication.hypothesis_trigger_timestamps) == 0:
                    # Triggered timestamp was already deleted somewhere else.
                    self.forward_hypotheses_queue.popleft()
                    continue
                if implication.hypothesis_trigger_timestamps[0] == 'obs':
                    # Remove triggered timestamp.
                    implication.hypothesis_trigger_timestamps.popleft()
                    self.forward_hypotheses_queue.popleft()
                    continue
                if implication.hypothesis_trigger_timestamps[0] < log_atom.atom_time - self.hypothesis_max_delta_time:
                    # Too much time has elapsed; append negative evaluation.
                    implication.hypothesis_trigger_timestamps.popleft()
                    implication.add_hypothesis_observation(0, log_atom.atom_time)
                    if implication.compute_hypothesis_stability() == -1:
                        if implication.trigger_event in self.forward_hypotheses and implication in self.forward_hypotheses[
                                implication.trigger_event]:
                            # This check is required if a hypothesis was already removed, but triggered hypotheses are still in the queue.
                            self.sum_unstable_unknown_hypotheses = self.sum_unstable_unknown_hypotheses - 1
                            self.forward_hypotheses[implication.trigger_event].remove(implication)
                            self.forward_hypotheses_inv[implication.implied_event].remove(implication)
                            if len(self.forward_hypotheses[implication.trigger_event]) == 0:
                                del self.forward_hypotheses[implication.trigger_event]
                            if len(self.forward_hypotheses_inv[implication.implied_event]) == 0:
                                del self.forward_hypotheses_inv[implication.implied_event]
                    self.forward_hypotheses_queue.popleft()
                    continue
                break

            # Trigger implication B <= A when B occurs.
            if log_event in self.back_hypotheses_inv:
                for implication in self.back_hypotheses_inv[log_event]:
                    if implication.stable == 0:
                        implication.hypothesis_trigger_timestamps.append(log_atom.atom_time)
                        self.back_hypotheses_queue.append(implication)

            # Resolve triggered implication B <= A when A occurs.
            if log_event in self.back_hypotheses:
                delete_hypotheses = []
                for implication in self.back_hypotheses[log_event]:
                    if implication.stable == 0:
                        # Find first non-observed trigger timestamp
                        trigger_timestamp_index = -1
                        for trigger_timestamp in implication.hypothesis_trigger_timestamps:
                            trigger_timestamp_index += 1
                            if trigger_timestamp != 'obs':
                                break
                        if trigger_timestamp_index != -1 and \
                                str(implication.hypothesis_trigger_timestamps[trigger_timestamp_index]) != 'obs' and \
                                implication.hypothesis_trigger_timestamps[trigger_timestamp_index] >= log_atom.atom_time - \
                                self.hypothesis_max_delta_time:
                            implication.add_hypothesis_observation(1, log_atom.atom_time)
                            implication.hypothesis_trigger_timestamps[trigger_timestamp_index] = 'obs'
                            # Since only true observations occur here, check for instability not necessary.
                            if implication.compute_hypothesis_stability() == 1:
                                # Update p and min_eval_true according to the results in the sample.
                                p = implication.hypothesis_evaluated_true / implication.hypothesis_observations
                                implication.min_eval_true = self.get_min_eval_true(self.max_observations, p, self.alpha)
                                # Add hypothesis to rules.
                                if implication.trigger_event in self.back_rules:
                                    self.back_rules[implication.trigger_event].append(implication)
                                else:
                                    self.back_rules[implication.trigger_event] = [implication]
                                if implication.implied_event in self.back_rules_inv:
                                    self.back_rules_inv[implication.implied_event].append(implication)
                                else:
                                    self.back_rules_inv[implication.implied_event] = [implication]
                                # Drop time stamps of previous observations, start new observations for rule.
                                implication.hypothesis_trigger_timestamps.clear()
                                self.sum_unstable_unknown_hypotheses = self.sum_unstable_unknown_hypotheses - 1
                                # Remove implication from list of hypotheses.
                                delete_hypotheses.append(implication)
                                self.back_hypotheses_inv[implication.implied_event].remove(implication)
                        else:
                            implication.add_hypothesis_observation(0, log_atom.atom_time)
                            if implication.compute_hypothesis_stability() == -1:
                                self.sum_unstable_unknown_hypotheses = self.sum_unstable_unknown_hypotheses - 1
                                delete_hypotheses.append(implication)
                                self.back_hypotheses_inv[implication.implied_event].remove(implication)
                                if len(self.back_hypotheses_inv[implication.implied_event]) == 0:
                                    del self.back_hypotheses_inv[implication.implied_event]
                for delete_hypothesis in delete_hypotheses:
                    self.back_hypotheses[log_event].remove(delete_hypothesis)
                if len(self.back_hypotheses[log_event]) == 0:
                    del self.back_hypotheses[log_event]

            # Clean up triggered/resolved implications.
            while len(self.back_hypotheses_queue) > 0:
                implication = self.back_hypotheses_queue[0]
                if len(implication.hypothesis_trigger_timestamps) == 0:
                    self.back_hypotheses_queue.popleft()
                    continue
                if implication.hypothesis_trigger_timestamps[0] == 'obs':
                    implication.hypothesis_trigger_timestamps.popleft()
                    self.back_hypotheses_queue.popleft()
                    continue
                if implication.hypothesis_trigger_timestamps[0] < log_atom.atom_time - self.hypothesis_max_delta_time:
                    implication.hypothesis_trigger_timestamps.popleft()
                    self.back_hypotheses_queue.popleft()
                    continue
                break

            # Generate new hypotheses
            if len(self.hypothesis_candidates) > 0 and random.uniform(0.0, 1.0) < self.generation_factor:
                implication_direction = random.randint(0, 1)
                if self.sum_unstable_unknown_hypotheses >= self.max_hypotheses:
                    # If too many hypotheses exist, do nothing.
                    implication_direction = -1
                if implication_direction == 0:
                    for candidate in self.hypothesis_candidates:
                        candidate_event = candidate[0]
                        # Chronological implication is: candidate_event <= log_event
                        implication = Implication(log_event, candidate_event, log_atom.atom_time, self.max_observations, self.min_eval_true)
                        if log_event in self.back_hypotheses:
                            # Only add hypotheses that are not already present as hypotheses.
                            continue_outer = False
                            for imp in self.back_hypotheses[log_event]:
                                if candidate_event == imp.implied_event:
                                    continue_outer = True
                                    break
                            if continue_outer:
                                continue
                        if log_event in self.back_rules:
                            # Only add hypotheses that are not already present as rules.
                            continue_outer = False
                            for imp in self.back_rules[log_event]:
                                if candidate_event == imp.implied_event:
                                    continue_outer = True
                                    break
                            if continue_outer:
                                continue
                        # At this point it is known that the implication is new, otherwise a continue statement would have been reached
                        if log_event in self.back_hypotheses:
                            self.back_hypotheses[log_event].append(implication)
                        else:
                            self.back_hypotheses[log_event] = [implication]
                        if candidate_event in self.back_hypotheses_inv:
                            self.back_hypotheses_inv[candidate_event].append(implication)
                        else:
                            self.back_hypotheses_inv[candidate_event] = [implication]
                        self.sum_unstable_unknown_hypotheses = self.sum_unstable_unknown_hypotheses + 1
                elif implication_direction == 1:
                    for candidate in self.hypothesis_candidates:
                        candidate_event = candidate[0]
                        # Chronological implication is: candidate_event => log_event
                        # Skip event A => event A since already covered by back hypotheses
                        if log_event != candidate_event:
                            implication = Implication(candidate_event, log_event, log_atom.atom_time, self.max_observations,
                                                      self.min_eval_true)
                            if candidate_event in self.forward_hypotheses:
                                # Only add hypotheses that are not already present as hypotheses.
                                continue_outer = False
                                for imp in self.forward_hypotheses[candidate_event]:
                                    if log_event == imp.implied_event:
                                        continue_outer = True
                                        break
                                if continue_outer:
                                    continue
                            if candidate_event in self.forward_rules:
                                # Only add hypotheses that are not already present as rules.
                                continue_outer = False
                                for imp in self.forward_rules[candidate_event]:
                                    if log_event == imp.implied_event:
                                        continue_outer = True
                                        break
                                if continue_outer:
                                    continue
                            # At this point it is known that the implication is new, otherwise a continue statement would have been reached
                            if candidate_event in self.forward_hypotheses:
                                self.forward_hypotheses[candidate_event].append(implication)
                            else:
                                self.forward_hypotheses[candidate_event] = [implication]
                            if log_event in self.forward_hypotheses_inv:
                                self.forward_hypotheses_inv[log_event].append(implication)
                            else:
                                self.forward_hypotheses_inv[log_event] = [implication]
                            self.sum_unstable_unknown_hypotheses = self.sum_unstable_unknown_hypotheses + 1

            # Periodically remove old or unstable hypotheses.
            if log_atom.atom_time >= self.last_hypotheses_eval_timestamp + self.hypotheses_eval_delta_time:
                self.last_hypotheses_eval_timestamp = log_atom.atom_time
                empty_back_events = []
                for event in self.back_hypotheses:
                    outdated_hypotheses_indexes = []
                    i = 0
                    for implication in self.back_hypotheses[event]:
                        if implication.stable == 0 and self.last_event_occurrence[
                                event] < log_atom.atom_time - self.delta_time_to_discard_hypothesis:
                            self.sum_unstable_unknown_hypotheses = self.sum_unstable_unknown_hypotheses - 1
                            outdated_hypotheses_indexes.append(i)
                            self.back_hypotheses_inv[implication.implied_event].remove(implication)
                            if len(self.back_hypotheses_inv[implication.implied_event]) == 0:
                                del self.back_hypotheses_inv[implication.implied_event]
                        i = i + 1
                    # Reverse list to avoid index changes after deletions.
                    for outdated_hypothesis_index in reversed(outdated_hypotheses_indexes):
                        del self.back_hypotheses[event][outdated_hypothesis_index]
                    if len(self.back_hypotheses[event]) == 0:
                        empty_back_events.append(event)
                for empty_back_event in empty_back_events:
                    del self.back_hypotheses[empty_back_event]
                empty_forward_events = []
                for event in self.forward_hypotheses:
                    outdated_hypotheses_indexes = []
                    i = 0
                    for implication in self.forward_hypotheses[event]:
                        if implication.stable == 0 and implication.most_recent_observation_timestamp < log_atom.atom_time -\
                                self.delta_time_to_discard_hypothesis:
                            self.sum_unstable_unknown_hypotheses = self.sum_unstable_unknown_hypotheses - 1
                            outdated_hypotheses_indexes.append(i)
                            self.forward_hypotheses_inv[implication.implied_event].remove(implication)
                            if len(self.forward_hypotheses_inv[implication.implied_event]) == 0:
                                del self.forward_hypotheses_inv[implication.implied_event]
                        i = i + 1
                    # Reverse list to avoid index changes after deletions.
                    for outdated_hypothesis_index in reversed(outdated_hypotheses_indexes):
                        del self.forward_hypotheses[event][outdated_hypothesis_index]
                    if len(self.forward_hypotheses[event]) == 0:
                        empty_forward_events.append(event)
                for empty_forward_event in empty_forward_events:
                    del self.forward_hypotheses[empty_forward_event]

            # Remove old hypothesis candidates
            while len(self.hypothesis_candidates) > 0:
                candidate = self.hypothesis_candidates[0]
                if candidate[1] < log_atom.atom_time - self.hypothesis_max_delta_time:
                    self.hypothesis_candidates.popleft()
                    continue
                break

            # Add new hypothesis candidates
            if len(self.hypothesis_candidates) < self.candidates_size:
                if random.uniform(0.0, 1.0) < self.generation_probability:
                    self.hypothesis_candidates.append((log_event, log_atom.atom_time))

    def get_time_trigger_class(self):
        """
        Get the trigger class this component should be registered for.
        This trigger is used only for persistency, so real-time triggering is needed.
        """
        return AnalysisContext.TIME_TRIGGER_CLASS_REALTIME

    def do_timer(self, trigger_time):
        """Check if current ruleset should be persisted."""
        if self.next_persist_time is None:
            return 600

        delta = self.next_persist_time - trigger_time
        if delta < 0:
            known_path_set = set()
            for event_a in self.back_rules:
                for implication in self.back_rules[event_a]:
                    known_path_set.add(
                        ('back', tuple(event_a), tuple(implication.implied_event), implication.max_observations, implication.min_eval_true))
            for event_a in self.forward_rules:
                for implication in self.forward_rules[event_a]:
                    known_path_set.add(
                        ('forward', tuple(event_a), tuple(implication.implied_event), implication.max_observations,
                         implication.min_eval_true))
            PersistencyUtil.store_json(self.persistence_file_name, list(known_path_set))
            self.next_persist_time = None
            delta = 600
        return delta

    def do_persist(self):
        """Immediately write persistence data to storage."""
        known_path_set = set()
        for event_a in self.back_rules:
            for implication in self.back_rules[event_a]:
                known_path_set.add(
                    ('back', tuple(event_a), tuple(implication.implied_event), implication.max_observations, implication.min_eval_true))
        for event_a in self.forward_rules:
            for implication in self.forward_rules[event_a]:
                known_path_set.add(
                    ('forward', tuple(event_a), tuple(implication.implied_event), implication.max_observations, implication.min_eval_true))
        PersistencyUtil.store_json(self.persistence_file_name, list(known_path_set))
        self.next_persist_time = None


class Implication:
    """Define the shape of an implication rule."""

    def __init__(self, trigger_event, implied_event, generation_time, max_observations, min_eval_true):
        self.trigger_event = trigger_event
        self.implied_event = implied_event
        self.stable = 0  # 0 .. unknown, 1 .. stable, -1 .. unstable
        self.max_observations = max_observations
        self.min_eval_true = min_eval_true
        self.most_recent_observation_timestamp = generation_time
        self.hypothesis_trigger_timestamps = deque([])
        self.rule_trigger_timestamps = deque([])
        self.rule_observations = deque([])
        # Hypothesis is only generated for observed implication. Thus, initialized with 1.
        self.hypothesis_observations = 1
        self.hypothesis_evaluated_true = 1

    def add_hypothesis_observation(self, result, timestamp):
        """Update the observation counts for a hypothesis."""
        # Reset counters when max_observations is reached.
        self.most_recent_observation_timestamp = timestamp
        if self.hypothesis_observations >= self.max_observations:
            pass
        else:
            self.hypothesis_observations = self.hypothesis_observations + 1
            self.hypothesis_evaluated_true = self.hypothesis_evaluated_true + result

    def compute_hypothesis_stability(self):
        """Compute the stability of a hypothesis."""
        if self.hypothesis_evaluated_true >= self.min_eval_true:
            # Known that hypothesis is stable.
            self.stable = 1
        elif (self.hypothesis_observations - self.hypothesis_evaluated_true) > (self.max_observations - self.min_eval_true):
            # Known that hypothesis will never be stable.
            self.stable = -1
        else:
            # Stability is still unknown, more observations required.
            self.stable = 0
        return self.stable

    def add_rule_observation(self, result):
        """Add a new rule to the observations."""
        if len(self.rule_observations) >= self.max_observations:
            self.rule_observations.popleft()
        self.rule_observations.append(result)

    def evaluate_rule(self):
        """Evaluate a rule."""
        ones = 0
        for obs in self.rule_observations:
            ones = ones + obs
        return (len(self.rule_observations) - ones) <= (self.max_observations - self.min_eval_true)

    def __repr__(self):
        return str(self.trigger_event[-1]).split('/')[-1] + '->' + str(self.implied_event[-1]).split('/')[-1] + ', eval=' + str(
            self.hypothesis_evaluated_true) + '/' + str(self.hypothesis_observations) + ', rule=' + str(
            self.rule_observations) + ', ruletriggerts=' + str(self.rule_trigger_timestamps)

    def get_dictionary_repr(self):
        """Return the dictionary representation of an Implication."""
        return {'trigger_event': self.trigger_event, 'implied_event': self.implied_event, 'stable': self.stable,
                'max_observations': self.max_observations, 'min_eval_true': self.min_eval_true,
                'most_recent_observation_timestamp': self.most_recent_observation_timestamp,
                'hypothesis_trigger_timestamps': list(self.hypothesis_trigger_timestamps),
                'rule_trigger_timestamps': list(self.rule_trigger_timestamps), 'rule_observations': list(self.rule_observations),
                'hypothesis_observations': self.hypothesis_observations, 'hypothesis_evaluated_true': self.hypothesis_evaluated_true}


def set_random_seed(seed):
    """Set the random seed for testing purposes."""
    random.seed(seed)<|MERGE_RESOLUTION|>--- conflicted
+++ resolved
@@ -28,14 +28,9 @@
     def __init__(self, aminer_config, anomaly_event_handlers, paths=None, max_hypotheses=1000, hypothesis_max_delta_time=5.0,
                  generation_probability=1.0, generation_factor=1.0, max_observations=500, p0=0.9, alpha=0.05, candidates_size=10,
                  hypotheses_eval_delta_time=120.0, delta_time_to_discard_hypothesis=180.0, check_rules_flag=False,
-<<<<<<< HEAD
                  auto_include_flag=True, allowlisted_paths=None, persistence_id='Default', output_log_line=True):
-        """Initialize the detector. This will also trigger reading or creation of persistence storage location.
-=======
-                 auto_include_flag=True, whitelisted_paths=None, persistence_id='Default', output_log_line=True):
         """
         Initialize the detector. This will also trigger reading or creation of persistence storage location.
->>>>>>> e1e8deb2
         @param aminer_config configuration from analysis_context.
         @param anomaly_event_handlers for handling events, e.g., print events to stdout.
         @param max_hypotheses maximum amount of hypotheses and rules hold in memory.
