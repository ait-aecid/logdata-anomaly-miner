"""
This module defines an evaluator and generator for event rules.
The overall idea of generation is
1) For each processed event A, randomly select another event B occurring within queue_delta_time.
2) If B chronologically occurs after A, create the hypothesis A => B (observing event A implies that event B must be observed within
current_time+queue_delta_time). If B chronologically occurs before A, create the hypothesis B <= A (observing event A implies that event B
must be observed within currentTime-queueDeltaTime).
3) Observe for a long time (max_observations) whether the hypothesis holds.
4) If the hypothesis holds, transform it to a rule. Otherwise, discard the hypothesis.

This program is free software: you can redistribute it and/or modify it under
the terms of the GNU General Public License as published by the Free Software
Foundation, either version 3 of the License, or (at your option) any later
version.
This program is distributed in the hope that it will be useful, but WITHOUT
ANY WARRANTY; without even the implied warranty of MERCHANTABILITY or FITNESS
FOR A PARTICULAR PURPOSE. See the GNU General Public License for more details.
You should have received a copy of the GNU General Public License along with
this program. If not, see <http://www.gnu.org/licenses/>.
"""

from collections import deque
import random
import math
import time
import logging

from aminer import AMinerConfig
from aminer.AMinerConfig import STAT_LEVEL, STAT_LOG_NAME
from aminer.AnalysisChild import AnalysisContext
from aminer.input import AtomHandlerInterface
from aminer.util import PersistenceUtil
from aminer.util import TimeTriggeredComponentInterface
from aminer.analysis import CONFIG_KEY_LOG_LINE_PREFIX


class EventCorrelationDetector(AtomHandlerInterface, TimeTriggeredComponentInterface):
    """This class tries to find time correlation patterns between different log atom events."""

    def __init__(self, aminer_config, anomaly_event_handlers, paths=None, max_hypotheses=1000, hypothesis_max_delta_time=5.0,
                 generation_probability=1.0, generation_factor=1.0, max_observations=500, p0=0.9, alpha=0.05, candidates_size=10,
                 hypotheses_eval_delta_time=120.0, delta_time_to_discard_hypothesis=180.0, check_rules_flag=False,
                 auto_include_flag=True, ignore_list=None, persistence_id='Default', output_log_line=True, constraint_list=None):
        """
        Initialize the detector. This will also trigger reading or creation of persistence storage location.
        @param aminer_config configuration from analysis_context.
        @param anomaly_event_handlers for handling events, e.g., print events to stdout.
        @param max_hypotheses maximum amount of hypotheses and rules hold in memory.
        @param hypothesis_max_delta_time time span of events considered for hypothesis generation.
        @param generation_probability probability in [0, 1] that currently processed log line is considered for hypothesis with each of the
        candidates.
        @param generation_factor likelihood in [0, 1] that currently processed log line is added to the set of candidates for hypothesis
        generation.
        @param max_observations maximum amount of evaluations before hypothesis is transformed into a rule or discarded or rule is
        evaluated.
        @param p0 expected value for hypothesis evaluation distribution.
        @param alpha confidence value for hypothesis evaluation.
        @param candidates_size maximum number of stored candidates used for hypothesis generation.
        @param hypotheses_eval_delta_time duration between hypothesis evaluation phases that remove old hypotheses that are likely to remain
        unused.
        @param delta_time_to_discard_hypothesis time span required for old hypotheses to be discarded.
        @param check_rules_flag specifies whether existing rules are evaluated.
        @param auto_include_flag specifies whether new hypotheses are generated.
        @param ignore_list list of paths that are not considered for correlation, i.e., events that contain one of these paths are
        omitted. The default value is [] as None is not iterable.
        @param persistence_id name of persitency document.
        """
        self.anomaly_event_handlers = anomaly_event_handlers
        self.paths = paths
        self.last_unhandled_match = None
        self.next_persist_time = None
        self.total_records = 0
        self.max_hypotheses = max_hypotheses
        self.hypothesis_max_delta_time = hypothesis_max_delta_time
        self.generation_probability = generation_probability
        self.generation_factor = generation_factor
        self.max_observations = max_observations
        self.p0 = p0
        self.alpha = alpha
        self.candidates_size = candidates_size
        self.forward_hypotheses = {}
        self.back_hypotheses = {}
        self.forward_hypotheses_inv = {}
        self.back_hypotheses_inv = {}
        self.hypotheses_eval_delta_time = hypotheses_eval_delta_time
        self.last_hypotheses_eval_timestamp = -1.0
        self.delta_time_to_discard_hypothesis = delta_time_to_discard_hypothesis
        self.check_rules_flag = check_rules_flag
        self.auto_include_flag = auto_include_flag
        self.ignore_list = ignore_list
        if self.ignore_list is None:
            self.ignore_list = []
        self.constraint_list = constraint_list
        if self.constraint_list is None:
            self.constraint_list = []
        self.forward_rule_queue = deque([])
        self.back_rule_queue = deque([])
        self.forward_hypotheses_queue = deque([])
        self.back_hypotheses_queue = deque([])
        self.hypothesis_candidates = deque([])
        self.sum_unstable_unknown_hypotheses = 0
        self.last_event_occurrence = {}
        self.min_eval_true_dict = {}
        self.min_eval_true_dict_max_size = 1000
        self.sample_events = {}
        self.back_rules = {}
        self.forward_rules = {}
        self.back_rules_inv = {}
        self.forward_rules_inv = {}

        # Compute the initial minimum amount of positive evaluations for hypotheses to become rules.
        # For rules, this value can be different and will be computed based on the sample observations.
        self.min_eval_true = self.get_min_eval_true(self.max_observations, self.p0, self.alpha)

        self.aminer_config = aminer_config
        self.output_log_line = output_log_line

        self.log_success = 0
        self.log_total = 0
        self.log_forward_rules_learned = 0
        self.log_back_rules_learned = 0
        self.log_new_forward_rules = []
        self.log_new_back_rules = []

        PersistenceUtil.add_persistable_component(self)
        self.persistence_file_name = AMinerConfig.build_persistence_file_name(aminer_config, 'EventCorrelationDetector', persistence_id)
        self.persistence_id = persistence_id
        persistence_data = PersistenceUtil.load_json(self.persistence_file_name)

        if persistence_data is not None:
            for record in persistence_data:
                implication_direction = record[0]
                trigger_event = tuple(record[1])
                implied_event = tuple(record[2])
                max_obs = record[3]
                min_eval_t = record[4]
                rule = Implication(trigger_event, implied_event, None, max_obs, min_eval_t)
                rule.stable = 1
                if implication_direction == 'back':
                    if trigger_event in self.back_rules:
                        self.back_rules[trigger_event].append(rule)
                    else:
                        self.back_rules[trigger_event] = [rule]
                    if implied_event in self.back_rules_inv:
                        self.back_rules_inv[implied_event].append(rule)
                    else:
                        self.back_rules_inv[implied_event] = [rule]
                elif implication_direction == 'forward':
                    if trigger_event in self.forward_rules:
                        self.forward_rules[trigger_event].append(rule)
                    else:
                        self.forward_rules[trigger_event] = [rule]
                    if implied_event in self.forward_rules_inv:
                        self.forward_rules_inv[implied_event].append(rule)
                    else:
                        self.forward_rules_inv[implied_event] = [rule]
            logging.getLogger(AMinerConfig.DEBUG_LOG_NAME).debug('%s loaded persistence data.', self.__class__.__name__)

    # skipcq: PYL-R1710
    def get_min_eval_true(self, max_observations, p0, alpha):
        """
        Compute the critical value (minimal amount of true evaluations) for a hypothesis.
        The form of the hypothesis is <eventA> implies <eventB> with at least probability p0 to be accepted.
        This method tries to be efficient by
        - Storing already computed critical values in a dictionary
        - Swapping (1 - p0) and p0 and replace alpha with (1 - alpha) to reduce loops
        """
        if (max_observations, p0, alpha) in self.min_eval_true_dict:
            return self.min_eval_true_dict[(max_observations, p0, alpha)]

        sum1 = 0.0
        max_observations_factorial = math.factorial(max_observations)
        i_factorial = 1
        for i in range(max_observations + 1):
            i_factorial = i_factorial * max(i, 1)
            # No float conversion possible for huge numbers; use integer division.
            sum1 = sum1 + max_observations_factorial / (i_factorial * math.factorial(max_observations - i)) * ((1 - p0) ** i) * (
                      p0 ** (max_observations - i))
            if sum1 > (1 - alpha):
                if len(self.min_eval_true_dict) <= self.min_eval_true_dict_max_size:
                    # Store common values for fast retrieval
                    self.min_eval_true_dict[(max_observations, p0, alpha)] = max_observations - i
                return max_observations - i

    def receive_atom(self, log_atom):
        """Receive a log atom from a source."""
        self.log_total += 1
        timestamp = log_atom.get_timestamp()
        if timestamp is None:
            log_atom.atom_time = time.time()
            timestamp = log_atom.atom_time

        parser_match = log_atom.parser_match
        self.total_records += 1

<<<<<<< HEAD
        # Skip blocklisted paths.
        for blocklisted in self.ignore_list:
            if blocklisted in parser_match.get_match_dictionary().keys():
                return
        if self.paths is None or len(self.paths) == 0:
            # Event is defined by the full path of log atom.
            allowlisted = False
            for allowlisted in self.constraint_list:
                if parser_match.get_match_dictionary().get(allowlisted) is not None:
                    allowlisted = True
                    break
            if not allowlisted and self.constraint_list != []:
=======
        # Skip paths from ignore_list.
        for ignore_path in self.ignore_list:
            if ignore_path in parser_match.get_match_dictionary().keys():
                return
        if self.paths is None or len(self.paths) == 0:
            # Event is defined by the full path of log atom.
            constraint_path = False
            for constraint_path in self.constraint_list:
                if parser_match.get_match_dictionary().get(constraint_path) is not None:
                    constraint_path = True
                    break
            if not constraint_path and self.constraint_list != []:
>>>>>>> fcfb6cba
                return
            log_event = tuple(parser_match.get_match_dictionary().keys())
        else:
            # Event is defined by value combos in paths
            values = []
            all_values_none = True
            for path in self.paths:
                match = parser_match.get_match_dictionary().get(path)
                if match is None:
                    continue
                if isinstance(match.match_object, bytes):
                    value = match.match_object.decode()
                else:
                    value = str(match.match_object)
                if value is not None:
                    all_values_none = False
                values.append(value)
            if all_values_none is True:
                return
            log_event = tuple(values)

        # Store last seen sample event to improve output.
        self.sample_events[log_event] = log_atom.raw_data

        if self.check_rules_flag:
            # Only check rules without generating new hypotheses.

            # Trigger implication A => B when A occurs.
            if log_event in self.forward_rules:
                for rule in self.forward_rules[log_event]:
                    rule.rule_trigger_timestamps.append(log_atom.atom_time)
                    self.forward_rule_queue.append(rule)

            # Resolve triggered implication A => B when B occurs.
            if log_event in self.forward_rules_inv:
                for rule in self.forward_rules_inv[log_event]:
                    # Find first non-observed trigger timestamp
                    trigger_timestamp_index = -1
                    for trigger_timestamp in rule.rule_trigger_timestamps:
                        trigger_timestamp_index += 1
                        if trigger_timestamp != 'obs':
                            break
                    if trigger_timestamp_index != -1 and \
                            rule.rule_trigger_timestamps[trigger_timestamp_index] != 'obs' and \
                            rule.rule_trigger_timestamps[trigger_timestamp_index] >= log_atom.atom_time - self.hypothesis_max_delta_time:
                        # Implication was triggered; append positive evaluation and mark as seen.
                        rule.add_rule_observation(1)
                        rule.rule_trigger_timestamps[trigger_timestamp_index] = 'obs'

            # Clean up triggered/resolved implications.
            while len(self.forward_rule_queue) > 0:
                rule = self.forward_rule_queue[0]
                if len(rule.rule_trigger_timestamps) == 0:
                    # Triggered timestamp was already deleted somewhere else.
                    self.forward_rule_queue.popleft()
                    continue
                if rule.rule_trigger_timestamps[0] == 'obs':
                    # Remove triggered timestamp.
                    rule.rule_trigger_timestamps.popleft()
                    self.forward_rule_queue.popleft()
                    continue
                if rule.rule_trigger_timestamps[0] < log_atom.atom_time - self.hypothesis_max_delta_time:
                    # Too much time has elapsed; append negative evaluation.
                    rule.add_rule_observation(0)
                    rule.rule_trigger_timestamps.popleft()
                    self.forward_rule_queue.popleft()
                    if not rule.evaluate_rule():
                        original_log_line_prefix = self.aminer_config.config_properties.get(CONFIG_KEY_LOG_LINE_PREFIX)
                        if original_log_line_prefix is None:
                            original_log_line_prefix = ''
                        tmp_string = 'Rule: %s -> %s\n  Expected: %s/%s\n  Observed: %s/%s' % (
                                        str(rule.trigger_event), str(rule.implied_event), str(rule.min_eval_true),
                                        str(rule.max_observations), str(sum(rule.rule_observations)),
                                        str(len(rule.rule_observations)))
                        if self.output_log_line:
                            sorted_log_lines = [tmp_string + '\n' + original_log_line_prefix + repr(log_atom.raw_data)]
                        else:
                            sorted_log_lines = [tmp_string + repr(log_atom.raw_data)]
                        for listener in self.anomaly_event_handlers:
                            implied_event = None
                            trigger_event = None
                            if rule.implied_event in self.sample_events.keys():
                                implied_event = self.sample_events[rule.implied_event]
                            if rule.trigger_event in self.sample_events.keys():
                                trigger_event = self.sample_events[rule.trigger_event]
                            listener.receive_event(
                                'analysis.EventCorrelationDetector',
                                'Correlation rule violated! Event %s is missing, but should follow event %s' % (
                                    repr(implied_event), repr(trigger_event)),
                                sorted_log_lines,
                                {'RuleInfo': {'Rule': str(rule.trigger_event) + '->' + str(rule.implied_event),
                                              'Expected': str(rule.min_eval_true) + '/' + str(rule.max_observations),
                                              'Observed': str(sum(rule.rule_observations)) + '/' + str(len(rule.rule_observations))}},
                                log_atom, self)
                        rule.rule_observations = deque([])
                    continue
                break

            # Trigger implication B <= A when B occurs.
            if log_event in self.back_rules_inv:
                for rule in self.back_rules_inv[log_event]:
                    rule.rule_trigger_timestamps.append(log_atom.atom_time)
                    self.back_rule_queue.append(rule)

            # Resolve triggered implication B <= A when A occurs.
            if log_event in self.back_rules:
                for rule in self.back_rules[log_event]:
                    # Find first non-observed trigger timestamp
                    trigger_timestamp_index = -1
                    for trigger_timestamp in rule.rule_trigger_timestamps:
                        trigger_timestamp_index += 1
                        if trigger_timestamp != 'obs':
                            break
                    if trigger_timestamp_index != -1 and \
                            rule.rule_trigger_timestamps[trigger_timestamp_index] != 'obs' and \
                            rule.rule_trigger_timestamps[trigger_timestamp_index] >= log_atom.atom_time - self.hypothesis_max_delta_time:
                        rule.add_rule_observation(1)
                        rule.rule_trigger_timestamps[trigger_timestamp_index] = 'obs'
                    else:
                        rule.add_rule_observation(0)
                        if not rule.evaluate_rule():
                            original_log_line_prefix = self.aminer_config.config_properties.get(CONFIG_KEY_LOG_LINE_PREFIX)
                            if original_log_line_prefix is None:
                                original_log_line_prefix = ''
                            tmp_string = 'Rule: %s <- %s\n  Expected: %s/%s\n  Observed: %s/%s' % (
                                            str(rule.implied_event), str(rule.trigger_event), str(rule.min_eval_true),
                                            str(rule.max_observations), str(sum(rule.rule_observations)),
                                            str(len(rule.rule_observations)))
                            if self.output_log_line:
                                sorted_log_lines = [tmp_string + '\n' + original_log_line_prefix + repr(log_atom.raw_data)]
                            else:
                                sorted_log_lines = [tmp_string + repr(log_atom.raw_data)]
                            for listener in self.anomaly_event_handlers:
                                implied_event = None
                                trigger_event = None
                                if rule.implied_event in self.sample_events.keys():
                                    implied_event = self.sample_events[rule.implied_event]
                                if rule.trigger_event in self.sample_events.keys():
                                    trigger_event = self.sample_events[rule.trigger_event]
                                listener.receive_event(
                                    'analysis.EventCorrelationDetector',
                                    'Correlation rule violated! Event %s is missing, but should precede event %s' % (
                                        repr(implied_event), repr(trigger_event)),
                                    sorted_log_lines,
                                    {'RuleInfo': {'Rule': str(rule.implied_event) + '<-' + str(rule.trigger_event),
                                                  'Expected': str(rule.min_eval_true) + '/' + str(rule.max_observations),
                                                  'Observed': str(sum(rule.rule_observations)) + '/' + str(len(rule.rule_observations))}},
                                    log_atom, self)
                            rule.rule_observations = deque([])

            # Clean up triggered/resolved implications.
            while len(self.back_rule_queue) > 0:
                rule = self.back_rule_queue[0]
                if len(rule.rule_trigger_timestamps) == 0:
                    self.back_rule_queue.popleft()
                    continue
                if rule.rule_trigger_timestamps[0] == 'obs':
                    rule.rule_trigger_timestamps.popleft()
                    self.back_rule_queue.popleft()
                    continue
                if rule.rule_trigger_timestamps[0] < log_atom.atom_time - self.hypothesis_max_delta_time:
                    rule.rule_trigger_timestamps.popleft()
                    self.back_rule_queue.popleft()
                    continue
                break

        if self.auto_include_flag:
            # Generate new hypotheses and rules.

            # Keep track of event occurrences, relevant for removing old hypotheses.
            self.last_event_occurrence[log_event] = log_atom.atom_time

            # Trigger implication A => B when A occurs.
            if log_event in self.forward_hypotheses:
                for implication in self.forward_hypotheses[log_event]:
                    if implication.stable == 0:
                        implication.hypothesis_trigger_timestamps.append(log_atom.atom_time)
                        self.forward_hypotheses_queue.append(implication)

            # Resolve triggered implication A => B when B occurs.
            if log_event in self.forward_hypotheses_inv:
                delete_hypotheses = []
                for implication in self.forward_hypotheses_inv[log_event]:
                    # Find first non-observed trigger timestamp
                    trigger_timestamp_index = -1
                    for trigger_timestamp in implication.hypothesis_trigger_timestamps:
                        trigger_timestamp_index += 1
                        if trigger_timestamp != 'obs':
                            break
                    if trigger_timestamp_index != -1 and \
                            str(implication.hypothesis_trigger_timestamps[trigger_timestamp_index]) != 'obs' and \
                            implication.hypothesis_trigger_timestamps[trigger_timestamp_index] >= log_atom.atom_time - \
                            self.hypothesis_max_delta_time and \
                            implication.stable == 0:
                        implication.add_hypothesis_observation(1, log_atom.atom_time)
                        # Mark this timestamp as observed
                        implication.hypothesis_trigger_timestamps[trigger_timestamp_index] = 'obs'
                        # Since only true observations occur here, check for instability not necessary.
                        if implication.compute_hypothesis_stability() == 1:
                            # Update p and min_eval_true according to the results in the sample.
                            p = implication.hypothesis_evaluated_true / implication.hypothesis_observations
                            implication.min_eval_true = self.get_min_eval_true(self.max_observations, p, self.alpha)
                            # Add hypothesis to rules.
                            if implication.trigger_event in self.forward_rules:
                                self.forward_rules[implication.trigger_event].append(implication)
                                self.log_forward_rules_learned += 1
                                self.log_new_forward_rules.append(implication)
                            else:
                                self.forward_rules[implication.trigger_event] = [implication]
                                self.log_forward_rules_learned += 1
                                self.log_new_forward_rules.append(implication)
                            if implication.implied_event in self.forward_rules_inv:
                                self.forward_rules_inv[implication.implied_event].append(implication)
                            else:
                                self.forward_rules_inv[implication.implied_event] = [implication]
                            # Drop time stamps of previous observations, start new observations for rule.
                            implication.hypothesis_trigger_timestamps.clear()
                            self.sum_unstable_unknown_hypotheses = self.sum_unstable_unknown_hypotheses - 1
                            # Remove implication from list of hypotheses.
                            self.forward_hypotheses[implication.trigger_event].remove(implication)
                            delete_hypotheses.append(implication)
                for delete_hypothesis in delete_hypotheses:
                    self.forward_hypotheses_inv[log_event].remove(delete_hypothesis)

            # Clean up triggered/resolved implications.
            while len(self.forward_hypotheses_queue) > 0:
                implication = self.forward_hypotheses_queue[0]
                if len(implication.hypothesis_trigger_timestamps) == 0:
                    # Triggered timestamp was already deleted somewhere else.
                    self.forward_hypotheses_queue.popleft()
                    continue
                if implication.hypothesis_trigger_timestamps[0] == 'obs':
                    # Remove triggered timestamp.
                    implication.hypothesis_trigger_timestamps.popleft()
                    self.forward_hypotheses_queue.popleft()
                    continue
                if implication.hypothesis_trigger_timestamps[0] < log_atom.atom_time - self.hypothesis_max_delta_time:
                    # Too much time has elapsed; append negative evaluation.
                    implication.hypothesis_trigger_timestamps.popleft()
                    implication.add_hypothesis_observation(0, log_atom.atom_time)
                    if implication.compute_hypothesis_stability() == -1:
                        if implication.trigger_event in self.forward_hypotheses and implication in self.forward_hypotheses[
                                implication.trigger_event]:
                            # This check is required if a hypothesis was already removed, but triggered hypotheses are still in the queue.
                            self.sum_unstable_unknown_hypotheses = self.sum_unstable_unknown_hypotheses - 1
                            self.forward_hypotheses[implication.trigger_event].remove(implication)
                            self.forward_hypotheses_inv[implication.implied_event].remove(implication)
                            if len(self.forward_hypotheses[implication.trigger_event]) == 0:
                                del self.forward_hypotheses[implication.trigger_event]
                            if len(self.forward_hypotheses_inv[implication.implied_event]) == 0:
                                del self.forward_hypotheses_inv[implication.implied_event]
                    self.forward_hypotheses_queue.popleft()
                    continue
                break

            # Trigger implication B <= A when B occurs.
            if log_event in self.back_hypotheses_inv:
                for implication in self.back_hypotheses_inv[log_event]:
                    if implication.stable == 0:
                        implication.hypothesis_trigger_timestamps.append(log_atom.atom_time)
                        self.back_hypotheses_queue.append(implication)

            # Resolve triggered implication B <= A when A occurs.
            if log_event in self.back_hypotheses:
                delete_hypotheses = []
                for implication in self.back_hypotheses[log_event]:
                    if implication.stable == 0:
                        # Find first non-observed trigger timestamp
                        trigger_timestamp_index = -1
                        for trigger_timestamp in implication.hypothesis_trigger_timestamps:
                            trigger_timestamp_index += 1
                            if trigger_timestamp != 'obs':
                                break
                        if trigger_timestamp_index != -1 and \
                                str(implication.hypothesis_trigger_timestamps[trigger_timestamp_index]) != 'obs' and \
                                implication.hypothesis_trigger_timestamps[trigger_timestamp_index] >= log_atom.atom_time - \
                                self.hypothesis_max_delta_time:
                            implication.add_hypothesis_observation(1, log_atom.atom_time)
                            implication.hypothesis_trigger_timestamps[trigger_timestamp_index] = 'obs'
                            # Since only true observations occur here, check for instability not necessary.
                            if implication.compute_hypothesis_stability() == 1:
                                # Update p and min_eval_true according to the results in the sample.
                                p = implication.hypothesis_evaluated_true / implication.hypothesis_observations
                                implication.min_eval_true = self.get_min_eval_true(self.max_observations, p, self.alpha)
                                # Add hypothesis to rules.
                                if implication.trigger_event in self.back_rules:
                                    self.back_rules[implication.trigger_event].append(implication)
                                    self.log_back_rules_learned += 1
                                    self.log_new_back_rules.append(implication)
                                else:
                                    self.back_rules[implication.trigger_event] = [implication]
                                    self.log_back_rules_learned += 1
                                    self.log_new_back_rules.append(implication)
                                if implication.implied_event in self.back_rules_inv:
                                    self.back_rules_inv[implication.implied_event].append(implication)
                                else:
                                    self.back_rules_inv[implication.implied_event] = [implication]
                                # Drop time stamps of previous observations, start new observations for rule.
                                implication.hypothesis_trigger_timestamps.clear()
                                self.sum_unstable_unknown_hypotheses = self.sum_unstable_unknown_hypotheses - 1
                                # Remove implication from list of hypotheses.
                                delete_hypotheses.append(implication)
                                self.back_hypotheses_inv[implication.implied_event].remove(implication)
                        else:
                            implication.add_hypothesis_observation(0, log_atom.atom_time)
                            if implication.compute_hypothesis_stability() == -1:
                                self.sum_unstable_unknown_hypotheses = self.sum_unstable_unknown_hypotheses - 1
                                delete_hypotheses.append(implication)
                                self.back_hypotheses_inv[implication.implied_event].remove(implication)
                                if len(self.back_hypotheses_inv[implication.implied_event]) == 0:
                                    del self.back_hypotheses_inv[implication.implied_event]
                for delete_hypothesis in delete_hypotheses:
                    self.back_hypotheses[log_event].remove(delete_hypothesis)
                if len(self.back_hypotheses[log_event]) == 0:
                    del self.back_hypotheses[log_event]

            # Clean up triggered/resolved implications.
            while len(self.back_hypotheses_queue) > 0:
                implication = self.back_hypotheses_queue[0]
                if len(implication.hypothesis_trigger_timestamps) == 0:
                    self.back_hypotheses_queue.popleft()
                    continue
                if implication.hypothesis_trigger_timestamps[0] == 'obs':
                    implication.hypothesis_trigger_timestamps.popleft()
                    self.back_hypotheses_queue.popleft()
                    continue
                if implication.hypothesis_trigger_timestamps[0] < log_atom.atom_time - self.hypothesis_max_delta_time:
                    implication.hypothesis_trigger_timestamps.popleft()
                    self.back_hypotheses_queue.popleft()
                    continue
                break

            # Generate new hypotheses
            if len(self.hypothesis_candidates) > 0 and random.uniform(0.0, 1.0) < self.generation_factor:
                implication_direction = random.randint(0, 1)
                if self.sum_unstable_unknown_hypotheses >= self.max_hypotheses:
                    # If too many hypotheses exist, do nothing.
                    implication_direction = -1
                if implication_direction == 0:
                    for candidate in self.hypothesis_candidates:
                        candidate_event = candidate[0]
                        # Chronological implication is: candidate_event <= log_event
                        implication = Implication(log_event, candidate_event, log_atom.atom_time, self.max_observations, self.min_eval_true)
                        if log_event in self.back_hypotheses:
                            # Only add hypotheses that are not already present as hypotheses.
                            continue_outer = False
                            for imp in self.back_hypotheses[log_event]:
                                if candidate_event == imp.implied_event:
                                    continue_outer = True
                                    break
                            if continue_outer:
                                continue
                        if log_event in self.back_rules:
                            # Only add hypotheses that are not already present as rules.
                            continue_outer = False
                            for imp in self.back_rules[log_event]:
                                if candidate_event == imp.implied_event:
                                    continue_outer = True
                                    break
                            if continue_outer:
                                continue
                        # At this point it is known that the implication is new, otherwise a continue statement would have been reached
                        if log_event in self.back_hypotheses:
                            self.back_hypotheses[log_event].append(implication)
                        else:
                            self.back_hypotheses[log_event] = [implication]
                        if candidate_event in self.back_hypotheses_inv:
                            self.back_hypotheses_inv[candidate_event].append(implication)
                        else:
                            self.back_hypotheses_inv[candidate_event] = [implication]
                        self.sum_unstable_unknown_hypotheses = self.sum_unstable_unknown_hypotheses + 1
                elif implication_direction == 1:
                    for candidate in self.hypothesis_candidates:
                        candidate_event = candidate[0]
                        # Chronological implication is: candidate_event => log_event
                        # Skip event A => event A since already covered by back hypotheses
                        if log_event != candidate_event:
                            implication = Implication(candidate_event, log_event, log_atom.atom_time, self.max_observations,
                                                      self.min_eval_true)
                            if candidate_event in self.forward_hypotheses:
                                # Only add hypotheses that are not already present as hypotheses.
                                continue_outer = False
                                for imp in self.forward_hypotheses[candidate_event]:
                                    if log_event == imp.implied_event:
                                        continue_outer = True
                                        break
                                if continue_outer:
                                    continue
                            if candidate_event in self.forward_rules:
                                # Only add hypotheses that are not already present as rules.
                                continue_outer = False
                                for imp in self.forward_rules[candidate_event]:
                                    if log_event == imp.implied_event:
                                        continue_outer = True
                                        break
                                if continue_outer:
                                    continue
                            # At this point it is known that the implication is new, otherwise a continue statement would have been reached
                            if candidate_event in self.forward_hypotheses:
                                self.forward_hypotheses[candidate_event].append(implication)
                            else:
                                self.forward_hypotheses[candidate_event] = [implication]
                            if log_event in self.forward_hypotheses_inv:
                                self.forward_hypotheses_inv[log_event].append(implication)
                            else:
                                self.forward_hypotheses_inv[log_event] = [implication]
                            self.sum_unstable_unknown_hypotheses = self.sum_unstable_unknown_hypotheses + 1

            # Periodically remove old or unstable hypotheses.
            if log_atom.atom_time >= self.last_hypotheses_eval_timestamp + self.hypotheses_eval_delta_time:
                self.last_hypotheses_eval_timestamp = log_atom.atom_time
                empty_back_events = []
                for event in self.back_hypotheses:
                    outdated_hypotheses_indexes = []
                    i = 0
                    for implication in self.back_hypotheses[event]:
                        if implication.stable == 0 and self.last_event_occurrence[
                                event] < log_atom.atom_time - self.delta_time_to_discard_hypothesis:
                            self.sum_unstable_unknown_hypotheses = self.sum_unstable_unknown_hypotheses - 1
                            outdated_hypotheses_indexes.append(i)
                            self.back_hypotheses_inv[implication.implied_event].remove(implication)
                            if len(self.back_hypotheses_inv[implication.implied_event]) == 0:
                                del self.back_hypotheses_inv[implication.implied_event]
                        i = i + 1
                    # Reverse list to avoid index changes after deletions.
                    for outdated_hypothesis_index in reversed(outdated_hypotheses_indexes):
                        del self.back_hypotheses[event][outdated_hypothesis_index]
                    if len(self.back_hypotheses[event]) == 0:
                        empty_back_events.append(event)
                for empty_back_event in empty_back_events:
                    del self.back_hypotheses[empty_back_event]
                empty_forward_events = []
                for event in self.forward_hypotheses:
                    outdated_hypotheses_indexes = []
                    i = 0
                    for implication in self.forward_hypotheses[event]:
                        if implication.stable == 0 and implication.most_recent_observation_timestamp < log_atom.atom_time -\
                                self.delta_time_to_discard_hypothesis:
                            self.sum_unstable_unknown_hypotheses = self.sum_unstable_unknown_hypotheses - 1
                            outdated_hypotheses_indexes.append(i)
                            self.forward_hypotheses_inv[implication.implied_event].remove(implication)
                            if len(self.forward_hypotheses_inv[implication.implied_event]) == 0:
                                del self.forward_hypotheses_inv[implication.implied_event]
                        i = i + 1
                    # Reverse list to avoid index changes after deletions.
                    for outdated_hypothesis_index in reversed(outdated_hypotheses_indexes):
                        del self.forward_hypotheses[event][outdated_hypothesis_index]
                    if len(self.forward_hypotheses[event]) == 0:
                        empty_forward_events.append(event)
                for empty_forward_event in empty_forward_events:
                    del self.forward_hypotheses[empty_forward_event]

            # Remove old hypothesis candidates
            while len(self.hypothesis_candidates) > 0:
                candidate = self.hypothesis_candidates[0]
                if candidate[1] < log_atom.atom_time - self.hypothesis_max_delta_time:
                    self.hypothesis_candidates.popleft()
                    continue
                break

            # Add new hypothesis candidates
            if len(self.hypothesis_candidates) < self.candidates_size:
                if random.uniform(0.0, 1.0) < self.generation_probability:
                    self.hypothesis_candidates.append((log_event, log_atom.atom_time))
        self.log_success += 1

    def get_time_trigger_class(self):
        """
        Get the trigger class this component should be registered for.
        This trigger is used only for persistence, so real-time triggering is needed.
        """
        return AnalysisContext.TIME_TRIGGER_CLASS_REALTIME

    def do_timer(self, trigger_time):
        """Check if current ruleset should be persisted."""
        if self.next_persist_time is None:
            return self.aminer_config.config_properties.get(AMinerConfig.KEY_PERSISTENCE_PERIOD, AMinerConfig.DEFAULT_PERSISTENCE_PERIOD)

        delta = self.next_persist_time - trigger_time
        if delta < 0:
            self.do_persist()
            delta = self.aminer_config.config_properties.get(AMinerConfig.KEY_PERSISTENCE_PERIOD, AMinerConfig.DEFAULT_PERSISTENCE_PERIOD)
        return delta

    def do_persist(self):
        """Immediately write persistence data to storage."""
        known_path_set = set()
        for event_a in self.back_rules:
            for implication in self.back_rules[event_a]:
                known_path_set.add(
                    ('back', tuple(event_a), tuple(implication.implied_event), implication.max_observations, implication.min_eval_true))
        for event_a in self.forward_rules:
            for implication in self.forward_rules[event_a]:
                known_path_set.add(
                    ('forward', tuple(event_a), tuple(implication.implied_event), implication.max_observations, implication.min_eval_true))
        PersistenceUtil.store_json(self.persistence_file_name, list(known_path_set))
        self.next_persist_time = None
        logging.getLogger(AMinerConfig.DEBUG_LOG_NAME).debug('%s persisted data.', self.__class__.__name__)

    def log_statistics(self, component_name):
        """
        Log statistics of an AtomHandler. Override this method for more sophisticated statistics output of the AtomHandler.
        @param component_name the name of the component which is printed in the log line.
        """
        if STAT_LEVEL == 1:
            logging.getLogger(STAT_LOG_NAME).info(
                "'%s' processed %d out of %d log atoms successfully and learned %d new forward rules and %d new back rules in the last 60 "
                "minutes.", component_name, self.log_success, self.log_total, self.log_forward_rules_learned, self.log_back_rules_learned)
        elif STAT_LEVEL == 2:
            logging.getLogger(STAT_LOG_NAME).info(
                "'%s' processed %d out of %d log atoms successfully and learned %d new forward rules and %d new back rules in the last "
                "60 minutes. Following new forward rules were learned: %d. Following new back rules were learned: %d", component_name,
                self.log_success, self.log_total, self.log_forward_rules_learned, self.log_back_rules_learned,
                self.log_forward_rules_learned, self.log_back_rules_learned)
        self.log_success = 0
        self.log_total = 0
        self.log_forward_rules_learned = 0
        self.log_back_rules_learned = 0
        self.log_new_forward_rules = []
        self.log_new_back_rules = []

    def allowlist_event(self, event_type, sorted_log_lines, event_data, allowlisting_data):
        """
        Allowlist an event generated by this source using the information emitted when generating the event.
        @return a message with information about allowlisting
        @throws Exception when allowlisting of this special event using given allowlisting_data was not possible.
        """
        if event_type != 'Analysis.%s' % self.__class__.__name__:
            raise Exception('Event not from this source')
        if allowlisting_data is not None:
            raise Exception('Allowlisting data not understood by this detector')
        if event_data[1] not in self.constraint_list:
            self.constraint_list.append(event_data[1])
        return 'Allowlisted path %s in %s' % (event_data[1], sorted_log_lines[0])

    def blocklist_event(self, event_type, sorted_log_lines, event_data, blocklisting_data):
        """
        Blocklist an event generated by this source using the information emitted when generating the event.
        @return a message with information about blocklisting
        @throws Exception when blocklisting of this special event using given blocklisting_data was not possible.
        """
        if event_type != 'Analysis.%s' % self.__class__.__name__:
            raise Exception('Event not from this source')
        if blocklisting_data is not None:
            raise Exception('Blocklisting data not understood by this detector')
        if event_data[1] not in self.ignore_list:
            self.ignore_list.append(event_data[1])
        return 'Blocklisted path %s in %s' % (event_data[1], sorted_log_lines[0])


class Implication:
    """Define the shape of an implication rule."""

    def __init__(self, trigger_event, implied_event, generation_time, max_observations, min_eval_true):
        self.trigger_event = trigger_event
        self.implied_event = implied_event
        self.stable = 0  # 0 .. unknown, 1 .. stable, -1 .. unstable
        self.max_observations = max_observations
        self.min_eval_true = min_eval_true
        self.most_recent_observation_timestamp = generation_time
        self.hypothesis_trigger_timestamps = deque([])
        self.rule_trigger_timestamps = deque([])
        self.rule_observations = deque([])
        # Hypothesis is only generated for observed implication. Thus, initialized with 1.
        self.hypothesis_observations = 1
        self.hypothesis_evaluated_true = 1

    def add_hypothesis_observation(self, result, timestamp):
        """Update the observation counts for a hypothesis."""
        # Reset counters when max_observations is reached.
        self.most_recent_observation_timestamp = timestamp
        if self.hypothesis_observations >= self.max_observations:
            pass
        else:
            self.hypothesis_observations = self.hypothesis_observations + 1
            self.hypothesis_evaluated_true = self.hypothesis_evaluated_true + result

    def compute_hypothesis_stability(self):
        """Compute the stability of a hypothesis."""
        if self.hypothesis_evaluated_true >= self.min_eval_true:
            # Known that hypothesis is stable.
            self.stable = 1
        elif (self.hypothesis_observations - self.hypothesis_evaluated_true) > (self.max_observations - self.min_eval_true):
            # Known that hypothesis will never be stable.
            self.stable = -1
        else:
            # Stability is still unknown, more observations required.
            self.stable = 0
        return self.stable

    def add_rule_observation(self, result):
        """Add a new rule to the observations."""
        if len(self.rule_observations) >= self.max_observations:
            self.rule_observations.popleft()
        self.rule_observations.append(result)

    def evaluate_rule(self):
        """Evaluate a rule."""
        ones = 0
        for obs in self.rule_observations:
            ones = ones + obs
        return (len(self.rule_observations) - ones) <= (self.max_observations - self.min_eval_true)

    def __repr__(self):
        return str(self.trigger_event[-1]).split('/')[-1] + '->' + str(self.implied_event[-1]).split('/')[-1] + ', eval=' + str(
            self.hypothesis_evaluated_true) + '/' + str(self.hypothesis_observations) + ', rule=' + str(
            self.rule_observations) + ', ruletriggerts=' + str(self.rule_trigger_timestamps)

    def get_dictionary_repr(self):
        """Return the dictionary representation of an Implication."""
        return {'trigger_event': self.trigger_event, 'implied_event': self.implied_event, 'stable': self.stable,
                'max_observations': self.max_observations, 'min_eval_true': self.min_eval_true,
                'most_recent_observation_timestamp': self.most_recent_observation_timestamp,
                'hypothesis_trigger_timestamps': list(self.hypothesis_trigger_timestamps),
                'rule_trigger_timestamps': list(self.rule_trigger_timestamps), 'rule_observations': list(self.rule_observations),
                'hypothesis_observations': self.hypothesis_observations, 'hypothesis_evaluated_true': self.hypothesis_evaluated_true}


def set_random_seed(seed):
    """Set the random seed for testing purposes."""
    random.seed(seed)<|MERGE_RESOLUTION|>--- conflicted
+++ resolved
@@ -193,20 +193,6 @@
         parser_match = log_atom.parser_match
         self.total_records += 1
 
-<<<<<<< HEAD
-        # Skip blocklisted paths.
-        for blocklisted in self.ignore_list:
-            if blocklisted in parser_match.get_match_dictionary().keys():
-                return
-        if self.paths is None or len(self.paths) == 0:
-            # Event is defined by the full path of log atom.
-            allowlisted = False
-            for allowlisted in self.constraint_list:
-                if parser_match.get_match_dictionary().get(allowlisted) is not None:
-                    allowlisted = True
-                    break
-            if not allowlisted and self.constraint_list != []:
-=======
         # Skip paths from ignore_list.
         for ignore_path in self.ignore_list:
             if ignore_path in parser_match.get_match_dictionary().keys():
@@ -219,7 +205,6 @@
                     constraint_path = True
                     break
             if not constraint_path and self.constraint_list != []:
->>>>>>> fcfb6cba
                 return
             log_event = tuple(parser_match.get_match_dictionary().keys())
         else:
