"""
This module defines an evaluator and generator for event rules.
The overall idea of generation is
1) For each processed event A, randomly select another event B occurring within queue_delta_time.
2) If B chronologically occurs after A, create the hypothesis A => B (observing event A implies that event B must be observed within
current_time+queue_delta_time). If B chronologically occurs before A, create the hypothesis B <= A (observing event A implies that event B
must be observed within currentTime-queueDeltaTime).
3) Observe for a long time (max_observations) whether the hypothesis holds.
4) If the hypothesis holds, transform it to a rule. Otherwise, discard the hypothesis.

This program is free software: you can redistribute it and/or modify it under
the terms of the GNU General Public License as published by the Free Software
Foundation, either version 3 of the License, or (at your option) any later
version.
This program is distributed in the hope that it will be useful, but WITHOUT
ANY WARRANTY; without even the implied warranty of MERCHANTABILITY or FITNESS
FOR A PARTICULAR PURPOSE. See the GNU General Public License for more details.
You should have received a copy of the GNU General Public License along with
this program. If not, see <http://www.gnu.org/licenses/>.
"""

from collections import deque
import random
import math
import time
import logging

from aminer import AMinerConfig
from aminer.AMinerConfig import STAT_LEVEL, STAT_LOG_NAME
from aminer.AnalysisChild import AnalysisContext
from aminer.events import EventSourceInterface
from aminer.input import AtomHandlerInterface
from aminer.util import PersistenceUtil
from aminer.util import TimeTriggeredComponentInterface
from aminer.analysis import CONFIG_KEY_LOG_LINE_PREFIX


class EventCorrelationDetector(AtomHandlerInterface, TimeTriggeredComponentInterface, EventSourceInterface):
    """This class tries to find time correlation patterns between different log atom events."""

    def __init__(self, aminer_config, anomaly_event_handlers, paths=None, max_hypotheses=1000, hypothesis_max_delta_time=5.0,
                 generation_probability=1.0, generation_factor=1.0, max_observations=500, p0=0.9, alpha=0.05, candidates_size=10,
                 hypotheses_eval_delta_time=120.0, delta_time_to_discard_hypothesis=180.0, check_rules_flag=False,
                 auto_include_flag=True, ignore_list=None, persistence_id='Default', output_log_line=True, constraint_list=None):
        """
        Initialize the detector. This will also trigger reading or creation of persistence storage location.
        @param aminer_config configuration from analysis_context.
        @param anomaly_event_handlers for handling events, e.g., print events to stdout.
        @param max_hypotheses maximum amount of hypotheses and rules hold in memory.
        @param hypothesis_max_delta_time time span of events considered for hypothesis generation.
        @param generation_probability probability in [0, 1] that currently processed log line is considered for hypothesis with each of the
        candidates.
        @param generation_factor likelihood in [0, 1] that currently processed log line is added to the set of candidates for hypothesis
        generation.
        @param max_observations maximum amount of evaluations before hypothesis is transformed into a rule or discarded or rule is
        evaluated.
        @param p0 expected value for hypothesis evaluation distribution.
        @param alpha confidence value for hypothesis evaluation.
        @param candidates_size maximum number of stored candidates used for hypothesis generation.
        @param hypotheses_eval_delta_time duration between hypothesis evaluation phases that remove old hypotheses that are likely to remain
        unused.
        @param delta_time_to_discard_hypothesis time span required for old hypotheses to be discarded.
        @param check_rules_flag specifies whether existing rules are evaluated.
        @param auto_include_flag specifies whether new hypotheses are generated.
        @param ignore_list list of paths that are not considered for correlation, i.e., events that contain one of these paths are
        omitted. The default value is [] as None is not iterable.
        @param persistence_id name of persitency document.
        """
        self.anomaly_event_handlers = anomaly_event_handlers
        self.paths = paths
        self.last_unhandled_match = None
        self.next_persist_time = None
        self.total_records = 0
        self.max_hypotheses = max_hypotheses
        self.hypothesis_max_delta_time = hypothesis_max_delta_time
        self.generation_probability = generation_probability
        self.generation_factor = generation_factor
        self.max_observations = max_observations
        self.p0 = p0
        self.alpha = alpha
        self.candidates_size = candidates_size
        self.forward_hypotheses = {}
        self.back_hypotheses = {}
        self.forward_hypotheses_inv = {}
        self.back_hypotheses_inv = {}
        self.hypotheses_eval_delta_time = hypotheses_eval_delta_time
        self.last_hypotheses_eval_timestamp = -1.0
        self.delta_time_to_discard_hypothesis = delta_time_to_discard_hypothesis
        self.check_rules_flag = check_rules_flag
        self.auto_include_flag = auto_include_flag
        self.ignore_list = ignore_list
        if self.ignore_list is None:
            self.ignore_list = []
        self.constraint_list = constraint_list
        if self.constraint_list is None:
            self.constraint_list = []
        self.forward_rule_queue = deque([])
        self.back_rule_queue = deque([])
        self.forward_hypotheses_queue = deque([])
        self.back_hypotheses_queue = deque([])
        self.hypothesis_candidates = deque([])
        self.sum_unstable_unknown_hypotheses = 0
        self.last_event_occurrence = {}
        self.min_eval_true_dict = {}
        self.min_eval_true_dict_max_size = 1000
        self.sample_events = {}
        self.back_rules = {}
        self.forward_rules = {}
        self.back_rules_inv = {}
        self.forward_rules_inv = {}

        # Compute the initial minimum amount of positive evaluations for hypotheses to become rules.
        # For rules, this value can be different and will be computed based on the sample observations.
        self.min_eval_true = self.get_min_eval_true(self.max_observations, self.p0, self.alpha)

        self.aminer_config = aminer_config
        self.output_log_line = output_log_line

        self.log_success = 0
        self.log_total = 0
        self.log_forward_rules_learned = 0
        self.log_back_rules_learned = 0
        self.log_new_forward_rules = []
        self.log_new_back_rules = []

        PersistenceUtil.add_persistable_component(self)
        self.persistence_file_name = AMinerConfig.build_persistence_file_name(aminer_config, 'EventCorrelationDetector', persistence_id)
        self.persistence_id = persistence_id
        persistence_data = PersistenceUtil.load_json(self.persistence_file_name)

        if persistence_data is not None:
            for record in persistence_data:
                implication_direction = record[0]
                trigger_event = tuple(record[1])
                implied_event = tuple(record[2])
                max_obs = record[3]
                min_eval_t = record[4]
                rule = Implication(trigger_event, implied_event, None, max_obs, min_eval_t)
                rule.stable = 1
                if implication_direction == 'back':
                    if trigger_event in self.back_rules:
                        self.back_rules[trigger_event].append(rule)
                    else:
                        self.back_rules[trigger_event] = [rule]
                    if implied_event in self.back_rules_inv:
                        self.back_rules_inv[implied_event].append(rule)
                    else:
                        self.back_rules_inv[implied_event] = [rule]
                elif implication_direction == 'forward':
                    if trigger_event in self.forward_rules:
                        self.forward_rules[trigger_event].append(rule)
                    else:
                        self.forward_rules[trigger_event] = [rule]
                    if implied_event in self.forward_rules_inv:
                        self.forward_rules_inv[implied_event].append(rule)
                    else:
                        self.forward_rules_inv[implied_event] = [rule]
            logging.getLogger(AMinerConfig.DEBUG_LOG_NAME).debug('%s loaded persistence data.', self.__class__.__name__)

    # skipcq: PYL-R1710
    def get_min_eval_true(self, max_observations, p0, alpha):
        """
        Compute the critical value (minimal amount of true evaluations) for a hypothesis.
        The form of the hypothesis is <eventA> implies <eventB> with at least probability p0 to be accepted.
        This method tries to be efficient by
        - Storing already computed critical values in a dictionary
        - Swapping (1 - p0) and p0 and replace alpha with (1 - alpha) to reduce loops
        """
        if (max_observations, p0, alpha) in self.min_eval_true_dict:
            return self.min_eval_true_dict[(max_observations, p0, alpha)]

        sum1 = 0.0
        max_observations_factorial = math.factorial(max_observations)
        i_factorial = 1
        for i in range(max_observations + 1):
            i_factorial = i_factorial * max(i, 1)
            # No float conversion possible for huge numbers; use integer division.
            sum1 = sum1 + max_observations_factorial / (i_factorial * math.factorial(max_observations - i)) * ((1 - p0) ** i) * (
                      p0 ** (max_observations - i))
            if sum1 > (1 - alpha):
                if len(self.min_eval_true_dict) <= self.min_eval_true_dict_max_size:
                    # Store common values for fast retrieval
                    self.min_eval_true_dict[(max_observations, p0, alpha)] = max_observations - i
                return max_observations - i

    def receive_atom(self, log_atom):
        """Receive a log atom from a source."""
        self.log_total += 1
        timestamp = log_atom.get_timestamp()
        if timestamp is None:
            log_atom.atom_time = time.time()
            timestamp = log_atom.atom_time

        parser_match = log_atom.parser_match
        self.total_records += 1

        # Skip paths from ignore_list.
        for ignore_path in self.ignore_list:
            if ignore_path in parser_match.get_match_dictionary().keys():
                return
        if self.paths is None or len(self.paths) == 0:
            # Event is defined by the full path of log atom.
            constraint_path = False
            for constraint_path in self.constraint_list:
                if parser_match.get_match_dictionary().get(constraint_path) is not None:
                    constraint_path = True
                    break
            if not constraint_path and self.constraint_list != []:
                return
            log_event = tuple(parser_match.get_match_dictionary().keys())
        else:
            # Event is defined by value combos in paths
            values = []
            all_values_none = True
            for path in self.paths:
                match = parser_match.get_match_dictionary().get(path)
                if match is None:
                    continue
                if isinstance(match.match_object, bytes):
                    value = match.match_object.decode()
                else:
                    value = str(match.match_object)
                if value is not None:
                    all_values_none = False
                values.append(value)
            if all_values_none is True:
                return
            log_event = tuple(values)

        # Store last seen sample event to improve output.
        self.sample_events[log_event] = log_atom.raw_data

        if self.check_rules_flag:
            # Only check rules without generating new hypotheses.

            # Trigger implication A => B when A occurs.
            if log_event in self.forward_rules:
                for rule in self.forward_rules[log_event]:
                    rule.rule_trigger_timestamps.append(log_atom.atom_time)
                    self.forward_rule_queue.append(rule)

            # Resolve triggered implication A => B when B occurs.
            if log_event in self.forward_rules_inv:
                for rule in self.forward_rules_inv[log_event]:
                    # Find first non-observed trigger timestamp
                    trigger_timestamp_index = -1
                    for trigger_timestamp in rule.rule_trigger_timestamps:
                        trigger_timestamp_index += 1
                        if trigger_timestamp != 'obs':
                            break
                    if trigger_timestamp_index != -1 and \
                            rule.rule_trigger_timestamps[trigger_timestamp_index] != 'obs' and \
                            rule.rule_trigger_timestamps[trigger_timestamp_index] >= log_atom.atom_time - self.hypothesis_max_delta_time:
                        # Implication was triggered; append positive evaluation and mark as seen.
                        rule.add_rule_observation(1)
                        rule.rule_trigger_timestamps[trigger_timestamp_index] = 'obs'

            # Clean up triggered/resolved implications.
            while len(self.forward_rule_queue) > 0:
                rule = self.forward_rule_queue[0]
                if len(rule.rule_trigger_timestamps) == 0:
                    # Triggered timestamp was already deleted somewhere else.
                    self.forward_rule_queue.popleft()
                    continue
                if rule.rule_trigger_timestamps[0] == 'obs':
                    # Remove triggered timestamp.
                    rule.rule_trigger_timestamps.popleft()
                    self.forward_rule_queue.popleft()
                    continue
                if rule.rule_trigger_timestamps[0] < log_atom.atom_time - self.hypothesis_max_delta_time:
                    # Too much time has elapsed; append negative evaluation.
                    rule.add_rule_observation(0)
                    rule.rule_trigger_timestamps.popleft()
                    self.forward_rule_queue.popleft()
                    if not rule.evaluate_rule():
                        original_log_line_prefix = self.aminer_config.config_properties.get(CONFIG_KEY_LOG_LINE_PREFIX)
                        if original_log_line_prefix is None:
                            original_log_line_prefix = ''
                        tmp_string = 'Rule: %s -> %s\n  Expected: %s/%s\n  Observed: %s/%s' % (
                                        str(rule.trigger_event), str(rule.implied_event), str(rule.min_eval_true),
                                        str(rule.max_observations), str(sum(rule.rule_observations)),
                                        str(len(rule.rule_observations)))
                        if self.output_log_line:
                            sorted_log_lines = [tmp_string + '\n' + original_log_line_prefix + repr(log_atom.raw_data)]
                        else:
                            sorted_log_lines = [tmp_string + repr(log_atom.raw_data)]
                        for listener in self.anomaly_event_handlers:
                            implied_event = None
                            trigger_event = None
                            if rule.implied_event in self.sample_events.keys():
                                implied_event = self.sample_events[rule.implied_event]
                            if rule.trigger_event in self.sample_events.keys():
                                trigger_event = self.sample_events[rule.trigger_event]
                            listener.receive_event(
                                'analysis.EventCorrelationDetector',
                                'Correlation rule violated! Event %s is missing, but should follow event %s' % (
                                    repr(implied_event), repr(trigger_event)),
                                sorted_log_lines,
                                {'RuleInfo': {'Rule': str(rule.trigger_event) + '->' + str(rule.implied_event),
                                              'Expected': str(rule.min_eval_true) + '/' + str(rule.max_observations),
                                              'Observed': str(sum(rule.rule_observations)) + '/' + str(len(rule.rule_observations))}},
                                log_atom, self)
                        rule.rule_observations = deque([])
                    continue
                break

            # Trigger implication B <= A when B occurs.
            if log_event in self.back_rules_inv:
                for rule in self.back_rules_inv[log_event]:
                    rule.rule_trigger_timestamps.append(log_atom.atom_time)
                    self.back_rule_queue.append(rule)

            # Resolve triggered implication B <= A when A occurs.
            if log_event in self.back_rules:
                for rule in self.back_rules[log_event]:
                    # Find first non-observed trigger timestamp
                    trigger_timestamp_index = -1
                    for trigger_timestamp in rule.rule_trigger_timestamps:
                        trigger_timestamp_index += 1
                        if trigger_timestamp != 'obs':
                            break
                    if trigger_timestamp_index != -1 and \
                            rule.rule_trigger_timestamps[trigger_timestamp_index] != 'obs' and \
                            rule.rule_trigger_timestamps[trigger_timestamp_index] >= log_atom.atom_time - self.hypothesis_max_delta_time:
                        rule.add_rule_observation(1)
                        rule.rule_trigger_timestamps[trigger_timestamp_index] = 'obs'
                    else:
                        rule.add_rule_observation(0)
                        if not rule.evaluate_rule():
                            original_log_line_prefix = self.aminer_config.config_properties.get(CONFIG_KEY_LOG_LINE_PREFIX)
                            if original_log_line_prefix is None:
                                original_log_line_prefix = ''
                            tmp_string = 'Rule: %s <- %s\n  Expected: %s/%s\n  Observed: %s/%s' % (
                                            str(rule.implied_event), str(rule.trigger_event), str(rule.min_eval_true),
                                            str(rule.max_observations), str(sum(rule.rule_observations)),
                                            str(len(rule.rule_observations)))
                            if self.output_log_line:
                                sorted_log_lines = [tmp_string + '\n' + original_log_line_prefix + repr(log_atom.raw_data)]
                            else:
                                sorted_log_lines = [tmp_string + repr(log_atom.raw_data)]
                            for listener in self.anomaly_event_handlers:
                                implied_event = None
                                trigger_event = None
                                if rule.implied_event in self.sample_events.keys():
                                    implied_event = self.sample_events[rule.implied_event]
                                if rule.trigger_event in self.sample_events.keys():
                                    trigger_event = self.sample_events[rule.trigger_event]
                                listener.receive_event(
                                    'analysis.EventCorrelationDetector',
                                    'Correlation rule violated! Event %s is missing, but should precede event %s' % (
                                        repr(implied_event), repr(trigger_event)),
                                    sorted_log_lines,
                                    {'RuleInfo': {'Rule': str(rule.implied_event) + '<-' + str(rule.trigger_event),
                                                  'Expected': str(rule.min_eval_true) + '/' + str(rule.max_observations),
                                                  'Observed': str(sum(rule.rule_observations)) + '/' + str(len(rule.rule_observations))}},
                                    log_atom, self)
                            rule.rule_observations = deque([])

            # Clean up triggered/resolved implications.
            while len(self.back_rule_queue) > 0:
                rule = self.back_rule_queue[0]
                if len(rule.rule_trigger_timestamps) == 0:
                    self.back_rule_queue.popleft()
                    continue
                if rule.rule_trigger_timestamps[0] == 'obs':
                    rule.rule_trigger_timestamps.popleft()
                    self.back_rule_queue.popleft()
                    continue
                if rule.rule_trigger_timestamps[0] < log_atom.atom_time - self.hypothesis_max_delta_time:
                    rule.rule_trigger_timestamps.popleft()
                    self.back_rule_queue.popleft()
                    continue
                break

        if self.auto_include_flag:
            # Generate new hypotheses and rules.

            # Keep track of event occurrences, relevant for removing old hypotheses.
            self.last_event_occurrence[log_event] = log_atom.atom_time

            # Trigger implication A => B when A occurs.
            if log_event in self.forward_hypotheses:
                for implication in self.forward_hypotheses[log_event]:
                    if implication.stable == 0:
                        implication.hypothesis_trigger_timestamps.append(log_atom.atom_time)
                        self.forward_hypotheses_queue.append(implication)

            # Resolve triggered implication A => B when B occurs.
            if log_event in self.forward_hypotheses_inv:
                delete_hypotheses = []
                for implication in self.forward_hypotheses_inv[log_event]:
                    # Find first non-observed trigger timestamp
                    trigger_timestamp_index = -1
                    for trigger_timestamp in implication.hypothesis_trigger_timestamps:
                        trigger_timestamp_index += 1
                        if trigger_timestamp != 'obs':
                            break
                    if trigger_timestamp_index != -1 and \
                            str(implication.hypothesis_trigger_timestamps[trigger_timestamp_index]) != 'obs' and \
                            implication.hypothesis_trigger_timestamps[trigger_timestamp_index] >= log_atom.atom_time - \
                            self.hypothesis_max_delta_time and \
                            implication.stable == 0:
                        implication.add_hypothesis_observation(1, log_atom.atom_time)
                        # Mark this timestamp as observed
                        implication.hypothesis_trigger_timestamps[trigger_timestamp_index] = 'obs'
                        # Since only true observations occur here, check for instability not necessary.
                        if implication.compute_hypothesis_stability() == 1:
                            # Update p and min_eval_true according to the results in the sample.
                            p = implication.hypothesis_evaluated_true / implication.hypothesis_observations
                            implication.min_eval_true = self.get_min_eval_true(self.max_observations, p, self.alpha)
                            # Add hypothesis to rules.
                            if implication.trigger_event in self.forward_rules:
                                self.forward_rules[implication.trigger_event].append(implication)
                                self.log_forward_rules_learned += 1
                                self.log_new_forward_rules.append(implication)
                            else:
                                self.forward_rules[implication.trigger_event] = [implication]
                                self.log_forward_rules_learned += 1
                                self.log_new_forward_rules.append(implication)
                            if implication.implied_event in self.forward_rules_inv:
                                self.forward_rules_inv[implication.implied_event].append(implication)
                            else:
                                self.forward_rules_inv[implication.implied_event] = [implication]
                            # Drop time stamps of previous observations, start new observations for rule.
                            implication.hypothesis_trigger_timestamps.clear()
                            self.sum_unstable_unknown_hypotheses = self.sum_unstable_unknown_hypotheses - 1
                            # Remove implication from list of hypotheses.
                            self.forward_hypotheses[implication.trigger_event].remove(implication)
                            delete_hypotheses.append(implication)
                for delete_hypothesis in delete_hypotheses:
                    self.forward_hypotheses_inv[log_event].remove(delete_hypothesis)

            # Clean up triggered/resolved implications.
            while len(self.forward_hypotheses_queue) > 0:
                implication = self.forward_hypotheses_queue[0]
                if len(implication.hypothesis_trigger_timestamps) == 0:
                    # Triggered timestamp was already deleted somewhere else.
                    self.forward_hypotheses_queue.popleft()
                    continue
                if implication.hypothesis_trigger_timestamps[0] == 'obs':
                    # Remove triggered timestamp.
                    implication.hypothesis_trigger_timestamps.popleft()
                    self.forward_hypotheses_queue.popleft()
                    continue
                if implication.hypothesis_trigger_timestamps[0] < log_atom.atom_time - self.hypothesis_max_delta_time:
                    # Too much time has elapsed; append negative evaluation.
                    implication.hypothesis_trigger_timestamps.popleft()
                    implication.add_hypothesis_observation(0, log_atom.atom_time)
                    if implication.compute_hypothesis_stability() == -1:
                        if implication.trigger_event in self.forward_hypotheses and implication in self.forward_hypotheses[
                                implication.trigger_event]:
                            # This check is required if a hypothesis was already removed, but triggered hypotheses are still in the queue.
                            self.sum_unstable_unknown_hypotheses = self.sum_unstable_unknown_hypotheses - 1
                            self.forward_hypotheses[implication.trigger_event].remove(implication)
                            self.forward_hypotheses_inv[implication.implied_event].remove(implication)
                            if len(self.forward_hypotheses[implication.trigger_event]) == 0:
                                del self.forward_hypotheses[implication.trigger_event]
                            if len(self.forward_hypotheses_inv[implication.implied_event]) == 0:
                                del self.forward_hypotheses_inv[implication.implied_event]
                    self.forward_hypotheses_queue.popleft()
                    continue
                break

            # Trigger implication B <= A when B occurs.
            if log_event in self.back_hypotheses_inv:
                for implication in self.back_hypotheses_inv[log_event]:
                    if implication.stable == 0:
                        implication.hypothesis_trigger_timestamps.append(log_atom.atom_time)
                        self.back_hypotheses_queue.append(implication)

            # Resolve triggered implication B <= A when A occurs.
            if log_event in self.back_hypotheses:
                delete_hypotheses = []
                for implication in self.back_hypotheses[log_event]:
                    if implication.stable == 0:
                        # Find first non-observed trigger timestamp
                        trigger_timestamp_index = -1
                        for trigger_timestamp in implication.hypothesis_trigger_timestamps:
                            trigger_timestamp_index += 1
                            if trigger_timestamp != 'obs':
                                break
                        if trigger_timestamp_index != -1 and \
                                str(implication.hypothesis_trigger_timestamps[trigger_timestamp_index]) != 'obs' and \
                                implication.hypothesis_trigger_timestamps[trigger_timestamp_index] >= log_atom.atom_time - \
                                self.hypothesis_max_delta_time:
                            implication.add_hypothesis_observation(1, log_atom.atom_time)
                            implication.hypothesis_trigger_timestamps[trigger_timestamp_index] = 'obs'
                            # Since only true observations occur here, check for instability not necessary.
                            if implication.compute_hypothesis_stability() == 1:
                                # Update p and min_eval_true according to the results in the sample.
                                p = implication.hypothesis_evaluated_true / implication.hypothesis_observations
                                implication.min_eval_true = self.get_min_eval_true(self.max_observations, p, self.alpha)
                                # Add hypothesis to rules.
                                if implication.trigger_event in self.back_rules:
                                    self.back_rules[implication.trigger_event].append(implication)
                                    self.log_back_rules_learned += 1
                                    self.log_new_back_rules.append(implication)
                                else:
                                    self.back_rules[implication.trigger_event] = [implication]
                                    self.log_back_rules_learned += 1
                                    self.log_new_back_rules.append(implication)
                                if implication.implied_event in self.back_rules_inv:
                                    self.back_rules_inv[implication.implied_event].append(implication)
                                else:
                                    self.back_rules_inv[implication.implied_event] = [implication]
                                # Drop time stamps of previous observations, start new observations for rule.
                                implication.hypothesis_trigger_timestamps.clear()
                                self.sum_unstable_unknown_hypotheses = self.sum_unstable_unknown_hypotheses - 1
                                # Remove implication from list of hypotheses.
                                delete_hypotheses.append(implication)
                                self.back_hypotheses_inv[implication.implied_event].remove(implication)
                        else:
                            implication.add_hypothesis_observation(0, log_atom.atom_time)
                            if implication.compute_hypothesis_stability() == -1:
                                self.sum_unstable_unknown_hypotheses = self.sum_unstable_unknown_hypotheses - 1
                                delete_hypotheses.append(implication)
                                self.back_hypotheses_inv[implication.implied_event].remove(implication)
                                if len(self.back_hypotheses_inv[implication.implied_event]) == 0:
                                    del self.back_hypotheses_inv[implication.implied_event]
                for delete_hypothesis in delete_hypotheses:
                    self.back_hypotheses[log_event].remove(delete_hypothesis)
                if len(self.back_hypotheses[log_event]) == 0:
                    del self.back_hypotheses[log_event]

            # Clean up triggered/resolved implications.
            while len(self.back_hypotheses_queue) > 0:
                implication = self.back_hypotheses_queue[0]
                if len(implication.hypothesis_trigger_timestamps) == 0:
                    self.back_hypotheses_queue.popleft()
                    continue
                if implication.hypothesis_trigger_timestamps[0] == 'obs':
                    implication.hypothesis_trigger_timestamps.popleft()
                    self.back_hypotheses_queue.popleft()
                    continue
                if implication.hypothesis_trigger_timestamps[0] < log_atom.atom_time - self.hypothesis_max_delta_time:
                    implication.hypothesis_trigger_timestamps.popleft()
                    self.back_hypotheses_queue.popleft()
                    continue
                break

            # Generate new hypotheses
            if len(self.hypothesis_candidates) > 0 and random.uniform(0.0, 1.0) < self.generation_factor:
                implication_direction = random.randint(0, 1)
                if self.sum_unstable_unknown_hypotheses >= self.max_hypotheses:
                    # If too many hypotheses exist, do nothing.
                    implication_direction = -1
                if implication_direction == 0:
                    for candidate in self.hypothesis_candidates:
                        candidate_event = candidate[0]
                        # Chronological implication is: candidate_event <= log_event
                        implication = Implication(log_event, candidate_event, log_atom.atom_time, self.max_observations, self.min_eval_true)
                        if log_event in self.back_hypotheses:
                            # Only add hypotheses that are not already present as hypotheses.
                            continue_outer = False
                            for imp in self.back_hypotheses[log_event]:
                                if candidate_event == imp.implied_event:
                                    continue_outer = True
                                    break
                            if continue_outer:
                                continue
                        if log_event in self.back_rules:
                            # Only add hypotheses that are not already present as rules.
                            continue_outer = False
                            for imp in self.back_rules[log_event]:
                                if candidate_event == imp.implied_event:
                                    continue_outer = True
                                    break
                            if continue_outer:
                                continue
                        # At this point it is known that the implication is new, otherwise a continue statement would have been reached
                        if log_event in self.back_hypotheses:
                            self.back_hypotheses[log_event].append(implication)
                        else:
                            self.back_hypotheses[log_event] = [implication]
                        if candidate_event in self.back_hypotheses_inv:
                            self.back_hypotheses_inv[candidate_event].append(implication)
                        else:
                            self.back_hypotheses_inv[candidate_event] = [implication]
                        self.sum_unstable_unknown_hypotheses = self.sum_unstable_unknown_hypotheses + 1
                elif implication_direction == 1:
                    for candidate in self.hypothesis_candidates:
                        candidate_event = candidate[0]
                        # Chronological implication is: candidate_event => log_event
                        # Skip event A => event A since already covered by back hypotheses
                        if log_event != candidate_event:
                            implication = Implication(candidate_event, log_event, log_atom.atom_time, self.max_observations,
                                                      self.min_eval_true)
                            if candidate_event in self.forward_hypotheses:
                                # Only add hypotheses that are not already present as hypotheses.
                                continue_outer = False
                                for imp in self.forward_hypotheses[candidate_event]:
                                    if log_event == imp.implied_event:
                                        continue_outer = True
                                        break
                                if continue_outer:
                                    continue
                            if candidate_event in self.forward_rules:
                                # Only add hypotheses that are not already present as rules.
                                continue_outer = False
                                for imp in self.forward_rules[candidate_event]:
                                    if log_event == imp.implied_event:
                                        continue_outer = True
                                        break
                                if continue_outer:
                                    continue
                            # At this point it is known that the implication is new, otherwise a continue statement would have been reached
                            if candidate_event in self.forward_hypotheses:
                                self.forward_hypotheses[candidate_event].append(implication)
                            else:
                                self.forward_hypotheses[candidate_event] = [implication]
                            if log_event in self.forward_hypotheses_inv:
                                self.forward_hypotheses_inv[log_event].append(implication)
                            else:
                                self.forward_hypotheses_inv[log_event] = [implication]
                            self.sum_unstable_unknown_hypotheses = self.sum_unstable_unknown_hypotheses + 1

            # Periodically remove old or unstable hypotheses.
            if log_atom.atom_time >= self.last_hypotheses_eval_timestamp + self.hypotheses_eval_delta_time:
                self.last_hypotheses_eval_timestamp = log_atom.atom_time
                empty_back_events = []
                for event in self.back_hypotheses:
                    outdated_hypotheses_indexes = []
                    i = 0
                    for implication in self.back_hypotheses[event]:
                        if implication.stable == 0 and self.last_event_occurrence[
                                event] < log_atom.atom_time - self.delta_time_to_discard_hypothesis:
                            self.sum_unstable_unknown_hypotheses = self.sum_unstable_unknown_hypotheses - 1
                            outdated_hypotheses_indexes.append(i)
                            self.back_hypotheses_inv[implication.implied_event].remove(implication)
                            if len(self.back_hypotheses_inv[implication.implied_event]) == 0:
                                del self.back_hypotheses_inv[implication.implied_event]
                        i = i + 1
                    # Reverse list to avoid index changes after deletions.
                    for outdated_hypothesis_index in reversed(outdated_hypotheses_indexes):
                        del self.back_hypotheses[event][outdated_hypothesis_index]
                    if len(self.back_hypotheses[event]) == 0:
                        empty_back_events.append(event)
                for empty_back_event in empty_back_events:
                    del self.back_hypotheses[empty_back_event]
                empty_forward_events = []
                for event in self.forward_hypotheses:
                    outdated_hypotheses_indexes = []
                    i = 0
                    for implication in self.forward_hypotheses[event]:
                        if implication.stable == 0 and implication.most_recent_observation_timestamp < log_atom.atom_time -\
                                self.delta_time_to_discard_hypothesis:
                            self.sum_unstable_unknown_hypotheses = self.sum_unstable_unknown_hypotheses - 1
                            outdated_hypotheses_indexes.append(i)
                            self.forward_hypotheses_inv[implication.implied_event].remove(implication)
                            if len(self.forward_hypotheses_inv[implication.implied_event]) == 0:
                                del self.forward_hypotheses_inv[implication.implied_event]
                        i = i + 1
                    # Reverse list to avoid index changes after deletions.
                    for outdated_hypothesis_index in reversed(outdated_hypotheses_indexes):
                        del self.forward_hypotheses[event][outdated_hypothesis_index]
                    if len(self.forward_hypotheses[event]) == 0:
                        empty_forward_events.append(event)
                for empty_forward_event in empty_forward_events:
                    del self.forward_hypotheses[empty_forward_event]

            # Remove old hypothesis candidates
            while len(self.hypothesis_candidates) > 0:
                candidate = self.hypothesis_candidates[0]
                if candidate[1] < log_atom.atom_time - self.hypothesis_max_delta_time:
                    self.hypothesis_candidates.popleft()
                    continue
                break

            # Add new hypothesis candidates
            if len(self.hypothesis_candidates) < self.candidates_size:
                if random.uniform(0.0, 1.0) < self.generation_probability:
                    self.hypothesis_candidates.append((log_event, log_atom.atom_time))
        self.log_success += 1

    def get_time_trigger_class(self):
        """
        Get the trigger class this component should be registered for.
        This trigger is used only for persistence, so real-time triggering is needed.
        """
        return AnalysisContext.TIME_TRIGGER_CLASS_REALTIME

    def do_timer(self, trigger_time):
        """Check if current ruleset should be persisted."""
        if self.next_persist_time is None:
            return self.aminer_config.config_properties.get(AMinerConfig.KEY_PERSISTENCE_PERIOD, AMinerConfig.DEFAULT_PERSISTENCE_PERIOD)

        delta = self.next_persist_time - trigger_time
        if delta < 0:
            self.do_persist()
            delta = self.aminer_config.config_properties.get(AMinerConfig.KEY_PERSISTENCE_PERIOD, AMinerConfig.DEFAULT_PERSISTENCE_PERIOD)
        return delta

    def do_persist(self):
        """Immediately write persistence data to storage."""
        known_path_set = set()
        for event_a in self.back_rules:
            for implication in self.back_rules[event_a]:
                known_path_set.add(
                    ('back', tuple(event_a), tuple(implication.implied_event), implication.max_observations, implication.min_eval_true))
        for event_a in self.forward_rules:
            for implication in self.forward_rules[event_a]:
                known_path_set.add(
                    ('forward', tuple(event_a), tuple(implication.implied_event), implication.max_observations, implication.min_eval_true))
        PersistenceUtil.store_json(self.persistence_file_name, list(known_path_set))
        self.next_persist_time = None
        logging.getLogger(AMinerConfig.DEBUG_LOG_NAME).debug('%s persisted data.', self.__class__.__name__)

    def log_statistics(self, component_name):
        """
        Log statistics of an AtomHandler. Override this method for more sophisticated statistics output of the AtomHandler.
        @param component_name the name of the component which is printed in the log line.
        """
        if STAT_LEVEL == 1:
            logging.getLogger(STAT_LOG_NAME).info(
                "'%s' processed %d out of %d log atoms successfully and learned %d new forward rules and %d new back rules in the last 60 "
                "minutes.", component_name, self.log_success, self.log_total, self.log_forward_rules_learned, self.log_back_rules_learned)
        elif STAT_LEVEL == 2:
            logging.getLogger(STAT_LOG_NAME).info(
                "'%s' processed %d out of %d log atoms successfully and learned %d new forward rules and %d new back rules in the last "
                "60 minutes. Following new forward rules were learned: %d. Following new back rules were learned: %d", component_name,
                self.log_success, self.log_total, self.log_forward_rules_learned, self.log_back_rules_learned,
                self.log_forward_rules_learned, self.log_back_rules_learned)
        self.log_success = 0
        self.log_total = 0
        self.log_forward_rules_learned = 0
        self.log_back_rules_learned = 0
        self.log_new_forward_rules = []
        self.log_new_back_rules = []

    def allowlist_event(self, event_type, event_data, allowlisting_data):
        """
        Allowlist an event generated by this source using the information emitted when generating the event.
        @return a message with information about allowlisting
        @throws Exception when allowlisting of this special event using given allowlisting_data was not possible.
        """
        if event_type != 'Analysis.%s' % self.__class__.__name__:
            msg = 'Event not from this source'
            logging.getLogger(AMinerConfig.DEBUG_LOG_NAME).error(msg)
            raise Exception(msg)
        if allowlisting_data is not None:
<<<<<<< HEAD
            raise Exception('Allowlisting data not understood by this detector')
        if event_data not in self.constraint_list:
            self.constraint_list.append(event_data)
        return 'Allowlisted path %s.' % event_data
=======
            msg = 'Allowlisting data not understood by this detector'
            logging.getLogger(AMinerConfig.DEBUG_LOG_NAME).error(msg)
            raise Exception(msg)
        if event_data[1] not in self.constraint_list:
            self.constraint_list.append(event_data[1])
        return 'Allowlisted path %s in %s' % (event_data[1], sorted_log_lines[0])
>>>>>>> a4bc1a42

    def blocklist_event(self, event_type, event_data, blocklisting_data):
        """
        Blocklist an event generated by this source using the information emitted when generating the event.
        @return a message with information about blocklisting
        @throws Exception when blocklisting of this special event using given blocklisting_data was not possible.
        """
        if event_type != 'Analysis.%s' % self.__class__.__name__:
            msg = 'Event not from this source'
            logging.getLogger(AMinerConfig.DEBUG_LOG_NAME).error(msg)
            raise Exception(msg)
        if blocklisting_data is not None:
<<<<<<< HEAD
            raise Exception('Blocklisting data not understood by this detector')
        if event_data not in self.ignore_list:
            self.ignore_list.append(event_data)
        return 'Blocklisted path %s.' % event_data
=======
            msg = 'Blocklisting data not understood by this detector'
            logging.getLogger(AMinerConfig.DEBUG_LOG_NAME).error(msg)
            raise Exception(msg)
        if event_data[1] not in self.ignore_list:
            self.ignore_list.append(event_data[1])
        return 'Blocklisted path %s in %s' % (event_data[1], sorted_log_lines[0])
>>>>>>> a4bc1a42


class Implication:
    """Define the shape of an implication rule."""

    def __init__(self, trigger_event, implied_event, generation_time, max_observations, min_eval_true):
        self.trigger_event = trigger_event
        self.implied_event = implied_event
        self.stable = 0  # 0 .. unknown, 1 .. stable, -1 .. unstable
        self.max_observations = max_observations
        self.min_eval_true = min_eval_true
        self.most_recent_observation_timestamp = generation_time
        self.hypothesis_trigger_timestamps = deque([])
        self.rule_trigger_timestamps = deque([])
        self.rule_observations = deque([])
        # Hypothesis is only generated for observed implication. Thus, initialized with 1.
        self.hypothesis_observations = 1
        self.hypothesis_evaluated_true = 1

    def add_hypothesis_observation(self, result, timestamp):
        """Update the observation counts for a hypothesis."""
        # Reset counters when max_observations is reached.
        self.most_recent_observation_timestamp = timestamp
        if self.hypothesis_observations >= self.max_observations:
            pass
        else:
            self.hypothesis_observations = self.hypothesis_observations + 1
            self.hypothesis_evaluated_true = self.hypothesis_evaluated_true + result

    def compute_hypothesis_stability(self):
        """Compute the stability of a hypothesis."""
        if self.hypothesis_evaluated_true >= self.min_eval_true:
            # Known that hypothesis is stable.
            self.stable = 1
        elif (self.hypothesis_observations - self.hypothesis_evaluated_true) > (self.max_observations - self.min_eval_true):
            # Known that hypothesis will never be stable.
            self.stable = -1
        else:
            # Stability is still unknown, more observations required.
            self.stable = 0
        return self.stable

    def add_rule_observation(self, result):
        """Add a new rule to the observations."""
        if len(self.rule_observations) >= self.max_observations:
            self.rule_observations.popleft()
        self.rule_observations.append(result)

    def evaluate_rule(self):
        """Evaluate a rule."""
        ones = 0
        for obs in self.rule_observations:
            ones = ones + obs
        return (len(self.rule_observations) - ones) <= (self.max_observations - self.min_eval_true)

    def __repr__(self):
        return str(self.trigger_event[-1]).split('/')[-1] + '->' + str(self.implied_event[-1]).split('/')[-1] + ', eval=' + str(
            self.hypothesis_evaluated_true) + '/' + str(self.hypothesis_observations) + ', rule=' + str(
            self.rule_observations) + ', ruletriggerts=' + str(self.rule_trigger_timestamps)

    def get_dictionary_repr(self):
        """Return the dictionary representation of an Implication."""
        return {'trigger_event': self.trigger_event, 'implied_event': self.implied_event, 'stable': self.stable,
                'max_observations': self.max_observations, 'min_eval_true': self.min_eval_true,
                'most_recent_observation_timestamp': self.most_recent_observation_timestamp,
                'hypothesis_trigger_timestamps': list(self.hypothesis_trigger_timestamps),
                'rule_trigger_timestamps': list(self.rule_trigger_timestamps), 'rule_observations': list(self.rule_observations),
                'hypothesis_observations': self.hypothesis_observations, 'hypothesis_evaluated_true': self.hypothesis_evaluated_true}


def set_random_seed(seed):
    """Set the random seed for testing purposes."""
    random.seed(seed)<|MERGE_RESOLUTION|>--- conflicted
+++ resolved
@@ -738,19 +738,12 @@
             logging.getLogger(AMinerConfig.DEBUG_LOG_NAME).error(msg)
             raise Exception(msg)
         if allowlisting_data is not None:
-<<<<<<< HEAD
-            raise Exception('Allowlisting data not understood by this detector')
+            msg = 'Allowlisting data not understood by this detector'
+            logging.getLogger(AMinerConfig.DEBUG_LOG_NAME).error(msg)
+            raise Exception(msg)
         if event_data not in self.constraint_list:
             self.constraint_list.append(event_data)
         return 'Allowlisted path %s.' % event_data
-=======
-            msg = 'Allowlisting data not understood by this detector'
-            logging.getLogger(AMinerConfig.DEBUG_LOG_NAME).error(msg)
-            raise Exception(msg)
-        if event_data[1] not in self.constraint_list:
-            self.constraint_list.append(event_data[1])
-        return 'Allowlisted path %s in %s' % (event_data[1], sorted_log_lines[0])
->>>>>>> a4bc1a42
 
     def blocklist_event(self, event_type, event_data, blocklisting_data):
         """
@@ -763,19 +756,12 @@
             logging.getLogger(AMinerConfig.DEBUG_LOG_NAME).error(msg)
             raise Exception(msg)
         if blocklisting_data is not None:
-<<<<<<< HEAD
-            raise Exception('Blocklisting data not understood by this detector')
+            msg = 'Blocklisting data not understood by this detector'
+            logging.getLogger(AMinerConfig.DEBUG_LOG_NAME).error(msg)
+            raise Exception(msg)
         if event_data not in self.ignore_list:
             self.ignore_list.append(event_data)
         return 'Blocklisted path %s.' % event_data
-=======
-            msg = 'Blocklisting data not understood by this detector'
-            logging.getLogger(AMinerConfig.DEBUG_LOG_NAME).error(msg)
-            raise Exception(msg)
-        if event_data[1] not in self.ignore_list:
-            self.ignore_list.append(event_data[1])
-        return 'Blocklisted path %s in %s' % (event_data[1], sorted_log_lines[0])
->>>>>>> a4bc1a42
 
 
 class Implication:
