--- conflicted
+++ resolved
@@ -30,28 +30,17 @@
 
     time_trigger_class = AnalysisContext.TIME_TRIGGER_CLASS_REALTIME
 
-<<<<<<< HEAD
-    def __init__(self, aminer_config, anomaly_event_handlers, target_path_list=None, window_size=600, num_windows=50,
-                 confidence_factor=0.33, empty_window_warnings=True, early_exceeding_anomaly_output=False, set_lower_limit=None,
-                 set_upper_limit=None, persistence_id='Default', learn_mode=False, output_logline=True, ignore_list=None,
-                 constraint_list=None, stop_learning_time=None, stop_learning_no_anomaly_time=None):
-=======
     def __init__(self, aminer_config, anomaly_event_handlers, target_path_list=None, scoring_path_list=None, window_size=600,
                  num_windows=50, confidence_factor=0.33, empty_window_warnings=True, early_exceeding_anomaly_output=False,
                  set_lower_limit=None, set_upper_limit=None, persistence_id='Default', auto_include_flag=False, output_log_line=True,
                  ignore_list=None, constraint_list=None, stop_learning_time=None, stop_learning_no_anomaly_time=None):
->>>>>>> 3ddb8e10
         """
         Initialize the detector. This will also trigger reading or creation of persistence storage location.
         @param aminer_config configuration from analysis_context.
         @param target_path_list parser paths of values to be analyzed. Multiple paths mean that values are analyzed by their combined
-<<<<<<< HEAD
                occurrences. When no paths are specified, the events given by the full path list are analyzed.
-=======
-        occurrences. When no paths are specified, the events given by the full path list are analyzed.
         @param scoring_path_list parser paths of values to be analyzed by following event handlers like the ScoringEventHandler.
-        Multiple paths mean that values are analyzed by their combined occurrences.
->>>>>>> 3ddb8e10
+               Multiple paths mean that values are analyzed by their combined occurrences.
         @param anomaly_event_handlers for handling events, e.g., print events to stdout.
         @param window_size the length of the time window for counting in seconds.
         @param num_windows the number of previous time windows considered for expected frequency estimation.
@@ -71,46 +60,17 @@
         @param stop_learning_time switch the learn_mode to False after the time.
         @param stop_learning_no_anomaly_time switch the learn_mode to False after no anomaly was detected for that time.
         """
-<<<<<<< HEAD
         # avoid "defined outside init" issue
         self.learn_mode, self.stop_learning_timestamp, self.next_persist_time, self.log_success, self.log_total = [None]*5
         super().__init__(
-            mutable_default_args=["target_path_list", "ignore_list", "constraint_list"], aminer_config=aminer_config,
-            anomaly_event_handlers=anomaly_event_handlers, target_path_list=target_path_list, window_size=window_size,
+            mutable_default_args=["target_path_list", "scoring_path_list", "ignore_list", "constraint_list"], aminer_config=aminer_config,
+            anomaly_event_handlers=anomaly_event_handlers, target_path_list=target_path_list, scoring_path_list=scoring_path_list, window_size=window_size,
             num_windows=num_windows, confidence_factor=confidence_factor, empty_window_warnings=empty_window_warnings,
             early_exceeding_anomaly_output=early_exceeding_anomaly_output, set_lower_limit=set_lower_limit, set_upper_limit=set_upper_limit,
             persistence_id=persistence_id, learn_mode=learn_mode, output_logline=output_logline, ignore_list=ignore_list,
             constraint_list=constraint_list, stop_learning_time=stop_learning_time,
             stop_learning_no_anomaly_time=stop_learning_no_anomaly_time
         )
-=======
-        self.target_path_list = target_path_list
-        self.scoring_path_list = scoring_path_list
-        if self.scoring_path_list is None:
-            self.scoring_path_list = []
-        self.anomaly_event_handlers = anomaly_event_handlers
-        self.auto_include_flag = auto_include_flag
-        self.output_log_line = output_log_line
-        self.aminer_config = aminer_config
-        self.next_persist_time = time.time() + self.aminer_config.config_properties.get(KEY_PERSISTENCE_PERIOD, DEFAULT_PERSISTENCE_PERIOD)
-        self.persistence_id = persistence_id
-        self.constraint_list = constraint_list
-        if self.constraint_list is None:
-            self.constraint_list = []
-        self.ignore_list = ignore_list
-        if self.ignore_list is None:
-            self.ignore_list = []
-        self.window_size = window_size
-        self.num_windows = num_windows
-        if not 0 <= confidence_factor <= 1:
-            logging.getLogger(DEBUG_LOG_NAME).warning('confidence_factor must be in the range [0,1]!')
-            confidence_factor = 1
-        self.confidence_factor = confidence_factor
-        self.empty_window_warnings = empty_window_warnings
-        self.early_exceeding_anomaly_output = early_exceeding_anomaly_output
-        self.set_lower_limit = set_lower_limit
-        self.set_upper_limit = set_upper_limit
->>>>>>> 3ddb8e10
         self.next_check_time = None
         self.counts = {}
         self.scoring_value_list = {}
@@ -129,13 +89,9 @@
                 freqs = entry[1]
                 # In case that num_windows differ, only take as many as possible
                 self.counts[tuple(log_event)] = freqs[max(0, len(freqs) - num_windows - 1):] + [0]
-<<<<<<< HEAD
-            logging.getLogger(DEBUG_LOG_NAME).debug(f'{self.__class__.__name__} loaded persistence data.')
-=======
                 if len(self.scoring_path_list) > 0:
                     self.scoring_value_list[tuple(log_event)] = []
-            logging.getLogger(DEBUG_LOG_NAME).debug('%s loaded persistence data.', self.__class__.__name__)
->>>>>>> 3ddb8e10
+            logging.getLogger(DEBUG_LOG_NAME).debug(f'{self.__class__.__name__} loaded persistence data.')
 
     def receive_atom(self, log_atom):
         """Receive a log atom from a source."""
@@ -319,15 +275,9 @@
 
     def reset_counter(self, log_event):
         """Create count index for new time window"""
-<<<<<<< HEAD
         if self.learn_mode is True:
-            if len(self.counts[event_type]) <= self.num_windows + 1:
-                self.counts[event_type].append(0)
-=======
-        if self.auto_include_flag is True:
             if len(self.counts[log_event]) <= self.num_windows + 1:
                 self.counts[log_event].append(0)
->>>>>>> 3ddb8e10
             else:
                 self.counts[log_event] = self.counts[log_event][1:] + [0]
             if self.stop_learning_timestamp is not None and self.stop_learning_no_anomaly_time is not None:
@@ -425,27 +375,15 @@
             if event_data[0] in self.counts and self.ranges[event_data[0]] is not None:
                 if self.counts[event_data[0]][-1] < self.ranges[event_data[0]][0] or\
                         self.counts[event_data[0]][-1] > self.ranges[event_data[0]][1]:
-<<<<<<< HEAD
-                    string = f'The current count {self.counts[event_data[0]][-1]} is outside the frequency interval [' \
-                             f'{self.ranges[event_data[0]][0]}, {self.ranges[event_data[0]][1]}] for {event_data[0]}. The count will ' \
-                             f'reset at {self.next_check_time} (unix time stamp)'
-                else:
-                    string = f'The current count {self.counts[event_data[0]][-1]} is in the frequency interval [' \
-                             f'{self.ranges[event_data[0]][0]}, {self.ranges[event_data[0]][1]}] for {event_data[0]}. The count will ' \
-                             f'reset at {self.next_check_time} (unix time stamp)'
-            else:
-                string = f'Persistence includes no information for {event_data[0]}.'
-=======
                     string = f'The current count {self.counts[event_data[0]][-1]} is outside the frequency interval ['\
-                            f'{self.ranges[event_data[0]][0]}, {self.ranges[event_data[0]][1]}] for {event_data[0]}. '\
-                            f'The count will reset at {self.next_check_time} (unix time stamp)'
+                             f'{self.ranges[event_data[0]][0]}, {self.ranges[event_data[0]][1]}] for {event_data[0]}. '\
+                             f'The count will reset at {self.next_check_time} (unix time stamp)'
                 else:
                     string = f'The current count {self.counts[event_data[0]][-1]} is in the frequency interval ['\
-                            f'{self.ranges[event_data[0]][0]}, {self.ranges[event_data[0]][1]}] for {event_data[0]}. '\
-                            f'The count will reset at {self.next_check_time} (unix time stamp)'
+                             f'{self.ranges[event_data[0]][0]}, {self.ranges[event_data[0]][1]}] for {event_data[0]}. '\
+                             f'The count will reset at {self.next_check_time} (unix time stamp)'
             else:
                 string = f'Persistency includes no information for {event_data[0]}.'
->>>>>>> 3ddb8e10
 
         return string
 
