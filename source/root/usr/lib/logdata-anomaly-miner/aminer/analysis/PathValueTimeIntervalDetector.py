--- conflicted
+++ resolved
@@ -130,14 +130,6 @@
             if ignore_path in match_dict.keys():
                 return False
 
-<<<<<<< HEAD
-        # Save the values of the target target_path_list in match_value_list and build a tuple of them
-        match_value_list = []
-        for target_path in self.target_path_list:
-            match_element = match_dict.get(target_path)
-            if match_element is None:
-                if not self.allow_missing_values_flag:
-=======
         # Get current index from combination of values of paths of target_path_list
         id_tuple = ()
         for id_path in self.target_path_list:
@@ -148,7 +140,6 @@
                     id_tuple += ('',)
                 else:
                     # Omit log atom if one of the id paths is not found.
->>>>>>> 9e9629ec
                     return False
             else:
                 if isinstance(id_match.match_object, bytes):
