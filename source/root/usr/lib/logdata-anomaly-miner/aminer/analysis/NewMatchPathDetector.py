"""
This module defines a detector for new data paths.

This program is free software: you can redistribute it and/or modify it under
the terms of the GNU General Public License as published by the Free Software
Foundation, either version 3 of the License, or (at your option) any later
version.
This program is distributed in the hope that it will be useful, but WITHOUT
ANY WARRANTY; without even the implied warranty of MERCHANTABILITY or FITNESS
FOR A PARTICULAR PURPOSE. See the GNU General Public License for more details.
You should have received a copy of the GNU General Public License along with
this program. If not, see <http://www.gnu.org/licenses/>.
"""

import time
import os
import logging

from aminer import AMinerConfig
from aminer.AMinerConfig import STAT_LEVEL, STAT_LOG_NAME
from aminer.AnalysisChild import AnalysisContext
from aminer.events import EventSourceInterface
from aminer.input import AtomHandlerInterface
from aminer.util import TimeTriggeredComponentInterface
from aminer.util import PersistenceUtil
from aminer.analysis import CONFIG_KEY_LOG_LINE_PREFIX


class NewMatchPathDetector(AtomHandlerInterface, TimeTriggeredComponentInterface, EventSourceInterface):
    """This class creates events when new data path was found in a parsed atom."""

    def __init__(self, aminer_config, anomaly_event_handlers, persistence_id='Default', auto_include_flag=False, output_log_line=True):
        """Initialize the detector. This will also trigger reading or creation of persistence storage location."""
        self.anomaly_event_handlers = anomaly_event_handlers
        self.auto_include_flag = auto_include_flag
        self.next_persist_time = None
        self.output_log_line = output_log_line
        self.aminer_config = aminer_config
        self.persistence_id = persistence_id

        self.log_success = 0
        self.log_total = 0
        self.log_learned_paths = 0
        self.log_new_learned_paths = []

        PersistenceUtil.add_persistable_component(self)
        self.persistence_file_name = AMinerConfig.build_persistence_file_name(aminer_config, self.__class__.__name__, persistence_id)
        persistence_data = PersistenceUtil.load_json(self.persistence_file_name)
        if persistence_data is None:
            self.known_path_set = set()
        else:
            self.known_path_set = set(persistence_data)
            logging.getLogger(AMinerConfig.DEBUG_LOG_NAME).debug('%s loaded persistence data.', self.__class__.__name__)

    def receive_atom(self, log_atom):
        """
        Receive on parsed atom and the information about the parser match.
        @param log_atom the parsed log atom
        @return True if this handler was really able to handle and process the match. Depending on this information, the caller
        may decide if it makes sense passing the parsed atom also to other handlers.
        """
        self.log_total += 1
        unknown_path_list = []
        for path in log_atom.parser_match.get_match_dictionary().keys():
            if path not in self.known_path_set:
                unknown_path_list.append(path)
                if self.auto_include_flag:
                    self.known_path_set.add(path)
                    self.log_learned_paths += 1
                    self.log_new_learned_paths.append(path)
        if unknown_path_list:
            if self.next_persist_time is None:
                self.next_persist_time = time.time() + 600
            original_log_line_prefix = self.aminer_config.config_properties.get(CONFIG_KEY_LOG_LINE_PREFIX)
            if original_log_line_prefix is None:
                original_log_line_prefix = ''
            if self.output_log_line:
                sorted_log_lines = [log_atom.parser_match.match_element.annotate_match('') + os.linesep + repr(
                    unknown_path_list) + os.linesep + original_log_line_prefix + repr(log_atom.raw_data)]
            else:
                sorted_log_lines = [repr(unknown_path_list) + os.linesep + original_log_line_prefix + repr(log_atom.raw_data)]
            analysis_component = {'AffectedLogAtomPaths': list(unknown_path_list)}
            if self.output_log_line:
                match_paths_values = {}
                for match_path, match_element in log_atom.parser_match.get_match_dictionary().items():
                    match_value = match_element.match_object
                    if isinstance(match_value, bytes):
                        match_value = match_value.decode()
                    match_paths_values[match_path] = match_value
                analysis_component['ParsedLogAtom'] = match_paths_values
            event_data = {'AnalysisComponent': analysis_component}
            for listener in self.anomaly_event_handlers:
                listener.receive_event('Analysis.%s' % self.__class__.__name__, 'New path(es) detected', sorted_log_lines, event_data,
                                       log_atom, self)
        self.log_success += 1
        return True

    def get_time_trigger_class(self):
        """Get the trigger class this component can be registered for. This detector only needs persisteny triggers in real time."""
        return AnalysisContext.TIME_TRIGGER_CLASS_REALTIME

    def do_timer(self, trigger_time):
        """Check current ruleset should be persisted."""
        if self.next_persist_time is None:
            return 600

        delta = self.next_persist_time - trigger_time
        if delta < 0:
            self.do_persist()
            delta = 600
        return delta

    def do_persist(self):
        """Immediately write persistence data to storage."""
        PersistenceUtil.store_json(self.persistence_file_name, list(self.known_path_set))
        self.next_persist_time = None
        logging.getLogger(AMinerConfig.DEBUG_LOG_NAME).debug('%s persisted data.', self.__class__.__name__)

    def allowlist_event(self, event_type, sorted_log_lines, event_data, allowlisting_data):
        """
        Allowlist an event generated by this source using the information emitted when generating the event.
        @return a message with information about allowlisting
        @throws Exception when allowlisting of this special event using given allowlisting_data was not possible.
        """
        if event_type != 'Analysis.%s' % self.__class__.__name__:
            raise Exception('Event not from this source')
        if allowlisting_data is not None:
            raise Exception('Allowlisting data not understood by this detector')
        allowlisted_str = ''
        for path_name in event_data[1]:
            if path_name in self.known_path_set:
                continue
            self.known_path_set.add(path_name)
<<<<<<< HEAD
            if whitelisted_str:
                whitelisted_str += ', '
            whitelisted_str += path_name
        return 'Whitelisted path(es) %s in %s' % (whitelisted_str, sorted_log_lines[0])

    def log_statistics(self, component_name):
        """
        Log statistics of an AtomHandler. Override this method for more sophisticated statistics output of the AtomHandler.
        @param component_name the name of the component which is printed in the log line.
        """
        if STAT_LEVEL == 1:
            logging.getLogger(STAT_LOG_NAME).info(
                "'%s' processed %d out of %d log atoms successfully and learned %d new paths in the last 60"
                " minutes.", component_name, self.log_success, self.log_total, self.log_learned_paths)
        elif STAT_LEVEL == 2:
            logging.getLogger(STAT_LOG_NAME).info(
                "'%s' processed %d out of %d log atoms successfully and learned %d new paths in the last 60"
                " minutes. Following new paths were learned: %s", component_name, self.log_success, self.log_total, self.log_learned_paths,
                self.log_new_learned_paths)
        self.log_success = 0
        self.log_total = 0
        self.log_learned_paths = 0
        self.log_new_learned_paths = []
=======
            if allowlisted_str:
                allowlisted_str += ', '
            allowlisted_str += path_name
        return 'Allowlisted path(es) %s in %s' % (allowlisted_str, sorted_log_lines[0])
>>>>>>> e01cadbe
<|MERGE_RESOLUTION|>--- conflicted
+++ resolved
@@ -131,11 +131,10 @@
             if path_name in self.known_path_set:
                 continue
             self.known_path_set.add(path_name)
-<<<<<<< HEAD
-            if whitelisted_str:
-                whitelisted_str += ', '
-            whitelisted_str += path_name
-        return 'Whitelisted path(es) %s in %s' % (whitelisted_str, sorted_log_lines[0])
+            if allowlisted_str:
+                allowlisted_str += ', '
+            allowlisted_str += path_name
+        return 'Allowlisted path(es) %s in %s' % (allowlisted_str, sorted_log_lines[0])
 
     def log_statistics(self, component_name):
         """
@@ -154,10 +153,4 @@
         self.log_success = 0
         self.log_total = 0
         self.log_learned_paths = 0
-        self.log_new_learned_paths = []
-=======
-            if allowlisted_str:
-                allowlisted_str += ', '
-            allowlisted_str += path_name
-        return 'Allowlisted path(es) %s in %s' % (allowlisted_str, sorted_log_lines[0])
->>>>>>> e01cadbe
+        self.log_new_learned_paths = []