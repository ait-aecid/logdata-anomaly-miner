"""
This module defines a detector for new data paths.

This program is free software: you can redistribute it and/or modify it under
the terms of the GNU General Public License as published by the Free Software
Foundation, either version 3 of the License, or (at your option) any later
version.
This program is distributed in the hope that it will be useful, but WITHOUT
ANY WARRANTY; without even the implied warranty of MERCHANTABILITY or FITNESS
FOR A PARTICULAR PURPOSE. See the GNU General Public License for more details.
You should have received a copy of the GNU General Public License along with
this program. If not, see <http://www.gnu.org/licenses/>.
"""

import time
import os
import logging

from aminer import AMinerConfig
from aminer.AMinerConfig import STAT_LEVEL, STAT_LOG_NAME
from aminer.AnalysisChild import AnalysisContext
from aminer.events import EventSourceInterface
from aminer.input import AtomHandlerInterface
from aminer.util import TimeTriggeredComponentInterface
from aminer.util import PersistencyUtil
from aminer.analysis import CONFIG_KEY_LOG_LINE_PREFIX


class NewMatchPathDetector(AtomHandlerInterface, TimeTriggeredComponentInterface, EventSourceInterface):
    """This class creates events when new data path was found in a parsed atom."""

    def __init__(self, aminer_config, anomaly_event_handlers, persistence_id='Default', auto_include_flag=False, output_log_line=True):
        """Initialize the detector. This will also trigger reading or creation of persistence storage location."""
        self.anomaly_event_handlers = anomaly_event_handlers
        self.auto_include_flag = auto_include_flag
        self.next_persist_time = None
        self.output_log_line = output_log_line
        self.aminer_config = aminer_config
        self.persistence_id = persistence_id

        self.log_success = 0
        self.log_total = 0
        self.log_learned_paths = 0
        self.log_new_learned_paths = []

        PersistencyUtil.add_persistable_component(self)
        self.persistence_file_name = AMinerConfig.build_persistence_file_name(aminer_config, self.__class__.__name__, persistence_id)
        persistence_data = PersistencyUtil.load_json(self.persistence_file_name)
        if persistence_data is None:
            self.known_path_set = set()
        else:
            self.known_path_set = set(persistence_data)
            logging.getLogger(AMinerConfig.DEBUG_LOG_NAME).debug('%s loaded persistence data.', self.__class__.__name__)

    def receive_atom(self, log_atom):
        """
        Receive on parsed atom and the information about the parser match.
        @param log_atom the parsed log atom
        @return True if this handler was really able to handle and process the match. Depending on this information, the caller
<<<<<<< HEAD
        may decide if it makes sense passing the parsed atom also to other handlers."""
        self.log_total += 1
=======
        may decide if it makes sense passing the parsed atom also to other handlers.
        """
>>>>>>> e1e8deb2
        unknown_path_list = []
        for path in log_atom.parser_match.get_match_dictionary().keys():
            if path not in self.known_path_set:
                unknown_path_list.append(path)
                if self.auto_include_flag:
                    self.known_path_set.add(path)
                    self.log_learned_paths += 1
                    self.log_new_learned_paths.append(path)
        if unknown_path_list:
            if self.next_persist_time is None:
                self.next_persist_time = time.time() + 600
            original_log_line_prefix = self.aminer_config.config_properties.get(CONFIG_KEY_LOG_LINE_PREFIX)
            if original_log_line_prefix is None:
                original_log_line_prefix = ''
            if self.output_log_line:
                sorted_log_lines = [log_atom.parser_match.match_element.annotate_match('') + os.linesep + repr(
                    unknown_path_list) + os.linesep + original_log_line_prefix + repr(log_atom.raw_data)]
            else:
                sorted_log_lines = [repr(unknown_path_list) + os.linesep + original_log_line_prefix + repr(log_atom.raw_data)]
            analysis_component = {'AffectedLogAtomPaths': list(unknown_path_list)}
            if self.output_log_line:
                match_paths_values = {}
                for match_path, match_element in log_atom.parser_match.get_match_dictionary().items():
                    match_value = match_element.match_object
                    if isinstance(match_value, bytes):
                        match_value = match_value.decode()
                    match_paths_values[match_path] = match_value
                analysis_component['ParsedLogAtom'] = match_paths_values
            event_data = {'AnalysisComponent': analysis_component}
            for listener in self.anomaly_event_handlers:
                listener.receive_event('Analysis.%s' % self.__class__.__name__, 'New path(es) detected', sorted_log_lines, event_data,
                                       log_atom, self)
        self.log_success += 1
        return True

    def get_time_trigger_class(self):
        """Get the trigger class this component can be registered for. This detector only needs persisteny triggers in real time."""
        return AnalysisContext.TIME_TRIGGER_CLASS_REALTIME

    def do_timer(self, trigger_time):
        """Check current ruleset should be persisted."""
        if self.next_persist_time is None:
            return 600

        delta = self.next_persist_time - trigger_time
        if delta < 0:
            self.do_persist()
            delta = 600
        return delta

    def do_persist(self):
        """Immediately write persistence data to storage."""
        PersistencyUtil.store_json(self.persistence_file_name, list(self.known_path_set))
        self.next_persist_time = None
        logging.getLogger(AMinerConfig.DEBUG_LOG_NAME).debug('%s persisted data.', self.__class__.__name__)

    def whitelist_event(self, event_type, sorted_log_lines, event_data, whitelisting_data):
        """
        Whitelist an event generated by this source using the information emitted when generating the event.
        @return a message with information about whitelisting
        @throws Exception when whitelisting of this special event using given whitelistingData was not possible.
        """
        if event_type != 'Analysis.%s' % self.__class__.__name__:
            raise Exception('Event not from this source')
        if whitelisting_data is not None:
            raise Exception('Whitelisting data not understood by this detector')
        whitelisted_str = ''
        for path_name in event_data[1]:
            if path_name in self.known_path_set:
                continue
            self.known_path_set.add(path_name)
            if whitelisted_str:
                whitelisted_str += ', '
            whitelisted_str += path_name
        return 'Whitelisted path(es) %s in %s' % (whitelisted_str, sorted_log_lines[0])

    def log_statistics(self, component_name):
        """log statistics of an AtomHandler. Override this method for more sophisticated statistics output of the AtomHandler.
        @param component_name the name of the component which is printed in the log line."""
        if STAT_LEVEL == 1:
            logging.getLogger(STAT_LOG_NAME).info(
                "'%s' processed %d out of %d log atoms successfully and learned %d new paths in the last 60"
                " minutes.", component_name, self.log_success, self.log_total, self.log_learned_paths)
        elif STAT_LEVEL == 2:
            logging.getLogger(STAT_LOG_NAME).info(
                "'%s' processed %d out of %d log atoms successfully and learned %d new paths in the last 60"
                " minutes. Following new paths were learned: %s", component_name, self.log_success, self.log_total, self.log_learned_paths,
                self.log_new_learned_paths)
        self.log_success = 0
        self.log_total = 0
        self.log_learned_paths = 0
        self.log_new_learned_paths = []<|MERGE_RESOLUTION|>--- conflicted
+++ resolved
@@ -57,13 +57,9 @@
         Receive on parsed atom and the information about the parser match.
         @param log_atom the parsed log atom
         @return True if this handler was really able to handle and process the match. Depending on this information, the caller
-<<<<<<< HEAD
-        may decide if it makes sense passing the parsed atom also to other handlers."""
-        self.log_total += 1
-=======
         may decide if it makes sense passing the parsed atom also to other handlers.
         """
->>>>>>> e1e8deb2
+        self.log_total += 1
         unknown_path_list = []
         for path in log_atom.parser_match.get_match_dictionary().keys():
             if path not in self.known_path_set:
