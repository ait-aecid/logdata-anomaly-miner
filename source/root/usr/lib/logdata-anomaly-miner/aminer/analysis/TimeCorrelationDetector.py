--- conflicted
+++ resolved
@@ -172,20 +172,12 @@
 
         delta = self.next_persist_time - trigger_time
         if delta < 0:
-<<<<<<< HEAD
-            # PersistenceUtil.storeJson(self.persistenceFileName, list(self.knownPathSet))
-=======
->>>>>>> c86ee4d4
             self.next_persist_time = None
             delta = 600
         return delta
 
     def do_persist(self):
         """Immediately write persistence data to storage."""
-<<<<<<< HEAD
-        # PersistenceUtil.storeJson(self.persistenceFileName, list(self.knownPathSet))
-=======
->>>>>>> c86ee4d4
         self.next_persist_time = None
 
     def create_random_rule(self, log_atom):
