"""
This module defines a detector for time correlation between atoms.

This program is free software: you can redistribute it and/or modify it under
the terms of the GNU General Public License as published by the Free Software
Foundation, either version 3 of the License, or (at your option) any later
version.
This program is distributed in the hope that it will be useful, but WITHOUT
ANY WARRANTY; without even the implied warranty of MERCHANTABILITY or FITNESS
FOR A PARTICULAR PURPOSE. See the GNU General Public License for more details.
You should have received a copy of the GNU General Public License along with
this program. If not, see <http://www.gnu.org/licenses/>.
"""

from datetime import datetime
import random
import time
import logging

from aminer import AMinerConfig
from aminer.AnalysisChild import AnalysisContext
from aminer.analysis import Rules
from aminer.input import AtomHandlerInterface
from aminer.util import get_log_int
from aminer.util import PersistencyUtil
from aminer.util import TimeTriggeredComponentInterface


class TimeCorrelationDetector(AtomHandlerInterface, TimeTriggeredComponentInterface):
    """
    This class tries to find time correlation patterns between different log atoms.
    When a possible correlation rule is detected, it creates an event including the rules. This is useful to implement checks as depicted
    in http://dx.doi.org/10.1016/j.cose.2014.09.006.
    """

    def __init__(self, aminer_config, anomaly_event_handlers, parallel_check_count, persistence_id='Default',
                 record_count_before_event=10000, output_log_line=True, use_path_match=True, use_value_match=True,
                 min_rule_attributes=1, max_rule_attributes=5):
        """
        Initialize the detector. This will also trigger reading or creation of persistence storage location.
        @param parallel_check_count number of rule detection checks to run in parallel.
        @param record_count_before_event number of events used to calculate statistics (i.e., window size)
        @param min_rule_attributes minimum number of attributes forming a rule
        @param max_rule_attributes maximum number of attributes forming a rule
        @param use_path_match if true rules are build based on path existance
        @param use_value_match if true rules are built based on actual values
        """
        self.last_timestamp = 0.0
        self.parallel_check_count = parallel_check_count
        self.anomaly_event_handlers = anomaly_event_handlers
        self.min_rule_attributes = min_rule_attributes
        self.max_rule_attributes = max_rule_attributes
        self.last_unhandled_match = None
        self.next_persist_time = None
        self.total_records = 0
        self.record_count_before_event = record_count_before_event
        self.persistence_id = persistence_id
        self.output_log_line = output_log_line
        self.use_path_match = use_path_match
        self.use_value_match = use_value_match

        PersistencyUtil.add_persistable_component(self)
        self.persistence_file_name = AMinerConfig.build_persistence_file_name(aminer_config, 'TimeCorrelationDetector', persistence_id)
        persistence_data = PersistencyUtil.load_json(self.persistence_file_name)
        if persistence_data is None:
            self.feature_list = []
            self.event_count_table = [0] * parallel_check_count * parallel_check_count * 2
            self.event_delta_table = [0] * parallel_check_count * parallel_check_count * 2
        else:
            logging.getLogger(AMinerConfig.DEBUG_LOG_NAME).debug('%s loaded persistence data.', self.__class__.__name__)

    def receive_atom(self, log_atom):
<<<<<<< HEAD
        self.log_total += 1
=======
        """Receive a log atom from a source."""
>>>>>>> e1e8deb2
        event_data = {}
        timestamp = log_atom.get_timestamp()
        if timestamp is None:
            timestamp = time.time()
        if timestamp < self.last_timestamp:
            for listener in self.anomaly_event_handlers:
                listener.receive_event('Analysis.%s' % self.__class__.__name__,
                                       'Logdata not sorted: last %s, current %s' % (self.last_timestamp, timestamp),
                                       [log_atom.parser_match.match_element.annotate_match('')], event_data, log_atom, self)
            return
        self.last_timestamp = timestamp

        self.total_records += 1
        features_found_list = []

        for feature in self.feature_list:
            if feature.rule.match(log_atom):
                feature.trigger_count += 1
                self.update_tables_for_feature(feature, timestamp)
                features_found_list.append(feature)

        if len(self.feature_list) < self.parallel_check_count:
            if (random.randint(0, 1) != 0) and (self.last_unhandled_match is not None):
                log_atom = self.last_unhandled_match
            new_rule = self.create_random_rule(log_atom)
            if new_rule is not None:
                new_feature = CorrelationFeature(new_rule, len(self.feature_list), timestamp)
                self.feature_list.append(new_feature)
                new_feature.trigger_count = 1
                self.update_tables_for_feature(new_feature, timestamp)
                features_found_list.append(new_feature)

        for feature in features_found_list:
            feature.last_trigger_time = timestamp

        if not features_found_list:
            self.last_unhandled_match = log_atom
        elif self.next_persist_time is None:
            self.next_persist_time = time.time() + 600

        if (self.total_records % self.record_count_before_event) == 0:
            result = self.total_records * ['']
            result[0] = self.analysis_status_to_string()

            analysis_component = {'AffectedLogAtomPathes': list(log_atom.parser_match.get_match_dictionary()),
                                  'AffectedLogAtomValues': [log_atom.raw_data.decode()]}
            if self.output_log_line:
                match_paths_values = {}
                for match_path, match_element in log_atom.parser_match.get_match_dictionary().items():
                    match_value = match_element.match_object
                    if isinstance(match_value, tuple):
                        tmp_list = []
                        for val in match_value:
                            if isinstance(val, datetime):
                                tmp_list.append(datetime.timestamp(val))
                            else:
                                tmp_list.append(val)
                        match_value = tmp_list
                    if isinstance(match_value, bytes):
                        match_value = match_value.decode()
                    match_paths_values[match_path] = match_value
                analysis_component['ParsedLogAtom'] = match_paths_values
                feature_list = []
                for feature in self.feature_list:
                    tmp_list = {}
                    r = self.rule_to_dict(feature.rule)
                    tmp_list['Rule'] = r
                    tmp_list['Index'] = feature.index
                    tmp_list['CreationTime'] = feature.creation_time
                    tmp_list['LastTriggerTime'] = feature.last_trigger_time
                    tmp_list['TriggerCount'] = feature.trigger_count
                    feature_list.append(tmp_list)
                analysis_component['FeatureList'] = feature_list
            analysis_component['AnalysisStatus'] = result[0]
            analysis_component['TotalRecords'] = self.total_records

            event_data['AnalysisComponent'] = analysis_component
            for listener in self.anomaly_event_handlers:
                listener.receive_event('Analysis.%s' % self.__class__.__name__, 'Correlation report', result, event_data, log_atom, self)
            self.reset_statistics()
            logging.getLogger(AMinerConfig.DEBUG_LOG_NAME).debug('%s ran analysis.', self.__class__.__name__)
        self.log_success += 1

    def rule_to_dict(self, rule):
        """Convert a rule to a dict structure."""
        r = {'Type': str(rule.__class__.__name__)}
        for var in vars(rule):
            attr = getattr(rule, var, None)
            if attr is None:
                r[var] = None
            elif isinstance(attr, list):
                tmp_list = []
                for v in attr:
                    d = self.rule_to_dict(v)
                    d['Type'] = str(v.__class__.__name__)
                    tmp_list.append(d)
                r['subRules'] = tmp_list
            else:
                r[var] = attr
        return r

    def get_time_trigger_class(self):
        """
        Get the trigger class this component should be registered for.
        This trigger is used only for persistency, so real-time triggering is needed.
        """
        return AnalysisContext.TIME_TRIGGER_CLASS_REALTIME

    def do_timer(self, trigger_time):
        """Check current ruleset should be persisted."""
        if self.next_persist_time is None:
            return 600

        delta = self.next_persist_time - trigger_time
        if delta < 0:
            self.next_persist_time = None
            delta = 600
        return delta

    def do_persist(self):
        """Immediately write persistence data to storage."""
        self.next_persist_time = None
        logging.getLogger(AMinerConfig.DEBUG_LOG_NAME).debug('%s persisted data.', self.__class__.__name__)

    def create_random_rule(self, log_atom):
        """Create a random existing path rule or value match rule."""
        parser_match = log_atom.parser_match
        sub_rules = []
        all_keys = list(parser_match.get_match_dictionary().keys())
        attribute_count = self.min_rule_attributes + get_log_int(self.max_rule_attributes - self.min_rule_attributes)

        while attribute_count > 0:
            key_pos = random.randint(0, len(all_keys) - 1)
            key_name = all_keys[key_pos]
            all_keys = all_keys[:key_pos] + all_keys[key_pos + 1:]
            key_value = parser_match.get_match_dictionary().get(key_name).match_object
            # Not much sense handling parsed date values in this implementation, so just ignore this attribute.
            if (isinstance(key_value, tuple)) and (isinstance(key_value[0], datetime)):
                if not all_keys:
                    break
                continue

            attribute_count -= 1
            rule_type = 1  # default is value_match only if none specified
            if self.use_path_match and not self.use_value_match:
                rule_type = 0
            if not self.use_path_match and self.use_value_match:
                rule_type = 1
            if self.use_path_match and self.use_value_match:
                rule_type = random.randint(0, 1)
            if rule_type == 0:
                sub_rules.append(Rules.PathExistsMatchRule(key_name))
            elif rule_type == 1:
                sub_rules.append(Rules.ValueMatchRule(key_name, key_value))
            else:
                raise Exception('Invalid rule type')
            if not all_keys:
                break

        if len(sub_rules) > 1:
            return Rules.AndMatchRule(sub_rules)
        if len(sub_rules) > 0:
            return sub_rules[0]
        return None

    def update_tables_for_feature(self, target_feature, timestamp):
        """
        Assume that this event was the effect of a previous cause-related event.
        Loop over all cause-related features (rows) to search for matches.
        """
        feature_table_pos = (target_feature.index << 1)
        for feature in self.feature_list:
            delta = timestamp - feature.last_trigger_time
            if delta <= 10.0:
                self.event_count_table[feature_table_pos] += 1
                self.event_delta_table[feature_table_pos] += int(delta * 1000)
            feature_table_pos += (self.parallel_check_count << 1)

        feature_table_pos = ((target_feature.index * self.parallel_check_count) << 1) + 1
        for feature in self.feature_list:
            delta = timestamp - feature.last_trigger_time
            if delta <= 10.0:
                self.event_count_table[feature_table_pos] += 1
                self.event_delta_table[feature_table_pos] -= int(delta * 1000)
            feature_table_pos += 2

    def analysis_status_to_string(self):
        """Get a string representation of all features."""
        result = ''
        for feature in self.feature_list:
            trigger_count = feature.trigger_count
            result += '%s (%d) e = %d:' % (feature.rule, feature.index, trigger_count)
            stat_pos = (self.parallel_check_count * feature.index) << 1
            for feature_pos in range(0, len(self.feature_list)):
                event_count = self.event_count_table[stat_pos]
                ratio = '-'
                if trigger_count != 0:
                    ratio = '%.2e' % (float(event_count) / trigger_count)
                delta = '-'
                if event_count != 0:
                    delta = '%.2e' % (float(self.event_delta_table[stat_pos]) * 0.001 / event_count)
                result += '\n  %d: {c = %#6d r = %s dt = %s' % (feature_pos, event_count, ratio, delta)
                stat_pos += 1
                event_count = self.event_count_table[stat_pos]
                ratio = '-'
                if trigger_count != 0:
                    ratio = '%.2e' % (float(event_count) / trigger_count)
                delta = '-'
                if event_count != 0:
                    delta = '%.2e' % (float(self.event_delta_table[stat_pos]) * 0.001 / event_count)
                result += ' c = %#6d r = %s dt = %s}' % (event_count, ratio, delta)
                stat_pos += 1
            result += '\n'
        return result

    def reset_statistics(self):
        """Reset all features."""
        for feature in self.feature_list:
            feature.creation_time = 0
            feature.last_trigger_time = 0
            feature.trigger_count = 0
        self.event_count_table = [0] * self.parallel_check_count * self.parallel_check_count * 2
        self.event_delta_table = [0] * self.parallel_check_count * self.parallel_check_count * 2


class CorrelationFeature:
    """This class defines a correlation feature."""

    def __init__(self, rule, index, creation_time):
        self.rule = rule
        self.index = index
        self.creation_time = creation_time
        self.last_trigger_time = 0.0
        self.trigger_count = 0<|MERGE_RESOLUTION|>--- conflicted
+++ resolved
@@ -70,11 +70,8 @@
             logging.getLogger(AMinerConfig.DEBUG_LOG_NAME).debug('%s loaded persistence data.', self.__class__.__name__)
 
     def receive_atom(self, log_atom):
-<<<<<<< HEAD
+        """Receive a log atom from a source."""
         self.log_total += 1
-=======
-        """Receive a log atom from a source."""
->>>>>>> e1e8deb2
         event_data = {}
         timestamp = log_atom.get_timestamp()
         if timestamp is None:
