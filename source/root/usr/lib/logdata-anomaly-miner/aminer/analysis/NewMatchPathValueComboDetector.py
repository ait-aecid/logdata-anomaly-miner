--- conflicted
+++ resolved
@@ -17,14 +17,9 @@
 import os
 import logging
 
-<<<<<<< HEAD
-from aminer import AminerConfig
-from aminer.AminerConfig import STAT_LEVEL, STAT_LOG_NAME, CONFIG_KEY_LOG_LINE_PREFIX, DEFAULT_LOG_LINE_PREFIX
-=======
 from aminer.AminerConfig import build_persistence_file_name, DEBUG_LOG_NAME, KEY_PERSISTENCE_PERIOD, DEFAULT_PERSISTENCE_PERIOD,\
     STAT_LOG_NAME, CONFIG_KEY_LOG_LINE_PREFIX, DEFAULT_LOG_LINE_PREFIX
 from aminer import AminerConfig
->>>>>>> d6fbe03b
 from aminer.AnalysisChild import AnalysisContext
 from aminer.events.EventInterfaces import EventSourceInterface
 from aminer.input.InputInterfaces import AtomHandlerInterface
@@ -58,11 +53,7 @@
         self.log_learned_path_value_combos = 0
         self.log_new_learned_values = []
 
-<<<<<<< HEAD
-        self.persistence_file_name = AminerConfig.build_persistence_file_name(aminer_config, self.__class__.__name__, persistence_id)
-=======
         self.persistence_file_name = build_persistence_file_name(aminer_config, self.__class__.__name__, persistence_id)
->>>>>>> d6fbe03b
         self.next_persist_time = None
         self.known_values_set = set()
         self.load_persistence_data()
@@ -74,11 +65,7 @@
         if persistence_data is not None:
             # Set and tuples were stored as list of lists. Transform the inner lists to tuples to allow hash operation needed by set.
             self.known_values_set = {tuple(record) for record in persistence_data}
-<<<<<<< HEAD
-            logging.getLogger(AminerConfig.DEBUG_LOG_NAME).debug('%s loaded persistence data.', self.__class__.__name__)
-=======
             logging.getLogger(DEBUG_LOG_NAME).debug('%s loaded persistence data.', self.__class__.__name__)
->>>>>>> d6fbe03b
 
     def receive_atom(self, log_atom):
         """
@@ -111,12 +98,6 @@
                 self.log_new_learned_values.append(match_value_tuple)
                 if self.next_persist_time is None:
                     self.next_persist_time = time.time() + self.aminer_config.config_properties.get(
-<<<<<<< HEAD
-                        AminerConfig.KEY_PERSISTENCE_PERIOD, AminerConfig.DEFAULT_PERSISTENCE_PERIOD)
-
-            analysis_component = {'AffectedLogAtomPaths': self.target_path_list, 'AffectedLogAtomValues': affected_log_atom_values}
-            event_data = {'AnalysisComponent': analysis_component}
-=======
                         KEY_PERSISTENCE_PERIOD, DEFAULT_PERSISTENCE_PERIOD)
 
             analysis_component = {'AffectedLogAtomPaths': self.target_path_list, 'AffectedLogAtomValues': affected_log_atom_values}
@@ -125,7 +106,6 @@
                 data = log_atom.raw_data.decode(AminerConfig.ENCODING)
             except UnicodeError:
                 data = repr(log_atom.raw_data)
->>>>>>> d6fbe03b
             original_log_line_prefix = self.aminer_config.config_properties.get(CONFIG_KEY_LOG_LINE_PREFIX, DEFAULT_LOG_LINE_PREFIX)
             if self.output_log_line:
                 match_paths_values = {}
@@ -155,31 +135,19 @@
     def do_timer(self, trigger_time):
         """Check current ruleset should be persisted."""
         if self.next_persist_time is None:
-<<<<<<< HEAD
-            return self.aminer_config.config_properties.get(AminerConfig.KEY_PERSISTENCE_PERIOD, AminerConfig.DEFAULT_PERSISTENCE_PERIOD)
-=======
             return self.aminer_config.config_properties.get(KEY_PERSISTENCE_PERIOD, DEFAULT_PERSISTENCE_PERIOD)
->>>>>>> d6fbe03b
 
         delta = self.next_persist_time - trigger_time
         if delta < 0:
             self.do_persist()
-<<<<<<< HEAD
-            delta = self.aminer_config.config_properties.get(AminerConfig.KEY_PERSISTENCE_PERIOD, AminerConfig.DEFAULT_PERSISTENCE_PERIOD)
-=======
             delta = self.aminer_config.config_properties.get(KEY_PERSISTENCE_PERIOD, DEFAULT_PERSISTENCE_PERIOD)
->>>>>>> d6fbe03b
         return delta
 
     def do_persist(self):
         """Immediately write persistence data to storage."""
         PersistenceUtil.store_json(self.persistence_file_name, list(self.known_values_set))
         self.next_persist_time = None
-<<<<<<< HEAD
-        logging.getLogger(AminerConfig.DEBUG_LOG_NAME).debug('%s persisted data.', self.__class__.__name__)
-=======
         logging.getLogger(DEBUG_LOG_NAME).debug('%s persisted data.', self.__class__.__name__)
->>>>>>> d6fbe03b
 
     def allowlist_event(self, event_type, event_data, allowlisting_data):
         """
@@ -189,19 +157,11 @@
         """
         if event_type != 'Analysis.%s' % self.__class__.__name__:
             msg = 'Event not from this source'
-<<<<<<< HEAD
-            logging.getLogger(AminerConfig.DEBUG_LOG_NAME).error(msg)
-            raise Exception(msg)
-        if allowlisting_data is not None:
-            msg = 'Allowlisting data not understood by this detector'
-            logging.getLogger(AminerConfig.DEBUG_LOG_NAME).error(msg)
-=======
             logging.getLogger(DEBUG_LOG_NAME).error(msg)
             raise Exception(msg)
         if allowlisting_data is not None:
             msg = 'Allowlisting data not understood by this detector'
             logging.getLogger(DEBUG_LOG_NAME).error(msg)
->>>>>>> d6fbe03b
             raise Exception(msg)
         self.known_values_set.add(event_data)
         return 'Allowlisted path(es) %s with %s.' % (', '.join(self.target_path_list), event_data)
