"""This module defines a detector for new values in a data path.

This program is free software: you can redistribute it and/or modify it under
the terms of the GNU General Public License as published by the Free Software
Foundation, either version 3 of the License, or (at your option) any later
version.
This program is distributed in the hope that it will be useful, but WITHOUT
ANY WARRANTY; without even the implied warranty of MERCHANTABILITY or FITNESS
FOR A PARTICULAR PURPOSE. See the GNU General Public License for more details.
You should have received a copy of the GNU General Public License along with
this program. If not, see <http://www.gnu.org/licenses/>.
"""

import time
import os

from aminer import AMinerConfig
from aminer.AnalysisChild import AnalysisContext
from aminer.input import AtomHandlerInterface
from aminer.util import PersistencyUtil
from aminer.util import TimeTriggeredComponentInterface
from aminer.analysis import CONFIG_KEY_LOG_LINE_PREFIX


class NewMatchPathValueDetector(AtomHandlerInterface, TimeTriggeredComponentInterface):
    """This class creates events when new values for a given data path were found."""

    def __init__(self, aminer_config, target_path_list, anomaly_event_handlers, persistence_id='Default', auto_include_flag=False,
                 output_log_line=True):
        """Initialize the detector. This will also trigger reading or creation of persistence storage location."""
        self.target_path_list = target_path_list
        self.anomaly_event_handlers = anomaly_event_handlers
        self.auto_include_flag = auto_include_flag
        self.next_persist_time = None
        self.output_log_line = output_log_line
        self.aminer_config = aminer_config
        self.persistence_id = persistence_id

        PersistencyUtil.add_persistable_component(self)
        self.persistence_file_name = AMinerConfig.build_persistence_file_name(aminer_config, self.__class__.__name__, persistence_id)
        persistence_data = PersistencyUtil.load_json(self.persistence_file_name)
        if persistence_data is None:
            self.known_values_set = set()
        else:
            self.known_values_set = set(persistence_data)

    def receive_atom(self, log_atom):
        match_dict = log_atom.parser_match.get_match_dictionary()
        for target_path in self.target_path_list:
            match = match_dict.get(target_path, None)
            if match is None:
                continue
            if match.match_object not in self.known_values_set:
                if self.auto_include_flag:
                    self.known_values_set.add(match.match_object)
                    if self.next_persist_time is None:
                        self.next_persist_time = time.time() + 600

                if isinstance(match.match_object, bytes):
                    affected_log_atom_values = [match.match_object.decode()]
                else:
                    affected_log_atom_values = [str(match.match_object)]
                analysis_component = {'AffectedLogAtomPaths': [target_path], 'AffectedLogAtomValues': affected_log_atom_values}
                if isinstance(match.match_object, bytes):
                    res = {target_path: match.match_object.decode()}
                else:
                    res = {target_path: match.match_object}
                original_log_line_prefix = self.aminer_config.config_properties.get(CONFIG_KEY_LOG_LINE_PREFIX)
                if original_log_line_prefix is None:
                    original_log_line_prefix = ''
                if self.output_log_line:
                    match_paths_values = {}
                    for match_path, match_element in match_dict.items():
                        match_value = match_element.match_object
                        if isinstance(match_value, bytes):
                            match_value = match_value.decode()
                        match_paths_values[match_path] = match_value
                    analysis_component['ParsedLogAtom'] = match_paths_values
                    sorted_log_lines = [log_atom.parser_match.match_element.annotate_match('') + os.linesep + str(
                        res) + os.linesep + original_log_line_prefix + repr(log_atom.raw_data)]
                else:
                    sorted_log_lines = [str(res) + os.linesep + original_log_line_prefix + repr(log_atom.raw_data)]
                event_data = {'AnalysisComponent': analysis_component}
                for listener in self.anomaly_event_handlers:
                    listener.receive_event('Analysis.%s' % self.__class__.__name__, 'New value(s) detected', sorted_log_lines, event_data,
                                           log_atom, self)

    def get_time_trigger_class(self):
        """Get the trigger class this component should be registered for. This trigger is used only for persistency, so real-time
        triggering is needed."""
        return AnalysisContext.TIME_TRIGGER_CLASS_REALTIME

    def do_timer(self, trigger_time):
        """Check current ruleset should be persisted"""
        if self.next_persist_time is None:
            return 600

        delta = self.next_persist_time - trigger_time
        if delta < 0:
<<<<<<< HEAD
            PersistencyUtil.store_json(self.persistence_file_name, list(self.known_values_set))
            self.next_persist_time = None
=======
            self.do_persist()
>>>>>>> 069395f6
            delta = 600
        return delta

    def do_persist(self):
        """Immediately write persistence data to storage."""
        PersistencyUtil.store_json(self.persistence_file_name, list(self.known_values_set))
        self.next_persist_time = None

    def allowlist_event(self, event_type, sorted_log_lines, event_data, allowlisting_data):
        """Allowlist an event generated by this source using the information emitted when generating the event.
        @return a message with information about allowlisting
        @throws Exception when allowlisting of this special event using given allowlisting_data was not possible."""
        if event_type != 'Analysis.%s' % self.__class__.__name__:
            raise Exception('Event not from this source')
        if allowlisting_data is not None:
            raise Exception('Allowlisting data not understood by this detector')
        self.known_values_set.add(event_data[1])
        return 'Allowlisted path(es) %s with %s in %s' % (', '.join(self.target_path_list), event_data[1], sorted_log_lines[0])<|MERGE_RESOLUTION|>--- conflicted
+++ resolved
@@ -97,12 +97,7 @@
 
         delta = self.next_persist_time - trigger_time
         if delta < 0:
-<<<<<<< HEAD
-            PersistencyUtil.store_json(self.persistence_file_name, list(self.known_values_set))
-            self.next_persist_time = None
-=======
             self.do_persist()
->>>>>>> 069395f6
             delta = 600
         return delta
 
