"""
This module defines a detector for new values in a data path.

This program is free software: you can redistribute it and/or modify it under
the terms of the GNU General Public License as published by the Free Software
Foundation, either version 3 of the License, or (at your option) any later
version.
This program is distributed in the hope that it will be useful, but WITHOUT
ANY WARRANTY; without even the implied warranty of MERCHANTABILITY or FITNESS
FOR A PARTICULAR PURPOSE. See the GNU General Public License for more details.
You should have received a copy of the GNU General Public License along with
this program. If not, see <http://www.gnu.org/licenses/>.
"""

import time
import os
import logging

from aminer import AMinerConfig
from aminer.AMinerConfig import STAT_LEVEL, STAT_LOG_NAME
from aminer.AnalysisChild import AnalysisContext
from aminer.input import AtomHandlerInterface
from aminer.util import PersistenceUtil
from aminer.util import TimeTriggeredComponentInterface
from aminer.analysis import CONFIG_KEY_LOG_LINE_PREFIX


class NewMatchPathValueDetector(AtomHandlerInterface, TimeTriggeredComponentInterface):
    """This class creates events when new values for a given data path were found."""

    def __init__(self, aminer_config, target_path_list, anomaly_event_handlers, persistence_id='Default', auto_include_flag=False,
                 output_log_line=True):
        """Initialize the detector. This will also trigger reading or creation of persistence storage location."""
        self.target_path_list = target_path_list
        self.anomaly_event_handlers = anomaly_event_handlers
        self.auto_include_flag = auto_include_flag
        self.next_persist_time = None
        self.output_log_line = output_log_line
        self.aminer_config = aminer_config
        self.persistence_id = persistence_id

        self.log_success = 0
        self.log_total = 0
        self.log_learned_path_values = 0
        self.log_new_learned_values = []

        PersistenceUtil.add_persistable_component(self)
        self.persistence_file_name = AMinerConfig.build_persistence_file_name(aminer_config, self.__class__.__name__, persistence_id)
        persistence_data = PersistenceUtil.load_json(self.persistence_file_name)
        if persistence_data is None:
            self.known_values_set = set()
        else:
<<<<<<< HEAD
            self.known_values_set = set(persistence_data)
=======
            self.known_path_set = set(persistence_data)
            logging.getLogger(AMinerConfig.DEBUG_LOG_NAME).debug('%s loaded persistence data.', self.__class__.__name__)
>>>>>>> 564b8005

    def receive_atom(self, log_atom):
        """Receive a log atom from a source."""
        self.log_total += 1
        match_dict = log_atom.parser_match.get_match_dictionary()
        for target_path in self.target_path_list:
            match = match_dict.get(target_path, None)
            if match is None:
                continue
            if match.match_object not in self.known_values_set:
                if self.auto_include_flag:
<<<<<<< HEAD
                    self.known_values_set.add(match.match_object)
=======
                    self.known_path_set.add(match.match_object)
                    self.log_learned_path_values += 1
                    self.log_new_learned_values.append(match.match_object)
>>>>>>> 564b8005
                    if self.next_persist_time is None:
                        self.next_persist_time = time.time() + 600

                if isinstance(match.match_object, bytes):
                    affected_log_atom_values = [match.match_object.decode()]
                else:
                    affected_log_atom_values = [str(match.match_object)]
                analysis_component = {'AffectedLogAtomPaths': [target_path], 'AffectedLogAtomValues': affected_log_atom_values}
                if isinstance(match.match_object, bytes):
                    res = {target_path: match.match_object.decode()}
                else:
                    res = {target_path: match.match_object}
                original_log_line_prefix = self.aminer_config.config_properties.get(CONFIG_KEY_LOG_LINE_PREFIX)
                if original_log_line_prefix is None:
                    original_log_line_prefix = ''
                if self.output_log_line:
                    match_paths_values = {}
                    for match_path, match_element in match_dict.items():
                        match_value = match_element.match_object
                        if isinstance(match_value, bytes):
                            match_value = match_value.decode()
                        match_paths_values[match_path] = match_value
                    analysis_component['ParsedLogAtom'] = match_paths_values
                    sorted_log_lines = [log_atom.parser_match.match_element.annotate_match('') + os.linesep + str(
                        res) + os.linesep + original_log_line_prefix + repr(log_atom.raw_data)]
                else:
                    sorted_log_lines = [str(res) + os.linesep + original_log_line_prefix + repr(log_atom.raw_data)]
                event_data = {'AnalysisComponent': analysis_component}
                for listener in self.anomaly_event_handlers:
                    listener.receive_event('Analysis.%s' % self.__class__.__name__, 'New value(s) detected', sorted_log_lines, event_data,
                                           log_atom, self)
                self.log_success += 1

    def get_time_trigger_class(self):
        """
        Get the trigger class this component should be registered for.
        This trigger is used only for persistence, so real-time triggering is needed.
        """
        return AnalysisContext.TIME_TRIGGER_CLASS_REALTIME

    def do_timer(self, trigger_time):
        """Check current ruleset should be persisted."""
        if self.next_persist_time is None:
            return 600

        delta = self.next_persist_time - trigger_time
        if delta < 0:
            self.do_persist()
            delta = 600
        return delta

    def do_persist(self):
        """Immediately write persistence data to storage."""
<<<<<<< HEAD
        PersistenceUtil.store_json(self.persistence_file_name, list(self.known_values_set))
        self.next_persist_time = None

    def allowlist_event(self, event_type, sorted_log_lines, event_data, allowlisting_data):
        """
        Allowlist an event generated by this source using the information emitted when generating the event.
        @return a message with information about allowlisting
        @throws Exception when allowlisting of this special event using given allowlisting_data was not possible.
        """
        if event_type != 'Analysis.%s' % self.__class__.__name__:
            raise Exception('Event not from this source')
        if allowlisting_data is not None:
            raise Exception('Allowlisting data not understood by this detector')
        self.known_values_set.add(event_data[1])
        return 'Allowlisted path(es) %s with %s in %s' % (', '.join(self.target_path_list), event_data[1], sorted_log_lines[0])
=======
        PersistenceUtil.store_json(self.persistence_file_name, list(self.known_path_set))
        self.next_persist_time = None
        logging.getLogger(AMinerConfig.DEBUG_LOG_NAME).debug('%s persisted data.', self.__class__.__name__)

    def log_statistics(self, component_name):
        """
        Log statistics of an AtomHandler. Override this method for more sophisticated statistics output of the AtomHandler.
        @param component_name the name of the component which is printed in the log line.
        """
        if STAT_LEVEL == 1:
            logging.getLogger(STAT_LOG_NAME).info(
                "'%s' processed %d out of %d log atoms successfully and learned %d new value combinations in the last 60"
                " minutes.", component_name, self.log_success, self.log_total, self.log_learned_path_values)
        elif STAT_LEVEL == 2:
            logging.getLogger(STAT_LOG_NAME).info(
                "'%s' processed %d out of %d log atoms successfully and learned %d new value combinations in the last 60"
                " minutes. Following new value combinations were learned: %s", component_name, self.log_success, self.log_total,
                self.log_learned_path_values, self.log_new_learned_values)
        self.log_success = 0
        self.log_total = 0
        self.log_learned_path_values = 0
        self.log_new_learned_values = []
>>>>>>> 564b8005
<|MERGE_RESOLUTION|>--- conflicted
+++ resolved
@@ -50,12 +50,8 @@
         if persistence_data is None:
             self.known_values_set = set()
         else:
-<<<<<<< HEAD
-            self.known_values_set = set(persistence_data)
-=======
             self.known_path_set = set(persistence_data)
             logging.getLogger(AMinerConfig.DEBUG_LOG_NAME).debug('%s loaded persistence data.', self.__class__.__name__)
->>>>>>> 564b8005
 
     def receive_atom(self, log_atom):
         """Receive a log atom from a source."""
@@ -67,13 +63,9 @@
                 continue
             if match.match_object not in self.known_values_set:
                 if self.auto_include_flag:
-<<<<<<< HEAD
-                    self.known_values_set.add(match.match_object)
-=======
                     self.known_path_set.add(match.match_object)
                     self.log_learned_path_values += 1
                     self.log_new_learned_values.append(match.match_object)
->>>>>>> 564b8005
                     if self.next_persist_time is None:
                         self.next_persist_time = time.time() + 600
 
@@ -127,9 +119,9 @@
 
     def do_persist(self):
         """Immediately write persistence data to storage."""
-<<<<<<< HEAD
         PersistenceUtil.store_json(self.persistence_file_name, list(self.known_values_set))
         self.next_persist_time = None
+        logging.getLogger(AMinerConfig.DEBUG_LOG_NAME).debug('%s persisted data.', self.__class__.__name__)
 
     def allowlist_event(self, event_type, sorted_log_lines, event_data, allowlisting_data):
         """
@@ -143,10 +135,6 @@
             raise Exception('Allowlisting data not understood by this detector')
         self.known_values_set.add(event_data[1])
         return 'Allowlisted path(es) %s with %s in %s' % (', '.join(self.target_path_list), event_data[1], sorted_log_lines[0])
-=======
-        PersistenceUtil.store_json(self.persistence_file_name, list(self.known_path_set))
-        self.next_persist_time = None
-        logging.getLogger(AMinerConfig.DEBUG_LOG_NAME).debug('%s persisted data.', self.__class__.__name__)
 
     def log_statistics(self, component_name):
         """
@@ -165,5 +153,4 @@
         self.log_success = 0
         self.log_total = 0
         self.log_learned_path_values = 0
-        self.log_new_learned_values = []
->>>>>>> 564b8005
+        self.log_new_learned_values = []