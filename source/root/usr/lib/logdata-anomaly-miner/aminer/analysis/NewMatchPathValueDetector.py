"""
This module defines a detector for new values in a data path.

This program is free software: you can redistribute it and/or modify it under
the terms of the GNU General Public License as published by the Free Software
Foundation, either version 3 of the License, or (at your option) any later
version.
This program is distributed in the hope that it will be useful, but WITHOUT
ANY WARRANTY; without even the implied warranty of MERCHANTABILITY or FITNESS
FOR A PARTICULAR PURPOSE. See the GNU General Public License for more details.
You should have received a copy of the GNU General Public License along with
this program. If not, see <http://www.gnu.org/licenses/>.
"""

import time
import os

from aminer import AMinerConfig
from aminer.AnalysisChild import AnalysisContext
from aminer.input import AtomHandlerInterface
from aminer.util import PersistenceUtil
from aminer.util import TimeTriggeredComponentInterface
from aminer.analysis import CONFIG_KEY_LOG_LINE_PREFIX


class NewMatchPathValueDetector(AtomHandlerInterface, TimeTriggeredComponentInterface):
    """This class creates events when new values for a given data path were found."""

    def __init__(self, aminer_config, target_path_list, anomaly_event_handlers, persistence_id='Default', auto_include_flag=False,
                 output_log_line=True):
        """Initialize the detector. This will also trigger reading or creation of persistence storage location."""
        self.target_path_list = target_path_list
        self.anomaly_event_handlers = anomaly_event_handlers
        self.auto_include_flag = auto_include_flag
        self.next_persist_time = None
        self.output_log_line = output_log_line
        self.aminer_config = aminer_config
        self.persistence_id = persistence_id

        PersistenceUtil.add_persistable_component(self)
        self.persistence_file_name = AMinerConfig.build_persistence_file_name(aminer_config, self.__class__.__name__, persistence_id)
        persistence_data = PersistenceUtil.load_json(self.persistence_file_name)
        if persistence_data is None:
            self.known_values_set = set()
        else:
            self.known_values_set = set(persistence_data)

    def receive_atom(self, log_atom):
        """Receive a log atom from a source."""
        match_dict = log_atom.parser_match.get_match_dictionary()
        for target_path in self.target_path_list:
            match = match_dict.get(target_path, None)
            if match is None:
                continue
            if match.match_object not in self.known_values_set:
                if self.auto_include_flag:
                    self.known_values_set.add(match.match_object)
                    if self.next_persist_time is None:
                        self.next_persist_time = time.time() + 600

                if isinstance(match.match_object, bytes):
                    affected_log_atom_values = [match.match_object.decode()]
                else:
                    affected_log_atom_values = [str(match.match_object)]
                analysis_component = {'AffectedLogAtomPaths': [target_path], 'AffectedLogAtomValues': affected_log_atom_values}
                if isinstance(match.match_object, bytes):
                    res = {target_path: match.match_object.decode()}
                else:
                    res = {target_path: match.match_object}
                original_log_line_prefix = self.aminer_config.config_properties.get(CONFIG_KEY_LOG_LINE_PREFIX)
                if original_log_line_prefix is None:
                    original_log_line_prefix = ''
                if self.output_log_line:
                    match_paths_values = {}
                    for match_path, match_element in match_dict.items():
                        match_value = match_element.match_object
                        if isinstance(match_value, bytes):
                            match_value = match_value.decode()
                        match_paths_values[match_path] = match_value
                    analysis_component['ParsedLogAtom'] = match_paths_values
                    sorted_log_lines = [log_atom.parser_match.match_element.annotate_match('') + os.linesep + str(
                        res) + os.linesep + original_log_line_prefix + repr(log_atom.raw_data)]
                else:
                    sorted_log_lines = [str(res) + os.linesep + original_log_line_prefix + repr(log_atom.raw_data)]
                event_data = {'AnalysisComponent': analysis_component}
                for listener in self.anomaly_event_handlers:
                    listener.receive_event('Analysis.%s' % self.__class__.__name__, 'New value(s) detected', sorted_log_lines, event_data,
                                           log_atom, self)

    def get_time_trigger_class(self):
        """
        Get the trigger class this component should be registered for.
        This trigger is used only for persistence, so real-time triggering is needed.
        """
        return AnalysisContext.TIME_TRIGGER_CLASS_REALTIME

    def do_timer(self, trigger_time):
        """Check current ruleset should be persisted."""
        if self.next_persist_time is None:
            return 600

        delta = self.next_persist_time - trigger_time
        if delta < 0:
            self.do_persist()
            delta = 600
        return delta

    def do_persist(self):
        """Immediately write persistence data to storage."""
<<<<<<< HEAD
        PersistencyUtil.store_json(self.persistence_file_name, list(self.known_values_set))
        self.next_persist_time = None

    def allowlist_event(self, event_type, sorted_log_lines, event_data, allowlisting_data):
        """
        Allowlist an event generated by this source using the information emitted when generating the event.
        @return a message with information about allowlisting
        @throws Exception when allowlisting of this special event using given allowlisting_data was not possible.
        """
        if event_type != 'Analysis.%s' % self.__class__.__name__:
            raise Exception('Event not from this source')
        if allowlisting_data is not None:
            raise Exception('Allowlisting data not understood by this detector')
        self.known_values_set.add(event_data[1])
        return 'Allowlisted path(es) %s with %s in %s' % (', '.join(self.target_path_list), event_data[1], sorted_log_lines[0])
=======
        PersistenceUtil.store_json(self.persistence_file_name, list(self.known_path_set))
        self.next_persist_time = None
>>>>>>> a7c97a61
<|MERGE_RESOLUTION|>--- conflicted
+++ resolved
@@ -107,8 +107,7 @@
 
     def do_persist(self):
         """Immediately write persistence data to storage."""
-<<<<<<< HEAD
-        PersistencyUtil.store_json(self.persistence_file_name, list(self.known_values_set))
+        PersistenceUtil.store_json(self.persistence_file_name, list(self.known_path_set))
         self.next_persist_time = None
 
     def allowlist_event(self, event_type, sorted_log_lines, event_data, allowlisting_data):
@@ -122,8 +121,4 @@
         if allowlisting_data is not None:
             raise Exception('Allowlisting data not understood by this detector')
         self.known_values_set.add(event_data[1])
-        return 'Allowlisted path(es) %s with %s in %s' % (', '.join(self.target_path_list), event_data[1], sorted_log_lines[0])
-=======
-        PersistenceUtil.store_json(self.persistence_file_name, list(self.known_path_set))
-        self.next_persist_time = None
->>>>>>> a7c97a61
+        return 'Allowlisted path(es) %s with %s in %s' % (', '.join(self.target_path_list), event_data[1], sorted_log_lines[0])