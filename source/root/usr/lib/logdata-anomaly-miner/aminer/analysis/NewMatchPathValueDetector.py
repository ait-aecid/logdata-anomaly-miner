--- conflicted
+++ resolved
@@ -54,11 +54,8 @@
             logging.getLogger(AMinerConfig.DEBUG_LOG_NAME).debug('%s loaded persistence data.', self.__class__.__name__)
 
     def receive_atom(self, log_atom):
-<<<<<<< HEAD
+        """Receive a log atom from a source."""
         self.log_total += 1
-=======
-        """Receive a log atom from a source."""
->>>>>>> e1e8deb2
         match_dict = log_atom.parser_match.get_match_dictionary()
         for target_path in self.target_path_list:
             match = match_dict.get(target_path, None)
