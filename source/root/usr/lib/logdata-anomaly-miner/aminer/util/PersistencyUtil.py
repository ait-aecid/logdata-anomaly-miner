--- conflicted
+++ resolved
@@ -94,15 +94,10 @@
 
 
 def load_json(file_name):
-<<<<<<< HEAD
-    """Load persistence data from file.
-    @return None if file did not yet exist."""
-=======
     """
-    Load persistency data from file.
+    Load persistence data from file.
     @return None if file did not yet exist.
     """
->>>>>>> 92ba2c09
     persistence_data = None
     try:
         persistence_file_handle = open_persistence_file(file_name, os.O_RDONLY | os.O_NOFOLLOW)
