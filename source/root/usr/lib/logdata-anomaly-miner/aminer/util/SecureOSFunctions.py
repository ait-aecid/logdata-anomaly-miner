--- conflicted
+++ resolved
@@ -166,16 +166,9 @@
     send_annotated_file_descriptor(send_socket, send_fd, b'logstream', send_file_name)
 
 
-<<<<<<< HEAD
-def receive_annoted_file_descriptor(receive_socket):
-    """Receive a single file descriptor and attached annotation information via
-    SCM_RIGHTS via the given socket.
-
-=======
 def receive_annotated_file_descriptor(receive_socket):
     """
     Receive a single file descriptor and attached annotation information via SCM_RIGHTS via the given socket.
->>>>>>> e740f175
     The method may raise an Exception when invoked on non-blocking sockets and no messages available.
     @return a tuple containing the received file descriptor, type information (see sendAnnotatedFileDescriptor) and the annotation
     information.
