"""
This module defines functions for secure file handling.

This program is free software: you can redistribute it and/or modify it under
the terms of the GNU General Public License as published by the Free Software
Foundation, either version 3 of the License, or (at your option) any later
version.
This program is distributed in the hope that it will be useful, but WITHOUT
ANY WARRANTY; without even the implied warranty of MERCHANTABILITY or FITNESS
FOR A PARTICULAR PURPOSE. See the GNU General Public License for more details.
You should have received a copy of the GNU General Public License along with
this program. If not, see <http://www.gnu.org/licenses/>.
"""

import os
import socket
import struct
import sys
import logging
<<<<<<< HEAD
from aminer import AminerConfig
=======
from aminer.AminerConfig import DEBUG_LOG_NAME
>>>>>>> d6fbe03b


base_dir_fd = None
tmp_base_dir_fd = None
log_dir_fd = None
base_dir_path = None
tmp_base_dir_path = None
log_dir_path = None


def secure_open_base_directory(directory_name=None, flags=0):
    """Open the base directory in a secure way."""
    global base_dir_fd  # skipcq: PYL-W0603
    global base_dir_path  # skipcq: PYL-W0603
    global tmp_base_dir_fd  # skipcq: PYL-W0603
    global tmp_base_dir_path  # skipcq: PYL-W0603
    if directory_name is not None and isinstance(directory_name, str):
        directory_name = directory_name.encode()
    if base_dir_path is None and (directory_name is None or not directory_name.startswith(b'/')):
        msg = 'Secure open on relative path not supported'
<<<<<<< HEAD
        logging.getLogger(AminerConfig.DEBUG_LOG_NAME).error(msg)
        raise Exception(msg)
    if base_dir_path is None and (flags & os.O_DIRECTORY) == 0:
        msg = 'Opening directory but O_DIRECTORY flag missing'
        logging.getLogger(AminerConfig.DEBUG_LOG_NAME).error(msg)
=======
        logging.getLogger(DEBUG_LOG_NAME).error(msg)
        raise Exception(msg)
    if base_dir_path is None and (flags & os.O_DIRECTORY) == 0:
        msg = 'Opening directory but O_DIRECTORY flag missing'
        logging.getLogger(DEBUG_LOG_NAME).error(msg)
>>>>>>> d6fbe03b
        raise Exception(msg)

    if base_dir_fd is None:
        base_dir_fd = os.open(directory_name, flags | os.O_NOFOLLOW | os.O_NOCTTY | os.O_DIRECTORY)
        base_dir_path = directory_name
        tmp_base_dir_path = directory_name
        tmp_base_dir_fd = os.open(tmp_base_dir_path, flags | os.O_NOFOLLOW | os.O_NOCTTY | os.O_DIRECTORY)
    return base_dir_fd


def close_base_directory():
    """Close the base directory at program shutdown."""
    global base_dir_fd  # skipcq: PYL-W0603
    global tmp_base_dir_fd  # skipcq: PYL-W0603
    global base_dir_path  # skipcq: PYL-W0603
    try:
        if base_dir_fd is not None:
            os.close(base_dir_fd)
            base_dir_fd = None
            base_dir_path = None
        if tmp_base_dir_fd is not None:
            os.close(tmp_base_dir_fd)
            tmp_base_dir_fd = None
    except OSError as e:
        msg = 'Could not close the base directory. Error: %s' % e
<<<<<<< HEAD
        logging.getLogger(AminerConfig.DEBUG_LOG_NAME).error(msg)
=======
        logging.getLogger(DEBUG_LOG_NAME).error(msg)
>>>>>>> d6fbe03b
        raise Exception(msg)


def secure_open_log_directory(log_directory_name=None, flags=0):
    """Open the base log directory in a secure way."""
    global log_dir_fd  # skipcq: PYL-W0603
    global log_dir_path  # skipcq: PYL-W0603
    if log_directory_name is not None and isinstance(log_directory_name, str):
        log_directory_name = log_directory_name.encode()
    if log_dir_path is None and (log_directory_name is None or not log_directory_name.startswith(b'/')):
        msg = 'Secure open on relative path not supported'
<<<<<<< HEAD
        logging.getLogger(AminerConfig.DEBUG_LOG_NAME).error(msg)
        raise Exception(msg)
    if log_dir_path is None and (flags & os.O_DIRECTORY) == 0:
        msg = 'Opening directory but O_DIRECTORY flag missing'
        logging.getLogger(AminerConfig.DEBUG_LOG_NAME).error(msg)
=======
        logging.getLogger(DEBUG_LOG_NAME).error(msg)
        raise Exception(msg)
    if log_dir_path is None and (flags & os.O_DIRECTORY) == 0:
        msg = 'Opening directory but O_DIRECTORY flag missing'
        logging.getLogger(DEBUG_LOG_NAME).error(msg)
>>>>>>> d6fbe03b
        raise Exception(msg)
    if log_dir_fd is None:
        if base_dir_path is not None and base_dir_path.startswith(os.path.split(log_directory_name)[0]):
            log_dir_fd = os.open(log_directory_name, flags | os.O_NOFOLLOW | os.O_NOCTTY | os.O_DIRECTORY, dir_fd=base_dir_fd)
            log_dir_path = log_directory_name
        else:
            log_dir_fd = os.open(log_directory_name, flags | os.O_NOFOLLOW | os.O_NOCTTY | os.O_DIRECTORY)
            log_dir_path = log_directory_name
    return log_dir_fd


def close_log_directory():
    """Close the base directory at program shutdown."""
    global log_dir_fd  # skipcq: PYL-W0603
    global log_dir_path  # skipcq: PYL-W0603
    try:
        if log_dir_fd is not None:
            os.close(log_dir_fd)
            log_dir_fd = None
            log_dir_path = None
    except OSError as e:
        msg = 'Could not close the base log directory. Error: %s' % e
<<<<<<< HEAD
        logging.getLogger(AminerConfig.DEBUG_LOG_NAME).error(msg)
=======
        logging.getLogger(DEBUG_LOG_NAME).error(msg)
>>>>>>> d6fbe03b
        raise Exception(msg)


def secure_open_file(file_name, flags):
    """
    Secure opening of a file with given flags. This call will refuse to open files where any path component is a symlink.
    As operating system does not provide any means to do that, open the file_name directory by directory. It also adds O_NOCTTY to the
    flags as controlling TTY logics as this is just an additional risk and does not make sense for opening of log files.
    @param file_name is the file name as byte string
    """
    if isinstance(file_name, str):
        file_name = file_name.encode()
    if not file_name.startswith(b'/'):
        msg = 'Secure open on relative path not supported'
<<<<<<< HEAD
        logging.getLogger(AminerConfig.DEBUG_LOG_NAME).error(msg)
        raise Exception(msg)
    if (file_name.endswith(b'/')) and ((flags & os.O_DIRECTORY) == 0):
        msg = 'Opening directory but O_DIRECTORY flag missing'
        logging.getLogger(AminerConfig.DEBUG_LOG_NAME).error(msg)
=======
        logging.getLogger(DEBUG_LOG_NAME).error(msg)
        raise Exception(msg)
    if (file_name.endswith(b'/')) and ((flags & os.O_DIRECTORY) == 0):
        msg = 'Opening directory but O_DIRECTORY flag missing'
        logging.getLogger(DEBUG_LOG_NAME).error(msg)
>>>>>>> d6fbe03b
        raise Exception(msg)

    global base_dir_path  # skipcq: PYL-W0603
    global base_dir_fd  # skipcq: PYL-W0603
    if base_dir_path is not None:
        if file_name.startswith(base_dir_path):
            base_name = file_name.replace(base_dir_path, b'').lstrip(b'/')
        else:
            base_name = file_name
        return os.open(base_name, flags | os.O_NOFOLLOW | os.O_NOCTTY, dir_fd=base_dir_fd)
    dir_name = os.path.dirname(file_name)
    base_name = os.path.basename(file_name)
    dir_fd = os.open(dir_name, flags | os.O_NOFOLLOW | os.O_NOCTTY | os.O_DIRECTORY)
    ret_fd = os.open(base_name, flags | os.O_NOFOLLOW | os.O_NOCTTY, dir_fd=dir_fd)
    os.close(dir_fd)
    return ret_fd


def send_annotated_file_descriptor(send_socket, send_fd, type_info, annotation_data):
    """
    Send file descriptor and associated annotation data via SCM_RIGHTS.
    @param type_info has to be a null-byte free string to inform the receiver how to handle the file descriptor and how to interpret
    the annotationData.
    @param annotation_data this optional byte array  may convey additional information about the file descriptor.
    """
    # Construct the message data first
    if isinstance(type_info, str):
        type_info = type_info.encode()
    if isinstance(annotation_data, str):
        annotation_data = annotation_data.encode()
    if type_info.find(b'\x00') >= 0:
        msg = 'Null bytes not supported in typeInfo'
<<<<<<< HEAD
        logging.getLogger(AminerConfig.DEBUG_LOG_NAME).error(msg)
=======
        logging.getLogger(DEBUG_LOG_NAME).error(msg)
>>>>>>> d6fbe03b
        raise Exception(msg)
    message_data = b'%s\x00%s' % (type_info, annotation_data)
    send_socket.sendmsg([message_data], [(socket.SOL_SOCKET, socket.SCM_RIGHTS, struct.pack('i', send_fd))])


def send_logstream_descriptor(send_socket, send_fd, send_file_name):
    """Send a file descriptor to be used as standard log data stream source for the analysis pipeline."""
    send_annotated_file_descriptor(send_socket, send_fd, b'logstream', send_file_name)


def receive_annoted_file_descriptor(receive_socket):
    """
    Receive a single file descriptor and attached annotation information via SCM_RIGHTS via the given socket.
    The method may raise an Exception when invoked on non-blocking sockets and no messages available.
    @return a tuple containing the received file descriptor, type information (see sendAnnotatedFileDescriptor) and the annotation
    information.
    """
    message_data, anc_data, _flags, _remote_address = receive_socket.recvmsg(1 << 16, socket.CMSG_LEN(struct.calcsize('i')))
    if len(anc_data) != 1:
        msg = 'Received %d sets of ancillary data instead of 1' % len(anc_data)
<<<<<<< HEAD
        logging.getLogger(AminerConfig.DEBUG_LOG_NAME).error(msg)
=======
        logging.getLogger(DEBUG_LOG_NAME).error(msg)
>>>>>>> d6fbe03b
        raise Exception(msg)
    cmsg_level, cmsg_type, cmsg_data = anc_data[0]
    if (cmsg_level != socket.SOL_SOCKET) or (cmsg_type != socket.SCM_RIGHTS):
        msg = 'Received invalid message from remote side'
<<<<<<< HEAD
        logging.getLogger(AminerConfig.DEBUG_LOG_NAME).error(msg)
=======
        logging.getLogger(DEBUG_LOG_NAME).error(msg)
>>>>>>> d6fbe03b
        raise Exception(msg)
    # Do not accept multiple or unaligned FDs.
    if len(cmsg_data) != 4:
        msg = 'Unsupported control message length %d' % len(cmsg_data)
<<<<<<< HEAD
        logging.getLogger(AminerConfig.DEBUG_LOG_NAME).error(msg)
=======
        logging.getLogger(DEBUG_LOG_NAME).error(msg)
>>>>>>> d6fbe03b
        raise Exception(msg)
    received_fd = struct.unpack('i', cmsg_data)[0]

    split_pos = message_data.find(b'\x00')
    if split_pos < 0:
        msg = 'No null byte in received message'
<<<<<<< HEAD
        logging.getLogger(AminerConfig.DEBUG_LOG_NAME).error(msg)
=======
        logging.getLogger(DEBUG_LOG_NAME).error(msg)
>>>>>>> d6fbe03b
        raise Exception(msg)
    type_info = message_data[:split_pos]
    annotation_data = message_data[split_pos + 1:]
    if received_fd <= 2:
        msg = 'received "reserved" fd %d' % received_fd
<<<<<<< HEAD
        logging.getLogger(AminerConfig.DEBUG_LOG_NAME).warning(msg)
=======
        logging.getLogger(DEBUG_LOG_NAME).warning(msg)
>>>>>>> d6fbe03b
        print('WARNING: ' + msg, file=sys.stderr)
    if isinstance(type_info, str):
        type_info = type_info.encode()
    if isinstance(annotation_data, str):
        annotation_data = annotation_data.encode()
    return received_fd, type_info, annotation_data<|MERGE_RESOLUTION|>--- conflicted
+++ resolved
@@ -17,11 +17,7 @@
 import struct
 import sys
 import logging
-<<<<<<< HEAD
-from aminer import AminerConfig
-=======
 from aminer.AminerConfig import DEBUG_LOG_NAME
->>>>>>> d6fbe03b
 
 
 base_dir_fd = None
@@ -42,19 +38,11 @@
         directory_name = directory_name.encode()
     if base_dir_path is None and (directory_name is None or not directory_name.startswith(b'/')):
         msg = 'Secure open on relative path not supported'
-<<<<<<< HEAD
-        logging.getLogger(AminerConfig.DEBUG_LOG_NAME).error(msg)
+        logging.getLogger(DEBUG_LOG_NAME).error(msg)
         raise Exception(msg)
     if base_dir_path is None and (flags & os.O_DIRECTORY) == 0:
         msg = 'Opening directory but O_DIRECTORY flag missing'
-        logging.getLogger(AminerConfig.DEBUG_LOG_NAME).error(msg)
-=======
-        logging.getLogger(DEBUG_LOG_NAME).error(msg)
-        raise Exception(msg)
-    if base_dir_path is None and (flags & os.O_DIRECTORY) == 0:
-        msg = 'Opening directory but O_DIRECTORY flag missing'
-        logging.getLogger(DEBUG_LOG_NAME).error(msg)
->>>>>>> d6fbe03b
+        logging.getLogger(DEBUG_LOG_NAME).error(msg)
         raise Exception(msg)
 
     if base_dir_fd is None:
@@ -80,11 +68,7 @@
             tmp_base_dir_fd = None
     except OSError as e:
         msg = 'Could not close the base directory. Error: %s' % e
-<<<<<<< HEAD
-        logging.getLogger(AminerConfig.DEBUG_LOG_NAME).error(msg)
-=======
-        logging.getLogger(DEBUG_LOG_NAME).error(msg)
->>>>>>> d6fbe03b
+        logging.getLogger(DEBUG_LOG_NAME).error(msg)
         raise Exception(msg)
 
 
@@ -96,19 +80,11 @@
         log_directory_name = log_directory_name.encode()
     if log_dir_path is None and (log_directory_name is None or not log_directory_name.startswith(b'/')):
         msg = 'Secure open on relative path not supported'
-<<<<<<< HEAD
-        logging.getLogger(AminerConfig.DEBUG_LOG_NAME).error(msg)
+        logging.getLogger(DEBUG_LOG_NAME).error(msg)
         raise Exception(msg)
     if log_dir_path is None and (flags & os.O_DIRECTORY) == 0:
         msg = 'Opening directory but O_DIRECTORY flag missing'
-        logging.getLogger(AminerConfig.DEBUG_LOG_NAME).error(msg)
-=======
-        logging.getLogger(DEBUG_LOG_NAME).error(msg)
-        raise Exception(msg)
-    if log_dir_path is None and (flags & os.O_DIRECTORY) == 0:
-        msg = 'Opening directory but O_DIRECTORY flag missing'
-        logging.getLogger(DEBUG_LOG_NAME).error(msg)
->>>>>>> d6fbe03b
+        logging.getLogger(DEBUG_LOG_NAME).error(msg)
         raise Exception(msg)
     if log_dir_fd is None:
         if base_dir_path is not None and base_dir_path.startswith(os.path.split(log_directory_name)[0]):
@@ -131,11 +107,7 @@
             log_dir_path = None
     except OSError as e:
         msg = 'Could not close the base log directory. Error: %s' % e
-<<<<<<< HEAD
-        logging.getLogger(AminerConfig.DEBUG_LOG_NAME).error(msg)
-=======
-        logging.getLogger(DEBUG_LOG_NAME).error(msg)
->>>>>>> d6fbe03b
+        logging.getLogger(DEBUG_LOG_NAME).error(msg)
         raise Exception(msg)
 
 
@@ -150,19 +122,11 @@
         file_name = file_name.encode()
     if not file_name.startswith(b'/'):
         msg = 'Secure open on relative path not supported'
-<<<<<<< HEAD
-        logging.getLogger(AminerConfig.DEBUG_LOG_NAME).error(msg)
+        logging.getLogger(DEBUG_LOG_NAME).error(msg)
         raise Exception(msg)
     if (file_name.endswith(b'/')) and ((flags & os.O_DIRECTORY) == 0):
         msg = 'Opening directory but O_DIRECTORY flag missing'
-        logging.getLogger(AminerConfig.DEBUG_LOG_NAME).error(msg)
-=======
-        logging.getLogger(DEBUG_LOG_NAME).error(msg)
-        raise Exception(msg)
-    if (file_name.endswith(b'/')) and ((flags & os.O_DIRECTORY) == 0):
-        msg = 'Opening directory but O_DIRECTORY flag missing'
-        logging.getLogger(DEBUG_LOG_NAME).error(msg)
->>>>>>> d6fbe03b
+        logging.getLogger(DEBUG_LOG_NAME).error(msg)
         raise Exception(msg)
 
     global base_dir_path  # skipcq: PYL-W0603
@@ -195,11 +159,7 @@
         annotation_data = annotation_data.encode()
     if type_info.find(b'\x00') >= 0:
         msg = 'Null bytes not supported in typeInfo'
-<<<<<<< HEAD
-        logging.getLogger(AminerConfig.DEBUG_LOG_NAME).error(msg)
-=======
-        logging.getLogger(DEBUG_LOG_NAME).error(msg)
->>>>>>> d6fbe03b
+        logging.getLogger(DEBUG_LOG_NAME).error(msg)
         raise Exception(msg)
     message_data = b'%s\x00%s' % (type_info, annotation_data)
     send_socket.sendmsg([message_data], [(socket.SOL_SOCKET, socket.SCM_RIGHTS, struct.pack('i', send_fd))])
@@ -220,50 +180,30 @@
     message_data, anc_data, _flags, _remote_address = receive_socket.recvmsg(1 << 16, socket.CMSG_LEN(struct.calcsize('i')))
     if len(anc_data) != 1:
         msg = 'Received %d sets of ancillary data instead of 1' % len(anc_data)
-<<<<<<< HEAD
-        logging.getLogger(AminerConfig.DEBUG_LOG_NAME).error(msg)
-=======
-        logging.getLogger(DEBUG_LOG_NAME).error(msg)
->>>>>>> d6fbe03b
+        logging.getLogger(DEBUG_LOG_NAME).error(msg)
         raise Exception(msg)
     cmsg_level, cmsg_type, cmsg_data = anc_data[0]
     if (cmsg_level != socket.SOL_SOCKET) or (cmsg_type != socket.SCM_RIGHTS):
         msg = 'Received invalid message from remote side'
-<<<<<<< HEAD
-        logging.getLogger(AminerConfig.DEBUG_LOG_NAME).error(msg)
-=======
-        logging.getLogger(DEBUG_LOG_NAME).error(msg)
->>>>>>> d6fbe03b
+        logging.getLogger(DEBUG_LOG_NAME).error(msg)
         raise Exception(msg)
     # Do not accept multiple or unaligned FDs.
     if len(cmsg_data) != 4:
         msg = 'Unsupported control message length %d' % len(cmsg_data)
-<<<<<<< HEAD
-        logging.getLogger(AminerConfig.DEBUG_LOG_NAME).error(msg)
-=======
-        logging.getLogger(DEBUG_LOG_NAME).error(msg)
->>>>>>> d6fbe03b
+        logging.getLogger(DEBUG_LOG_NAME).error(msg)
         raise Exception(msg)
     received_fd = struct.unpack('i', cmsg_data)[0]
 
     split_pos = message_data.find(b'\x00')
     if split_pos < 0:
         msg = 'No null byte in received message'
-<<<<<<< HEAD
-        logging.getLogger(AminerConfig.DEBUG_LOG_NAME).error(msg)
-=======
-        logging.getLogger(DEBUG_LOG_NAME).error(msg)
->>>>>>> d6fbe03b
+        logging.getLogger(DEBUG_LOG_NAME).error(msg)
         raise Exception(msg)
     type_info = message_data[:split_pos]
     annotation_data = message_data[split_pos + 1:]
     if received_fd <= 2:
         msg = 'received "reserved" fd %d' % received_fd
-<<<<<<< HEAD
-        logging.getLogger(AminerConfig.DEBUG_LOG_NAME).warning(msg)
-=======
         logging.getLogger(DEBUG_LOG_NAME).warning(msg)
->>>>>>> d6fbe03b
         print('WARNING: ' + msg, file=sys.stderr)
     if isinstance(type_info, str):
         type_info = type_info.encode()
