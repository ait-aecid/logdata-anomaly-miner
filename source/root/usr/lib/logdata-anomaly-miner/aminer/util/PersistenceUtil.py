--- conflicted
+++ resolved
@@ -19,20 +19,12 @@
 import shutil
 import sys
 
-<<<<<<< HEAD
-from aminer import AminerConfig
-=======
 from aminer.AminerConfig import DEBUG_LOG_NAME
->>>>>>> d6fbe03b
 from aminer.util import SecureOSFunctions
 from aminer.util import JsonUtil
 
 # Have a registry of all persistable components. Those might be happy to be invoked before python process is terminating.
-<<<<<<< HEAD
-persistable_components = []
-=======
 persistable_components: list = []
->>>>>>> d6fbe03b
 SKIP_PERSISTENCE_ID_WARNING = False
 
 
@@ -42,11 +34,7 @@
         if hasattr(c, 'persistence_file_name') and c.persistence_file_name == component.persistence_file_name:
             msg = 'Detectors of type %s use the persistence_id "%s" multiple times. Please assign a unique persistence_id for every ' \
                   'component.' % (c.__class__.__name__, os.path.split(c.persistence_file_name)[1])
-<<<<<<< HEAD
-            logging.getLogger(AminerConfig.DEBUG_LOG_NAME).warning(msg)
-=======
             logging.getLogger(DEBUG_LOG_NAME).warning(msg)
->>>>>>> d6fbe03b
             if not SKIP_PERSISTENCE_ID_WARNING:
                 print('Warning: ' + msg, file=sys.stderr)
     persistable_components.append(component)
@@ -64,11 +52,7 @@
         return fd
     except OSError as openOsError:
         if ((flags & os.O_CREAT) == 0) or (openOsError.errno != errno.ENOENT):
-<<<<<<< HEAD
-            logging.getLogger(AminerConfig.DEBUG_LOG_NAME).error(openOsError)
-=======
             logging.getLogger(DEBUG_LOG_NAME).error(openOsError)
->>>>>>> d6fbe03b
             raise openOsError
     create_missing_directories(file_name)
 
@@ -79,11 +63,7 @@
         os.unlink(file_name, dir_fd=SecureOSFunctions.secure_open_base_directory())
     except OSError as openOsError:
         if openOsError.errno != errno.ENOENT:
-<<<<<<< HEAD
-            logging.getLogger(AminerConfig.DEBUG_LOG_NAME).error(openOsError)
-=======
             logging.getLogger(DEBUG_LOG_NAME).error(openOsError)
->>>>>>> d6fbe03b
             raise openOsError
 
     tmp_file_name = os.readlink('/proc/self/fd/%d' % new_file_handle)
@@ -113,11 +93,7 @@
         os.close(persistence_file_handle)
     except OSError as openOsError:
         if openOsError.errno != errno.ENOENT:
-<<<<<<< HEAD
-            logging.getLogger(AminerConfig.DEBUG_LOG_NAME).error(openOsError)
-=======
             logging.getLogger(DEBUG_LOG_NAME).error(openOsError)
->>>>>>> d6fbe03b
             raise openOsError
         return None
 
@@ -126,11 +102,7 @@
         result = JsonUtil.load_json(persistence_data)
     except ValueError as valueError:
         msg = 'Corrupted data in %s' % file_name, valueError
-<<<<<<< HEAD
-        logging.getLogger(AminerConfig.DEBUG_LOG_NAME).error(msg)
-=======
         logging.getLogger(DEBUG_LOG_NAME).error(msg)
->>>>>>> d6fbe03b
         raise Exception(msg)
     return result
 
@@ -165,21 +137,13 @@
             if not os.path.isdir(file_path):
                 msg = 'The aminer persistence directory should not contain any files.'
                 print(msg, file=sys.stderr)
-<<<<<<< HEAD
-                logging.getLogger(AminerConfig.DEBUG_LOG_NAME).warning(msg)
-=======
                 logging.getLogger(DEBUG_LOG_NAME).warning(msg)
->>>>>>> d6fbe03b
                 continue
             shutil.rmtree(file_path)
         except OSError as e:
             msg = 'Failed to delete %s. Reason: %s' % (file_path, e)
             print(msg, file=sys.stderr)
-<<<<<<< HEAD
-            logging.getLogger(AminerConfig.DEBUG_LOG_NAME).error(msg)
-=======
             logging.getLogger(DEBUG_LOG_NAME).error(msg)
->>>>>>> d6fbe03b
 
 
 def copytree(src, dst, symlinks=False, ignore=None):
