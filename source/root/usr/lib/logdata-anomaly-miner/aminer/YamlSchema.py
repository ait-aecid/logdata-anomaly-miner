--- conflicted
+++ resolved
@@ -275,7 +275,6 @@
                     'use_empiric_distr': {'type': 'boolean', 'required': False, 'default': True},
                     'save_statistics': {'type': 'boolean', 'required': False, 'default': True},
                     'split_reports_flag': {'type': 'boolean', 'required': False, 'default': False},
-<<<<<<< HEAD
                     'disc_div_thres': {'type': 'float', 'required': False, 'default': 0.3},
                     'num_steps_create_new_rules': {'type': ['boolean', 'integer'], 'required': False, 'default': False},
                     'num_upd_until_validation': {'type': 'integer', 'required': False, 'default': 20},
@@ -293,9 +292,7 @@
                         'coverVals', 'distinctDistr']}, 'nullable': True, 'default': None},
                     'validate_cor_cover_vals_thres': {'type': 'float', 'required': False, 'default': 0.7},
                     'validate_cor_distinct_thres': {'type': 'float', 'required': False, 'default': 0.05},
-=======
                     'suppress': {'type': 'boolean', 'required': False, 'default': False}
->>>>>>> f02794a4
                 }
             }
         },
