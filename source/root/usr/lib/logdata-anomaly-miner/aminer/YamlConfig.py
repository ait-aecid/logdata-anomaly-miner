"""
This file loads and parses a config-file in yaml format.

This program is free software: you can redistribute it and/or modify it under
the terms of the GNU General Public License as published by the Free Software
Foundation, either version 3 of the License, or (at your option) any later
version.
This program is distributed in the hope that it will be useful, but WITHOUT
ANY WARRANTY; without even the implied warranty of MERCHANTABILITY or FITNESS
FOR A PARTICULAR PURPOSE. See the GNU General Public License for more details.
You should have received a copy of the GNU General Public License along with
this program. If not, see <http://www.gnu.org/licenses/>.
"""
import sys
import logging
import copy
import ast
from aminer.AminerConfig import DEBUG_LOG_NAME
from aminer.util.StringUtil import decode_string_as_byte_string


config_properties = {}
yaml_data = None
enhanced_new_match_path_value_combo_detector_reference = None


def load_yaml(config_file):
    """
    Load the yaml configuration from files. Basically there are two schema types: validation schemas and normalisation schemas.
    The validation schemas validate together with the BaseSchema all inputs as specifically as possible. Due to the limitations of
    oneof_schemas and the not functional normalisation in the validation schemas, the normalisation schemas are used to set default values
    and convert the date in right data types with coerce procedures.
    """
    # We might be able to remove this and us it like the config_properties
    # skipcq: PYL-W0603
    global yaml_data

    import yaml
    from aminer.ConfigValidator import ConfigValidator, NormalisationValidator
    import os
    with open(config_file) as yamlfile:  # skipcq: PTC-W6004
        try:
            yaml_data = yaml.safe_load(yamlfile)
            yamlfile.close()
        except yaml.YAMLError as exception:
            logging.getLogger(DEBUG_LOG_NAME).error(exception)
            raise exception

    with open(os.path.dirname(os.path.abspath(__file__)) + '/' + 'schemas/BaseSchema.py', 'r') as sma:
        # skipcq: PYL-W0123
        base_schema = eval(sma.read())
    with open(os.path.dirname(os.path.abspath(__file__)) + '/' + 'schemas/normalisation/ParserNormalisationSchema.py', 'r') as sma:
        # skipcq: PYL-W0123
        parser_normalisation_schema = eval(sma.read())
    with open(os.path.dirname(os.path.abspath(__file__)) + '/' + 'schemas/normalisation/AnalysisNormalisationSchema.py', 'r') as sma:
        # skipcq: PYL-W0123
        analysis_normalisation_schema = eval(sma.read())
    with open(os.path.dirname(os.path.abspath(__file__)) + '/' + 'schemas/normalisation/EventHandlerNormalisationSchema.py', 'r') as sma:
        # skipcq: PYL-W0123
        event_handler_normalisation_schema = eval(sma.read())

    with open(os.path.dirname(os.path.abspath(__file__)) + '/' + 'schemas/validation/ParserValidationSchema.py', 'r') as sma:
        # skipcq: PYL-W0123
        parser_validation_schema = eval(sma.read())
    with open(os.path.dirname(os.path.abspath(__file__)) + '/' + 'schemas/validation/AnalysisValidationSchema.py', 'r') as sma:
        # skipcq: PYL-W0123
        analysis_validation_schema = eval(sma.read())
    with open(os.path.dirname(os.path.abspath(__file__)) + '/' + 'schemas/validation/EventHandlerValidationSchema.py', 'r') as sma:
        # skipcq: PYL-W0123
        event_handler_validation_schema = eval(sma.read())

    normalisation_schema = {
        **base_schema, **parser_normalisation_schema, **analysis_normalisation_schema, **event_handler_normalisation_schema}
    validation_schema = {**base_schema, **parser_validation_schema, **analysis_validation_schema, **event_handler_validation_schema}

    v = ConfigValidator(validation_schema)
    if not v.validate(yaml_data, validation_schema):
        filtered_errors = copy.deepcopy(v.errors)
        filter_config_errors(filtered_errors, 'Analysis', v.errors, analysis_validation_schema)
        filter_config_errors(filtered_errors, 'Parser', v.errors, parser_validation_schema)
        filter_config_errors(filtered_errors, 'EventHandlers', v.errors, event_handler_validation_schema)

        raise ValueError(f'Config-Error: {filtered_errors}')

    v = NormalisationValidator(normalisation_schema)
    if v.validate(yaml_data, normalisation_schema):
        test = v.normalized(yaml_data)
        yaml_data = test
    else:
        logging.getLogger(DEBUG_LOG_NAME).error(v.errors)
        raise ValueError(v.errors)

    # Set default values
    for key, val in yaml_data.items():
        config_properties[str(key)] = val


def filter_config_errors(filtered_errors, key_name, errors, schema):
    """Filter oneof outputs to produce a clear overview of the error."""
    oneof = schema[key_name]['schema']['oneof']
    if key_name in errors:
        for i, err in enumerate(errors[key_name]):
            if isinstance(err, str):
                err = {0: err}
            for key in err:
                if 'none or more than one rule validate' in err[key]:
                    for cause in err[key]:
                        if isinstance(cause, dict):
                            # we need to copy the dictionary as it is not possible to iterate through it and change the size.
                            last_error = None
                            for definition in copy.deepcopy(cause):
                                if 'type' in cause[definition][0] and cause[definition][0]['type'][0].startswith('unallowed value '):
                                    last_error = cause[definition][0]['type'][0]
                                    del cause[definition]
                                else:
                                    oneof_def_pos = int(definition.split(' ')[-1])
                                    oneof_schema_type = oneof[oneof_def_pos]['schema']['type']
                                    if 'forbidden' in oneof_schema_type:
                                        cause[definition][0]['type'] = {'forbidden': oneof_schema_type['forbidden']}
                                    elif 'allowed' in oneof_schema_type:
                                        cause[definition][0]['type'] = {'allowed': oneof_schema_type['allowed']}
                            if len(cause) == 0 and last_error is not None:
                                cause[key_name + ' error'] = last_error
            filtered_errors[key_name][i] = err


# Add your ruleset here:
def build_analysis_pipeline(analysis_context):
    """
    Define the function to create pipeline for parsing the log data.
    It has also to define an AtomizerFactory to instruct aminer how to process incoming data streams to create log atoms from them.
    """
    parsing_model, parser_model_dict = build_parsing_model()
    anomaly_event_handlers, atom_filter = build_input_pipeline(analysis_context, parsing_model, parser_model_dict)
    event_handler_id_list = build_event_handlers(analysis_context, anomaly_event_handlers)
    build_analysis_components(analysis_context, anomaly_event_handlers, atom_filter, parsing_model)
    # do not check UnparsedAtomHandler
    for index, analysis_component in enumerate(atom_filter.subhandler_list[1:]):
        if analysis_component[0].output_event_handlers is not None:
            event_handlers = []
            for i in analysis_component[0].output_event_handlers:
                event_handlers.append(anomaly_event_handlers[event_handler_id_list.index(i)])
            atom_filter.subhandler_list[index+1][0].output_event_handlers = event_handlers


def build_parsing_model(data=None):
    """Build the parsing model."""
    parser_model_dict = {}
    start = None
    ws_count = 0
    if data is None:
        data = yaml_data

    for item in data['Parser']:
        if item['id'] in parser_model_dict:
            raise ValueError(f'Config-Error: The id "{item["id"]}" occurred multiple times in Parser!')
        if 'start' in item and item['start'] is True and item['type'].name not in ['JsonModelElement', 'JsonStringModelElement',
                                                                                   'XmlModelElement']:
            start = item
        if item['type'].is_model:
            if 'args' in item:
                if isinstance(item['args'], list):  # skipcq: PTC-W0048
                    for i, value in enumerate(item["args"]):
                        if (isinstance(value, str) and value == "WHITESPACE") or (isinstance(value, bytes) and value == b"WHITESPACE"):
                            from aminer.parsing.FixedDataModelElement import FixedDataModelElement
                            sp = f'sp{int(ws_count)}'
                            item["args"][i] = FixedDataModelElement(sp, b' ')
                            ws_count += 1
                    if item['type'].name not in ('DecimalFloatValueModelElement', 'DecimalIntegerValueModelElement'):
                        # encode string to bytearray
                        for j, val in enumerate(item['args']):
                            if isinstance(val, str):
                                item['args'][j] = val.encode().replace(b"\\n", b"\n").replace(b"\\t", b"\t").replace(b"\\r", b"\r"). \
                                    replace(b"\\\\", b"\\").replace(b"\\b", b"\b")
                else:
                    if item['type'].name not in ('DecimalFloatValueModelElement', 'DecimalIntegerValueModelElement') and \
                            isinstance(item['args'], str):
                        item['args'] = item['args'].encode().replace(b"\\n", b"\n").replace(b"\\t", b"\t").replace(b"\\r", b"\r").\
                            replace(b"\\\\", b"\\").replace(b"\\b", b"\b")
            if item['type'].name == 'ElementValueBranchModelElement':
                value_model = parser_model_dict.get(item['args'][0].decode())
                if value_model is None:
                    msg = f'The parser model {item["args"][0].decode()} does not exist!'
                    logging.getLogger(DEBUG_LOG_NAME).error(msg)
                    raise ValueError(msg)
                branch_model_dict = {}
                for i in item['branch_model_dict']:
                    key = i['id']
                    model = i['model']
                    if parser_model_dict.get(model) is None:
                        msg = f'The parser model {key} does not exist!'
                        logging.getLogger(DEBUG_LOG_NAME).error(msg)
                        raise ValueError(msg)
                    branch_model_dict[key] = parser_model_dict.get(model)
                parser_model_dict[item['id']] = item['type'].func(item['name'], value_model, item['args'][1].decode(), branch_model_dict)
            elif item['type'].name == 'DateTimeModelElement':
                parser_model_dict[item['id']] = item['type'].func(
                    item['name'], item['date_format'].encode(), None, item['text_locale'], item['start_year'],
                    item['max_time_jump_seconds'])
            elif item['type'].name == 'MultiLocaleDateTimeModelElement':
                date_formats = []
                for date_format in item['date_formats']:
                    if len(date_format['format']) != 3:
                        msg = 'The date_format must have a size of 3!'
                        logging.getLogger(DEBUG_LOG_NAME).error(msg)
                        raise ValueError(msg)
                    fmt = date_format['format']
                    fmt[0] = fmt[0].encode().replace(b"\\n", b"\n").replace(b"\\t", b"\t").replace(b"\\r", b"\r").replace(b"\\\\", b"\\").\
                        replace(b"\\b", b"\b")
                    date_formats.append(tuple(fmt))
                parser_model_dict[item['id']] = item['type'].func(
                    item['name'], date_formats, item['start_year'], item['max_time_jump_seconds'])
            elif item['type'].name == 'RepeatedElementDataModelElement':
                model = item['args'][0].decode()
                if parser_model_dict.get(model) is None:
                    msg = f'The parser model {model} does not exist!'
                    logging.getLogger(DEBUG_LOG_NAME).error(msg)
                    raise ValueError(msg)
                item['args'][0] = parser_model_dict.get(model)
                parser_model_dict[item['id']] = item['type'].func(item['name'], item['args'][0])
                if len(item['args']) == 2:
                    parser_model_dict[item['id']] = item['type'].func(item['name'], item['args'][0], item['args'][1])
                elif len(item['args']) == 3:
                    parser_model_dict[item['id']] = item['type'].func(item['name'], item['args'][0], item['args'][1], item['args'][2])
                elif len(item['args']) > 3:
                    msg = 'The RepeatedElementDataModelElement does not have more than 3 arguments.'
                    logging.getLogger(DEBUG_LOG_NAME).error(msg)
                    raise ValueError(msg)
            elif item['type'].name == 'DecimalFloatValueModelElement':
                parser_model_dict[item['id']] = item['type'].func(
                    item['name'], item['value_sign_type'], item['value_pad_type'], item['exponent_type'])
            elif item['type'].name == 'DecimalIntegerValueModelElement':
                parser_model_dict[item['id']] = item['type'].func(item['name'], item['value_sign_type'], item['value_pad_type'])
            elif item['type'].name in ('FirstMatchModelElement', 'SequenceModelElement'):
                children = []
                if not isinstance(item['args'], list):
                    msg = f'"args" has to be a list when using the {item["type"].name}. Currently args is defined as {repr(item["args"])}'
                    logging.getLogger(DEBUG_LOG_NAME).error(msg)
                    raise TypeError(msg)
                for child in item['args']:
                    if isinstance(child, bytes):
                        child = child.decode()
                    if isinstance(child, str):
                        if parser_model_dict.get(child) is None:
                            msg = f'The parser model {child} does not exist!'
                            logging.getLogger(DEBUG_LOG_NAME).error(msg)
                            raise ValueError(msg)
                        children.append(parser_model_dict.get(child))
                    else:
                        children.append(child)
                parser_model_dict[item['id']] = item['type'].func(item['name'], children)
            elif item['type'].name == 'OptionalMatchModelElement':
                optional_element = parser_model_dict.get(item['args'].decode())
                if optional_element is None:
                    msg = f'The parser model {item["args"].decode()} does not exist!'
                    logging.getLogger(DEBUG_LOG_NAME).error(msg)
                    raise ValueError(msg)
                parser_model_dict[item['id']] = item['type'].func(item['name'], optional_element)
            elif item['type'].name == 'DelimitedDataModelElement':
                delimiter = item['delimiter'].encode().replace(b"\\n", b"\n").replace(b"\\t", b"\t").replace(b"\\r", b"\r").\
                    replace(b"\\\\", b"\\").replace(b"\\b", b"\b")
                parser_model_dict[item['id']] = item['type'].func(item['name'], delimiter, item['escape'], item['consume_delimiter'])
            elif item['type'].name == 'JsonModelElement':
                key_parser_dict = parse_json_yaml(item['key_parser_dict'], parser_model_dict)
                if 'start' in item and item['start'] is True:
                    start = item['type'].func(
                        item['name'], key_parser_dict, item['optional_key_prefix'], item['nullable_key_prefix'], item['allow_all_fields'])
                else:
                    parser_model_dict[item['id']] = item['type'].func(
                        item['name'], key_parser_dict, item['optional_key_prefix'], item['nullable_key_prefix'], item['allow_all_fields'])
            elif item['type'].name == 'XmlModelElement':
                key_parser_dict = parse_json_yaml(item['key_parser_dict'], parser_model_dict)
                if 'start' in item and item['start'] is True:
                    start = item['type'].func(
                        item['name'], key_parser_dict, item['attribute_prefix'], item['optional_attribute_prefix'],
                        item['empty_allowed_prefix'], item['xml_header_expected'])
                else:
                    parser_model_dict[item['id']] = item['type'].func(
                        item['name'], key_parser_dict, item['attribute_prefix'], item['optional_attribute_prefix'],
                        item['empty_allowed_prefix'], item['xml_header_expected'])
            elif item['type'].name == 'JsonStringModelElement':
                key_parser_dict = parse_json_yaml(item['key_parser_dict'], parser_model_dict)

                if 'start' in item and item['start'] is True:
                    start = item['type'].func(item['name'], key_parser_dict, item['strict'], item['ignore_null'])
                else:
                    parser_model_dict[item['id']] = item['type'].func(item['name'], key_parser_dict, item['strict'], item['ignore_null'])
            else:
                if 'args' in item:
                    parser_model_dict[item['id']] = item['type'].func(item['name'], item['args'])
                else:
                    parser_model_dict[item['id']] = item['type'].func(item['name'])
        else:
            if callable(item['type']):
                parser_model_dict[item['id']] = item['type'].func()
            else:
                parser_model_dict[item['id']] = item['type'].func
                while callable(parser_model_dict[item['id']]):
                    parser_model_dict[item['id']] = parser_model_dict[item['id']]()

    if start.__class__.__name__ in ['JsonModelElement', 'JsonStringModelElement', 'XmlModelElement']:
        parsing_model = start
    else:
        parsing_model = parser_model_dict[start['id']]
    return parsing_model, parser_model_dict


def build_input_pipeline(analysis_context, parsing_model, parser_model_dict):
    """Build the input pipeline."""
    # Some generic imports.
    from aminer.analysis import AtomFilters
    # Create all global handler lists here and append the real handlers later on.
    # Use this filter to distribute all atoms to the analysis handlers.
    atom_filter = AtomFilters.SubhandlerFilter(None)
    analysis_context.register_component(atom_filter, component_name="AtomFilter")
    anomaly_event_handlers = []
    # Now define the AtomizerFactory using the model. A simple line based one is usually sufficient.
    from aminer.input.SimpleByteStreamLineAtomizerFactory import SimpleByteStreamLineAtomizerFactory
    timestamp_paths = yaml_data['Input']['timestamp_paths']
    if isinstance(timestamp_paths, str):
        timestamp_paths = [timestamp_paths]
    use_real_time = yaml_data['Input']['use_real_time']
    continuous_timestamp_missing_warning = yaml_data['Input']['continuous_timestamp_missing_warning']
    sync_wait_time = yaml_data['Input']['sync_wait_time']
    eol_sep = yaml_data['Input']['eol_sep'].encode().replace(b"\\n", b"\n").replace(b"\\t", b"\t").replace(b"\\r", b"\r").\
        replace(b"\\\\", b"\\").replace(b"\\b", b"\b")
    json_format = yaml_data['Input']['json_format']
    xml_format = yaml_data['Input']['xml_format']
    if yaml_data['Input']['multi_source'] is True:
        from aminer.input.SimpleMultisourceAtomSync import SimpleMultisourceAtomSync
        if yaml_data['Input']['adjust_timestamps'] is True:
            from aminer.analysis.TimestampCorrectionFilters import SimpleMonotonicTimestampAdjust
            atom_handler_list = [SimpleMultisourceAtomSync([SimpleMonotonicTimestampAdjust([atom_filter])], sync_wait_time=sync_wait_time)]
        else:
            atom_handler_list = [SimpleMultisourceAtomSync([atom_filter], sync_wait_time=sync_wait_time)]
    else:
        if yaml_data['Input']['adjust_timestamps'] is True:
            from aminer.analysis.TimestampCorrectionFilters import SimpleMonotonicTimestampAdjust
            atom_handler_list = [SimpleMonotonicTimestampAdjust([atom_filter])]
        else:
            atom_handler_list = [atom_filter]
    log_resources = {}
    for resource in yaml_data['LogResourceList']:
        obj = {}
        if isinstance(resource, str):
            obj["url"] = decode_string_as_byte_string(resource)
        elif isinstance(resource, dict):
            obj = resource
            if "json" in obj and "xml" in obj:
                msg = "Log resources can not be in the json and xml format at the same time."
                logging.getLogger(DEBUG_LOG_NAME).error(msg)
                raise ValueError(msg)
        if "json" not in obj:
            obj["json"] = None
        if "xml" not in obj:
            obj["xml"] = None
        if "parser_id" not in obj:
            obj["parser_id"] = None
        if isinstance(obj["url"], str):
            obj["url"] = decode_string_as_byte_string(obj["url"])
        log_resources[obj["url"]] = obj
    analysis_context.atomizer_factory = SimpleByteStreamLineAtomizerFactory(
        parsing_model, atom_handler_list, anomaly_event_handlers, default_timestamp_path_list=timestamp_paths, eol_sep=eol_sep,
        json_format=json_format, xml_format=xml_format, parser_model_dict=parser_model_dict, log_resources=log_resources,
        use_real_time=use_real_time, continuous_timestamp_missing_warning=continuous_timestamp_missing_warning)
    return anomaly_event_handlers, atom_filter


def build_analysis_components(analysis_context, anomaly_event_handlers, atom_filter, parsing_model):
    """Build the analysis components."""
    suppress_detector_list = analysis_context.suppress_detector_list
    has_unparsed_handler = False
    has_new_match_path_handler = False
    if 'Analysis' in yaml_data and yaml_data['Analysis'] is not None:
        analysis_dict = {}
        match_action_dict = {}
        match_rules_dict = {}
        correlation_rules = {}
        # changed order if ETD is defined.
        for item in yaml_data['Analysis']:
            if item['type'].name == 'EventTypeDetector':
                index = yaml_data['Analysis'].index(item)
                new_analysis_list = [item]
                del yaml_data['Analysis'][index]
                new_analysis_list += yaml_data['Analysis']
                yaml_data['Analysis'] = new_analysis_list
                break

        for item in yaml_data['Analysis']:
            if item['type'].name in ('SimpleUnparsedAtomHandler', 'VerboseUnparsedAtomHandler'):
                has_unparsed_handler = True
                # make room for the UnparsedAtomHandler.
                atom_filter.add_handler(None, True)
                break
        for item in yaml_data['Analysis']:
            if item['type'].name == 'NewMatchPathDetector':
                has_new_match_path_handler = True
                break
        has_new_match_path_handler, has_unparsed_handler = add_default_analysis_components(
            analysis_context, anomaly_event_handlers, atom_filter, has_new_match_path_handler, has_unparsed_handler, parsing_model)

        for item in yaml_data['Analysis']:
            stop_when_handled_flag = False
            if item['id'] == 'None':
                comp_name = None
            else:
                comp_name = item['id']
                if analysis_context.get_component_by_name(comp_name) is not None:
                    raise ValueError(f'Config-Error: The id "{comp_name}" occurred multiple times in Analysis!')
            if 'learn_mode' in item:
                learn = item['learn_mode']
            else:
                if 'LearnMode' not in yaml_data:
                    msg = 'Config-Error: LearnMode must be defined if an analysis component does not define learn_mode.'
                    logging.getLogger(DEBUG_LOG_NAME).error(msg)
                    raise ValueError(msg)
                learn = yaml_data['LearnMode']
            func = item['type'].func
            if item['suppress']:
                if comp_name is None:
                    raise ValueError(f'Config-Error: id must be specified for the analysis component {item["type"]} to enable suppression.')
                suppress_detector_list.append(comp_name)
            if item['type'].name == 'NewMatchPathValueDetector':
                tmp_analyser = func(analysis_context.aminer_config, item['paths'], anomaly_event_handlers, learn_mode=learn,
                                    persistence_id=item['persistence_id'], output_logline=item['output_logline'],
                                    log_resource_ignore_list=item['log_resource_ignore_list'])
            elif item['type'].name == 'MatchPathFilter':
                parsed_atom_handler_lookup_list = []
                for atom_handler in item['parsed_atom_handler_lookup_list']:
                    if atom_handler[1] is not None:
                        if analysis_context.get_component_by_name(atom_handler[1]) is None:
                            msg = f'The atom handler {atom_handler[1]} does not exist!'
                            logging.getLogger(DEBUG_LOG_NAME).error(msg)
                            raise ValueError(msg)
                        atom_handler[1] = analysis_context.get_component_by_name(atom_handler[1])
                    parsed_atom_handler_lookup_list.append(tuple(i for i in atom_handler))
                default_parsed_atom_handler = item['default_parsed_atom_handler']
                if default_parsed_atom_handler is not None:
                    if analysis_context.get_component_by_name(default_parsed_atom_handler) is None:
                        msg = f'The atom handler {default_parsed_atom_handler} does not exist!'
                        logging.getLogger(DEBUG_LOG_NAME).error(msg)
                        raise ValueError(msg)
                    default_parsed_atom_handler = analysis_context.get_component_by_name(default_parsed_atom_handler)
                tmp_analyser = func(parsed_atom_handler_lookup_list, default_parsed_atom_handler=default_parsed_atom_handler)
            elif item['type'].name == 'MatchValueFilter':
                parsed_atom_handler_dict = {}
                for atom_handler in item['parsed_atom_handler_dict']:
                    if analysis_context.get_component_by_name(atom_handler) is None:
                        msg = f'The atom handler {atom_handler} does not exist!'
                        logging.getLogger(DEBUG_LOG_NAME).error(msg)
                        raise ValueError(msg)
                    parsed_atom_handler_dict[atom_handler] = analysis_context.get_component_by_name(atom_handler)
                default_parsed_atom_handler = item['default_parsed_atom_handler']
                if default_parsed_atom_handler is not None:
                    if analysis_context.get_component_by_name(default_parsed_atom_handler) is None:
                        msg = f'The atom handler {default_parsed_atom_handler} does not exist!'
                        logging.getLogger(DEBUG_LOG_NAME).error(msg)
                        raise ValueError(msg)
                    default_parsed_atom_handler = analysis_context.get_component_by_name(default_parsed_atom_handler)
                tmp_analyser = func(item['path'], parsed_atom_handler_dict, default_parsed_atom_handler=default_parsed_atom_handler)
            elif item['type'].name == 'PCADetector':
                tmp_analyser = func(analysis_context.aminer_config, item['paths'], anomaly_event_handlers,
                                    persistence_id=item['persistence_id'], window_size=item['window_size'],
                                    min_anomaly_score=item['min_anomaly_score'], min_variance=item['min_variance'],
                                    num_windows=item['num_windows'], learn_mode=learn, output_logline=item['output_logline'],
                                    ignore_list=item['ignore_list'], constraint_list=item['constraint_list'],
                                    log_resource_ignore_list=item['log_resource_ignore_list'])
            elif item['type'].name == 'NewMatchPathValueComboDetector':
                tmp_analyser = func(analysis_context.aminer_config, item['paths'], anomaly_event_handlers, learn_mode=learn,
                                    persistence_id=item['persistence_id'], allow_missing_values_flag=item['allow_missing_values'],
                                    output_logline=item['output_logline'], log_resource_ignore_list=item['log_resource_ignore_list'])
            elif item['type'].name == 'MissingMatchPathValueDetector':
                tmp_analyser = func(analysis_context.aminer_config, item['paths'], anomaly_event_handlers, learn_mode=learn,
                                    persistence_id=item['persistence_id'], default_interval=item['check_interval'],
                                    realert_interval=item['realert_interval'], combine_values=item['combine_values'],
                                    output_logline=item['output_logline'], log_resource_ignore_list=item['log_resource_ignore_list'])
            elif item['type'].name == 'MissingMatchPathListValueDetector':
                tmp_analyser = func(analysis_context.aminer_config, item['path'], anomaly_event_handlers, learn_mode=learn,
                                    persistence_id=item['persistence_id'], default_interval=item['check_interval'],
                                    realert_interval=item['realert_interval'], combine_values=item['combine_values'],
                                    output_logline=item['output_logline'], log_resource_ignore_list=item['log_resource_ignore_list'])
            elif item['type'].name == 'EventSequenceDetector':
                tmp_analyser = func(analysis_context.aminer_config, anomaly_event_handlers, item['id_path_list'],
                                    target_path_list=item['paths'], persistence_id=item['persistence_id'], seq_len=item['seq_len'],
                                    learn_mode=learn, timeout=item['timeout'], allow_missing_id=item['allow_missing_id'],
                                    output_logline=item['output_logline'], ignore_list=item['ignore_list'],
                                    constraint_list=item['constraint_list'], log_resource_ignore_list=item['log_resource_ignore_list'])
            elif item['type'].name == 'ValueRangeDetector':
                tmp_analyser = func(analysis_context.aminer_config, anomaly_event_handlers, item['id_path_list'],
                                    target_path_list=item['paths'], persistence_id=item['persistence_id'], learn_mode=learn,
                                    output_logline=item['output_logline'], ignore_list=item['ignore_list'],
                                    constraint_list=item['constraint_list'], log_resource_ignore_list=item['log_resource_ignore_list'])
            elif item['type'].name == 'CharsetDetector':
                tmp_analyser = func(analysis_context.aminer_config, anomaly_event_handlers, item['id_path_list'],
                                    target_path_list=item['paths'], persistence_id=item['persistence_id'], learn_mode=learn,
                                    output_logline=item['output_logline'], ignore_list=item['ignore_list'],
                                    constraint_list=item['constraint_list'], log_resource_ignore_list=item['log_resource_ignore_list'])
            elif item['type'].name == 'EntropyDetector':
                tmp_analyser = func(analysis_context.aminer_config, anomaly_event_handlers, target_path_list=item['paths'],
                                    prob_thresh=item['prob_thresh'], default_freqs=item['default_freqs'],
                                    skip_repetitions=item['skip_repetitions'],
                                    persistence_id=item['persistence_id'], learn_mode=learn,
                                    output_logline=item['output_logline'], ignore_list=item['ignore_list'],
                                    constraint_list=item['constraint_list'], log_resource_ignore_list=item['log_resource_ignore_list'])
            elif item['type'].name == 'EventFrequencyDetector':
                tmp_analyser = func(analysis_context.aminer_config, anomaly_event_handlers, target_path_list=item['paths'],
                                    scoring_path_list=item['scoring_path_list'], unique_path_list=item['unique_path_list'],
                                    persistence_id=item['persistence_id'], window_size=item['window_size'],
                                    num_windows=item['num_windows'], confidence_factor=item['confidence_factor'],
                                    empty_window_warnings=item['empty_window_warnings'],
                                    early_exceeding_anomaly_output=item['early_exceeding_anomaly_output'],
                                    set_lower_limit=item['set_lower_limit'], set_upper_limit=item['set_upper_limit'],
                                    learn_mode=learn, output_logline=item['output_logline'], ignore_list=item['ignore_list'],
                                    constraint_list=item['constraint_list'], season=item['season'],
                                    log_resource_ignore_list=item['log_resource_ignore_list'])
            elif item['type'].name == 'EventCountClusterDetector':
                tmp_analyser = func(analysis_context.aminer_config, anomaly_event_handlers, target_path_list=item['paths'],
                                    persistence_id=item['persistence_id'], id_path_list=item['id_path_list'],
                                    window_size=item['window_size'], num_windows=item['num_windows'],
                                    confidence_factor=item['confidence_factor'], idf=item['idf'], norm=item['norm'],
                                    add_normal=item['add_normal'], check_empty_windows=item['check_empty_windows'],
                                    learn_mode=learn, output_logline=item['output_logline'], ignore_list=item['ignore_list'],
                                    constraint_list=item['constraint_list'], log_resource_ignore_list=item['log_resource_ignore_list'])
            elif item['type'].name == 'TimeCorrelationDetector':
                tmp_analyser = func(analysis_context.aminer_config, anomaly_event_handlers, item['parallel_check_count'],
                                    persistence_id=item['persistence_id'], record_count_before_event=item['record_count_before_event'],
                                    output_logline=item['output_logline'], use_path_match=item['use_path_match'],
                                    use_value_match=item['use_value_match'], min_rule_attributes=item['min_rule_attributes'],
                                    max_rule_attributes=item['max_rule_attributes'],
                                    log_resource_ignore_list=item['log_resource_ignore_list'])
            elif item['type'].name == 'ParserCount':
                tmp_analyser = func(
                    analysis_context.aminer_config,
                    item['paths'],
                    anomaly_event_handlers,
                    report_interval=item['report_interval'],
                    target_label_list=item['labels'],
<<<<<<< HEAD
                    split_reports_flag=item['split_reports_flag'])
            elif item['type'].name == 'DeepLearningFeatureExtractor':
                tmp_analyser = func(analysis_context.aminer_config, anomaly_event_handlers, 
                                    item['paths'], item['ignore_list'], item['group_by_list'], window_size=item['window_size'],
                                    publisher_address=item['publisher_address'], subscriber_address=item['subscriber_address'],
                                    publisher_topic=item['publisher_topic'], subscriber_topic=item['subscriber_topic'], 
                                    event_encoding=item['event_encoding'], persistence_id=item['persistence_id'],
                                    learn_mode=learn, output_logline=item['output_logline'])
=======
                    split_reports_flag=item['split_reports_flag'], log_resource_ignore_list=item['log_resource_ignore_list'])
>>>>>>> 4369037a
            elif item['type'].name == 'EventCorrelationDetector':
                tmp_analyser = func(
                    analysis_context.aminer_config, anomaly_event_handlers, target_path_list=item['paths'],
                    max_hypotheses=item['max_hypotheses'], hypothesis_max_delta_time=item['hypothesis_max_delta_time'],
                    generation_probability=item['generation_probability'], generation_factor=item['generation_factor'],
                    max_observations=item['max_observations'], p0=item['p0'], alpha=item['alpha'], candidates_size=item['candidates_size'],
                    hypotheses_eval_delta_time=item['hypotheses_eval_delta_time'], constraint_list=item['constraint_list'],
                    delta_time_to_discard_hypothesis=item['delta_time_to_discard_hypothesis'], check_rules_flag=item['check_rules_flag'],
                    learn_mode=learn, ignore_list=item['ignore_list'], persistence_id=item['persistence_id'],
                    log_resource_ignore_list=item['log_resource_ignore_list'])
            elif item['type'].name == 'NewMatchIdValueComboDetector':
                tmp_analyser = func(analysis_context.aminer_config, item['paths'], anomaly_event_handlers,
                                    id_path_list=item['id_path_list'], min_allowed_time_diff=item['min_allowed_time_diff'],
                                    learn_mode=learn, persistence_id=item['persistence_id'],
                                    allow_missing_values_flag=item['allow_missing_values'], output_logline=item['output_logline'],
                                    log_resource_ignore_list=item['log_resource_ignore_list'])
            elif item['type'].name == 'SlidingEventFrequencyDetector':
                tmp_analyser = func(analysis_context.aminer_config, anomaly_event_handlers, target_path_list=item['paths'],
                                    scoring_path_list=item['scoring_path_list'], persistence_id=item['persistence_id'],
                                    window_size=item['window_size'], set_upper_limit=item['set_upper_limit'],
                                    local_maximum_threshold=item['local_maximum_threshold'], learn_mode=learn,
                                    output_logline=item['output_logline'], ignore_list=item['ignore_list'],
                                    constraint_list=item['constraint_list'], log_resource_ignore_list=item['log_resource_ignore_list'])
            elif item['type'].name == 'LinearNumericBinDefinition':
                if comp_name is None:
                    msg = f'The {item["type"].name} must have an id!'
                    logging.getLogger(DEBUG_LOG_NAME).error(msg)
                    raise ValueError(msg)
                analysis_dict[comp_name] = func(item['lower_limit'], item['bin_size'], item['bin_count'], item['outlier_bins_flag'])
                continue
            elif item['type'].name == 'ModuloTimeBinDefinition':
                if comp_name is None:
                    msg = f'The {item["type"].name} must have an id!'
                    logging.getLogger(DEBUG_LOG_NAME).error(msg)
                    raise ValueError(msg)
                analysis_dict[comp_name] = func(item['modulo_value'], item['time_unit'], item['lower_limit'], item['bin_size'],
                                                item['bin_count'], item['outlier_bins_flag'])
                continue
            elif item['type'].name == 'HistogramAnalysis':
                histogram_definitions = []
                for histogram_definition in item['histogram_defs']:
                    if len(histogram_definition) != 2:
                        msg = 'Every item of the histogram_definitions must have an size of 2!'
                        logging.getLogger(DEBUG_LOG_NAME).error(msg)
                        raise ValueError(msg)
                    if histogram_definition[1] not in analysis_dict:
                        msg = f'{histogram_definition[1]} first must be defined before used.'
                        logging.getLogger(DEBUG_LOG_NAME).error(msg)
                        raise ValueError(msg)
                    histogram_definitions.append((histogram_definition[0], analysis_dict[histogram_definition[1]]))
                tmp_analyser = func(analysis_context.aminer_config, histogram_definitions, item['report_interval'], anomaly_event_handlers,
                                    reset_after_report_flag=item['reset_after_report_flag'], output_logline=item['output_logline'],
                                    log_resource_ignore_list=item['log_resource_ignore_list'])
            elif item['type'].name == 'PathDependentHistogramAnalysis':
                if item['bin_definition'] not in analysis_dict:
                    msg = f'{item["bin_definition"]} first must be defined before used.'
                    logging.getLogger(DEBUG_LOG_NAME).error(msg)
                    raise ValueError(msg)
                tmp_analyser = func(
                    analysis_context.aminer_config, item['path'], analysis_dict[item['bin_definition']], item['report_interval'],
                    anomaly_event_handlers, reset_after_report_flag=item['reset_after_report_flag'], output_logline=item['output_logline'],
                    log_resource_ignore_list=item['log_resource_ignore_list'])
            elif item['type'].name == 'EnhancedNewMatchPathValueComboDetector':
                tuple_transformation_function = None
                if item['tuple_transformation_function'] == 'demo':
                    tuple_transformation_function = tuple_transformation_function_demo_print_every_10th_value
                tmp_analyser = func(analysis_context.aminer_config, item['paths'], anomaly_event_handlers,
                                    persistence_id=item['persistence_id'], allow_missing_values_flag=item['allow_missing_values'],
                                    learn_mode=learn, tuple_transformation_function=tuple_transformation_function,
                                    output_logline=item['output_logline'], log_resource_ignore_list=item['log_resource_ignore_list'])
                # skipcq: PYL-W0603
                global enhanced_new_match_path_value_combo_detector_reference
                enhanced_new_match_path_value_combo_detector_reference = tmp_analyser
            elif item['type'].name == 'MatchFilter':
                tmp_analyser = func(analysis_context.aminer_config, item['paths'], anomaly_event_handlers,
                                    target_value_list=item['value_list'], output_logline=item['output_logline'])
            elif item['type'].name == 'MatchValueAverageChangeDetector':
                tmp_analyser = func(analysis_context.aminer_config, anomaly_event_handlers, item['timestamp_path'], item['paths'],
                                    item['min_bin_elements'], item['min_bin_time'], debug_mode=item['debug_mode'],
                                    persistence_id=item['persistence_id'], output_logline=item['output_logline'],
                                    avg_factor=item['avg_factor'], var_factor=item['var_factor'], learn_mode=learn,
                                    log_resource_ignore_list=item['log_resource_ignore_list'])
            elif item['type'].name == 'MatchValueStreamWriter':
                stream = sys.stdout
                if item['stream'] == 'sys.stderr':
                    stream = sys.stderr
                tmp_analyser = func(stream, item['paths'], item['separator'].encode().replace(b"\\n", b"\n").replace(b"\\t", b"\t").replace(
                    b"\\r", b"\r").replace(b"\\\\", b"\\").replace(b"\\b", b"\b"), item['missing_value_string'].encode().replace(
                    b"\\n", b"\n").replace(b"\\t", b"\t").replace(b"\\r", b"\r").replace(b"\\\\", b"\\").replace(b"\\b", b"\b"),
                                    log_resource_ignore_list=item['log_resource_ignore_list'])
            elif item['type'].name == 'NewMatchPathDetector':
                tmp_analyser = func(analysis_context.aminer_config, anomaly_event_handlers, persistence_id=item['persistence_id'],
                                    learn_mode=learn, output_logline=item['output_logline'],
                                    log_resource_ignore_list=item['log_resource_ignore_list'])
            elif 'MatchAction' in item['type'].name:
                if comp_name is None:
                    msg = f'The {item["type"].name} must have an id!'
                    logging.getLogger(DEBUG_LOG_NAME).error(msg)
                    raise ValueError(msg)
                if item['type'].name == 'EventGenerationMatchAction':
                    tmp_analyser = func(item['event_type'], item['event_message'], anomaly_event_handlers)
                elif item['type'].name == 'AtomFilterMatchAction':
                    if 'subhandler_list' in item:
                        tmp_analyser = func([analysis_context.get_component_by_name(component) for component in item['subhandler_list']],
                                            stop_when_handled_flag=item['stop_when_handled_flag'])
                        if item['delete_components']:
                            for component_name in item['subhandler_list']:
                                component = analysis_context.get_component_by_name(component_name)
                                for i, val in enumerate(atom_filter.subhandler_list):
                                    if val[0] == component:
                                        del atom_filter.subhandler_list[i]
                                        break

                    else:
                        tmp_analyser = func([handler for handler, stop_when_handled_flag in atom_filter.subhandler_list],
                                            stop_when_handled_flag=item['stop_when_handled_flag'])
                match_action_dict[comp_name] = tmp_analyser
                continue
            elif 'MatchRule' in item['type'].name:
                if comp_name is None:
                    msg = f'The {item["type"].name} must have an id!'
                    logging.getLogger(DEBUG_LOG_NAME).error(msg)
                    raise ValueError(msg)
                match_action = None
                if item['match_action'] is not None:
                    if item['match_action'] not in match_action_dict:
                        msg = f'The match action {item["match_action"]} does not exist!'
                        logging.getLogger(DEBUG_LOG_NAME).error(msg)
                        raise ValueError(msg)
                    match_action = match_action_dict[item['match_action']]
                if item['type'].name in ('AndMatchRule', 'OrMatchRule', 'ParallelMatchRule'):
                    sub_rules = []
                    for sub_rule in item['sub_rules']:
                        if sub_rule not in match_rules_dict:
                            msg = f'The sub match rule {sub_rule} does not exist!'
                            logging.getLogger(DEBUG_LOG_NAME).error(msg)
                            raise ValueError(msg)
                        sub_rules.append(match_rules_dict[sub_rule])
                    tmp_analyser = func(sub_rules, match_action=match_action)
                if item['type'].name == 'ValueDependentDelegatedMatchRule':
                    rule_lookup_dict = {}
                    for key, rule in item['rule_lookup_dict'].items():
                        if rule not in match_rules_dict:
                            msg = f'The match rule {rule} does not exist!'
                            logging.getLogger(DEBUG_LOG_NAME).error(msg)
                            raise ValueError(msg)
                        rule_lookup_dict[ast.literal_eval(key)] = match_rules_dict[rule]
                    tmp_analyser = func(
                        item['paths'], rule_lookup_dict, default_rule=match_rules_dict[item['default_rule']], match_action=match_action)
                if item['type'].name == 'NegationMatchRule':
                    if item['sub_rule'] not in match_rules_dict:
                        msg = f'The match rule {item["sub_rule"]} does not exist!'
                        logging.getLogger(DEBUG_LOG_NAME).error(msg)
                        raise ValueError(msg)
                    sub_rule = match_rules_dict[item['sub_rule']]
                    tmp_analyser = func(sub_rule, match_action=match_action)
                if item['type'].name in ('PathExistsMatchRule', 'IPv4InRFC1918MatchRule'):
                    tmp_analyser = func(item['path'], match_action=match_action)
                if item['type'].name == 'ValueMatchRule':
                    if isinstance(item['value'], str):
                        item['value'] = item['value'].encode().replace(b"\\n", b"\n").replace(b"\\t", b"\t").replace(b"\\r", b"\r").\
                            replace(b"\\\\", b"\\").replace(b"\\b", b"\b")
                    tmp_analyser = func(item['path'], item['value'], match_action=match_action)
                if item['type'].name == 'ValueListMatchRule':
                    value_list = []
                    for val in item['value_list']:
                        if isinstance(val, str):
                            val = val.encode().replace(b"\\n", b"\n").replace(b"\\t", b"\t").replace(b"\\r", b"\r").\
                                replace(b"\\\\", b"\\").replace(b"\\b", b"\b")
                        value_list.append(val)
                    tmp_analyser = func(item['path'], value_list, match_action=match_action)
                if item['type'].name == 'ValueRangeMatchRule':
                    tmp_analyser = func(item['path'], item['lower_limit'], item['upper_limit'], match_action)
                if item['type'].name == 'StringRegexMatchRule':
                    import re
                    tmp_analyser = func(item['path'], re.compile(item['regex'].encode()), match_action=match_action)
                if item['type'].name == 'ModuloTimeMatchRule':
                    # tzinfo parameter cannot be used yet..
                    tmp_analyser = func(item['path'], item['seconds_modulo'], item['lower_limit'], item['upper_limit'],
                                        match_action=match_action)
                if item['type'].name == 'ValueDependentModuloTimeMatchRule':
                    # tzinfo parameter cannot be used yet..
                    limit_lookup_dict = {}
                    for key in item['limit_lookup_dict'].keys():
                        if isinstance(key, str):
                            limit_lookup_dict[key.encode()] = item['limit_lookup_dict'][key]
                        else:
                            limit_lookup_dict[key] = item['limit_lookup_dict'][key]
                    tmp_analyser = func(item['path'], item['seconds_modulo'], item['paths'], limit_lookup_dict,
                                        default_limit=item['default_limit'], match_action=match_action)
                if item['type'].name == 'DebugMatchRule':
                    tmp_analyser = func(debug_match_result=item['debug_mode'], match_action=match_action)
                if item['type'].name == 'DebugHistoryMatchRule':
                    # object_history is not supported yet..
                    tmp_analyser = func(debug_match_result=item['debug_mode'], match_action=match_action)
                match_rules_dict[comp_name] = tmp_analyser
                continue
            elif item['type'].name == 'CorrelationRule':
                artefact_match_parameters = []
                for match_parameters in item['artefact_match_parameters']:
                    artefact_match_parameters.append(tuple(i for i in match_parameters))
                tmp_analyser = func(item['rule_id'], item['min_time_delta'], item['max_time_delta'],
                                    artefact_match_parameters=artefact_match_parameters, max_violations=item['max_violations'])
                correlation_rules[item['rule_id']] = tmp_analyser
                continue
            elif item['type'].name == 'EventClassSelector':
                if item['artefact_a_rules'] is None and item['artefact_b_rules'] is None:
                    msg = 'At least one of the EventClassSelector\'s rules must not be None!'
                    logging.getLogger(DEBUG_LOG_NAME).error(msg)
                    raise ValueError(msg)
                artefact_a_rules = None
                artefact_b_rules = None
                if item['artefact_a_rules'] is not None:
                    artefact_a_rules = []
                    for rule in item['artefact_a_rules']:
                        if rule not in correlation_rules:
                            msg = f'The correlation rule {rule} does not exist!'
                            logging.getLogger(DEBUG_LOG_NAME).error(msg)
                            raise ValueError(msg)
                        artefact_a_rules.append(correlation_rules[rule])
                if item['artefact_b_rules'] is not None:
                    artefact_b_rules = []
                    for rule in item['artefact_b_rules']:
                        if rule not in correlation_rules:
                            msg = f'The correlation rule {rule} does not exist!'
                            logging.getLogger(DEBUG_LOG_NAME).error(msg)
                            raise ValueError(msg)
                        artefact_b_rules.append(correlation_rules[rule])
                tmp_analyser = func(item['action_id'], artefact_a_rules, artefact_b_rules)
                match_action_dict[item['action_id']] = tmp_analyser
                continue
            elif item['type'].name == 'TimeCorrelationViolationDetector':
                ruleset = []
                for rule in item['ruleset']:
                    if rule not in match_rules_dict:
                        msg = f'The match rule {rule} does not exist!'
                        logging.getLogger(DEBUG_LOG_NAME).error(msg)
                        raise ValueError(msg)
                    ruleset.append(match_rules_dict[rule])
                tmp_analyser = func(analysis_context.aminer_config, ruleset, anomaly_event_handlers,
                                    log_resource_ignore_list=item['log_resource_ignore_list'])
            elif item['type'].name == 'TimestampsUnsortedDetector':
                tmp_analyser = func(analysis_context.aminer_config, anomaly_event_handlers, exit_on_error_flag=item['exit_on_error_flag'],
                                    output_logline=item['output_logline'])
            elif item['type'].name == 'AllowlistViolationDetector':
                allowlist_rules = []
                for rule in item['allowlist_rules']:
                    if rule not in match_rules_dict:
                        msg = f'The match rule {rule} does not exist!'
                        logging.getLogger(DEBUG_LOG_NAME).error(msg)
                        raise ValueError(msg)
                    allowlist_rules.append(match_rules_dict[rule])
                tmp_analyser = func(analysis_context.aminer_config, allowlist_rules, anomaly_event_handlers,
                                    output_logline=item['output_logline'], log_resource_ignore_list=item['log_resource_ignore_list'])
            elif item['type'].name == 'EventTypeDetector':
                tmp_analyser = func(
                    analysis_context.aminer_config, anomaly_event_handlers, persistence_id=item['persistence_id'],
                    target_path_list=item['paths'], id_path_list=item['id_path_list'], allow_missing_id=item['allow_missing_id'],
                    allowed_id_tuples=item['allowed_id_tuples'], min_num_vals=item['min_num_vals'], max_num_vals=item['max_num_vals'],
                    save_values=item['save_values'], log_resource_ignore_list=item['log_resource_ignore_list'])
            elif item['type'].name == 'VariableTypeDetector':
                etd = analysis_context.get_component_by_name(item['event_type_detector'])
                if etd is None:
                    msg = f'The defined EventTypeDetector {item["event_type_detector"]} does not exist!'
                    logging.getLogger(DEBUG_LOG_NAME).error(msg)
                    raise ValueError(msg)
                tmp_analyser = func(
                    analysis_context.aminer_config, anomaly_event_handlers, etd, persistence_id=item['persistence_id'],
                    target_path_list=item['paths'], gof_alpha=item['gof_alpha'], s_gof_alpha=item['s_gof_alpha'],
                    s_gof_bt_alpha=item['s_gof_bt_alpha'], d_alpha=item['d_alpha'], d_bt_alpha=item['d_bt_alpha'],
                    div_thres=item['div_thres'], sim_thres=item['sim_thres'], indicator_thres=item['indicator_thres'],
                    num_init=item['num_init'], num_update=item['num_update'], num_update_unq=item['num_update_unq'],
                    num_s_gof_values=item['num_s_gof_values'], num_s_gof_bt=item['num_s_gof_bt'], num_d_bt=item['num_d_bt'],
                    num_pause_discrete=item['num_pause_discrete'], num_pause_others=item['num_pause_others'],
                    test_gof_int=item['test_gof_int'], num_stop_update=item['num_stop_update'],
                    silence_output_without_confidence=item['silence_output_without_confidence'],
                    silence_output_except_indicator=item['silence_output_except_indicator'],
                    num_var_type_hist_ref=item['num_var_type_hist_ref'], num_update_var_type_hist_ref=item['num_update_var_type_hist_ref'],
                    num_var_type_considered_ind=item['num_var_type_considered_ind'], num_stat_stop_update=item['num_stat_stop_update'],
                    num_updates_until_var_reduction=item['num_updates_until_var_reduction'],
                    var_reduction_thres=item['var_reduction_thres'], num_skipped_ind_for_weights=item['num_skipped_ind_for_weights'],
                    num_ind_for_weights=item['num_ind_for_weights'], used_multinomial_test=item['used_multinomial_test'],
                    use_empiric_distr=item['use_empiric_distr'], used_range_test=item['used_range_test'], range_alpha=item['range_alpha'],
                    range_threshold=item['range_threshold'], range_limits_factor=item['range_limits_factor'],
                    num_reinit_range=item['num_reinit_range'], dw_alpha=item['dw_alpha'], output_logline=item['output_logline'],
                    ignore_list=item['ignore_list'], constraint_list=item['constraint_list'], learn_mode=learn,
                    log_resource_ignore_list=item['log_resource_ignore_list'])
            elif item['type'].name == 'VariableCorrelationDetector':
                etd = analysis_context.get_component_by_name(item['event_type_detector'])
                if etd is None:
                    msg = f'The defined EventTypeDetector {item["event_type_detector"]} does not exist!'
                    logging.getLogger(DEBUG_LOG_NAME).error(msg)
                    raise ValueError(msg)
                tmp_analyser = func(
                    analysis_context.aminer_config, anomaly_event_handlers, etd, persistence_id=item['persistence_id'],
                    target_path_list=item['paths'], num_init=item['num_init'], num_update=item['num_update'],
                    disc_div_thres=item['disc_div_thres'], num_steps_create_new_rules=item['num_steps_create_new_rules'],
                    num_upd_until_validation=item['num_upd_until_validation'], num_end_learning_phase=item['num_end_learning_phase'],
                    check_cor_thres=item['check_cor_thres'], check_cor_prob_thres=item['check_cor_prob_thres'],
                    check_cor_num_thres=item['check_cor_num_thres'], min_values_cors_thres=item['min_values_cors_thres'],
                    new_vals_alarm_thres=item['new_vals_alarm_thres'], num_bt=item['num_bt'], alpha_bt=item['alpha_bt'],
                    used_homogeneity_test=item['used_homogeneity_test'], alpha_chisquare_test=item['alpha_chisquare_test'],
                    max_dist_rule_distr=item['max_dist_rule_distr'], used_presel_meth=item['used_presel_meth'],
                    intersect_presel_meth=item['intersect_presel_meth'], percentage_random_cors=item['percentage_random_cors'],
                    match_disc_vals_sim_tresh=item['match_disc_vals_sim_tresh'],
                    exclude_due_distr_lower_limit=item['exclude_due_distr_lower_limit'],
                    match_disc_distr_threshold=item['match_disc_distr_threshold'], used_cor_meth=item['used_cor_meth'],
                    used_validate_cor_meth=item['used_validate_cor_meth'],
                    validate_cor_cover_vals_thres=item['validate_cor_cover_vals_thres'],
                    validate_cor_distinct_thres=item['validate_cor_distinct_thres'], ignore_list=item['ignore_list'],
                    constraint_list=item['constraint_list'], learn_mode=learn, log_resource_ignore_list=item['log_resource_ignore_list'])
            elif item['type'].name == 'PathValueTimeIntervalDetector':
                tmp_analyser = func(
                    analysis_context.aminer_config, anomaly_event_handlers, persistence_id=item['persistence_id'],
                    target_path_list=item['paths'], ignore_list=item['ignore_list'],
                    allow_missing_values_flag=item['allow_missing_values'],
                    output_logline=item['output_logline'], time_period_length=item['time_period_length'],
                    max_time_diff=item['max_time_diff'], num_reduce_time_list=item['num_reduce_time_list'], learn_mode=learn,
                    log_resource_ignore_list=item['log_resource_ignore_list'])
            elif item['type'].name == 'PathArimaDetector':
                etd = analysis_context.get_component_by_name(item['event_type_detector'])
                if etd is None:
                    msg = f'The defined EventTypeDetector {item["event_type_detector"]} does not exist!'
                    logging.getLogger(DEBUG_LOG_NAME).error(msg)
                    raise ValueError(msg)
                tmp_analyser = func(
                    analysis_context.aminer_config, anomaly_event_handlers, etd, persistence_id=item['persistence_id'],
                    target_path_list=item['paths'], output_logline=item['output_logline'], learn_mode=learn,
                    num_init=item['num_init'], force_period_length=item['force_period_length'], set_period_length=item['set_period_length'],
                    alpha=item['alpha'], alpha_bt=item['alpha_bt'], num_results_bt=item['num_results_bt'],
                    num_min_time_history=item['num_min_time_history'], num_max_time_history=item['num_max_time_history'],
                    num_periods_tsa_ini=item['num_periods_tsa_ini'], log_resource_ignore_list=item['log_resource_ignore_list'])
            elif item['type'].name == 'TSAArimaDetector':
                etd = analysis_context.get_component_by_name(item['event_type_detector'])
                if etd is None:
                    msg = f'The defined EventTypeDetector {item["event_type_detector"]} does not exist!'
                    logging.getLogger(DEBUG_LOG_NAME).error(msg)
                    raise ValueError(msg)
                tmp_analyser = func(
                    analysis_context.aminer_config, anomaly_event_handlers, etd, persistence_id=item['persistence_id'],
                    waiting_time=item['waiting_time'], num_sections_waiting_time=item['num_sections_waiting_time'],
                    target_path_list=item['paths'], acf_pause_interval_percentage=item['acf_pause_interval_percentage'],
                    acf_auto_pause_interval=item['acf_auto_pause_interval'],
                    acf_auto_pause_interval_num_min=item['acf_auto_pause_interval_num_min'],
                    build_sum_over_values=item['build_sum_over_values'], num_periods_tsa_ini=item['num_periods_tsa_ini'],
                    num_division_time_step=item['num_division_time_step'], alpha=item['alpha'],
                    num_min_time_history=item['num_min_time_history'], num_max_time_history=item['num_max_time_history'],
                    num_results_bt=item['num_results_bt'], alpha_bt=item['alpha_bt'], acf_threshold=item['acf_threshold'],
                    round_time_interval_threshold=item['round_time_interval_threshold'],
                    force_period_length=item['force_period_length'], set_period_length=item['set_period_length'],
                    min_log_lines_per_time_step=item['min_log_lines_per_time_step'], output_logline=item['output_logline'],
                    ignore_list=item['ignore_list'], learn_mode=learn, log_resource_ignore_list=item['log_resource_ignore_list'])
            elif item['type'].name == 'MinimalTransitionTimeDetector':
                tmp_analyser = func(
                    analysis_context.aminer_config, anomaly_event_handlers, persistence_id=item['persistence_id'],
                    learn_mode=learn, output_logline=item['output_logline'], target_path_list=item['paths'],
                    id_path_list=item['id_path_list'], ignore_list=item['ignore_list'], allow_missing_id=item['allow_missing_id'],
                    num_log_lines_solidify_matrix=item['num_log_lines_solidify_matrix'],
                    time_output_threshold=item['time_output_threshold'], log_resource_ignore_list=item['log_resource_ignore_list'],
                    anomaly_threshold=item['anomaly_threshold'])
            elif item["type"].name in ("VerboseUnparsedAtomHandler", "SimpleUnparsedAtomHandler"):
                has_unparsed_handler = True
                stop_when_handled_flag = True
                if item["type"].name == "VerboseUnparsedAtomHandler":
                    tmp_analyser = func(anomaly_event_handlers, parsing_model)
                else:
                    tmp_analyser = func(anomaly_event_handlers)
                analysis_context.register_component(tmp_analyser, component_name=comp_name)
                atom_filter.subhandler_list[0] = (tmp_analyser, stop_when_handled_flag)
                continue
            else:
                tmp_analyser = func(analysis_context.aminer_config, item['paths'], anomaly_event_handlers, learn_mode=learn)
            if item['output_event_handlers'] is not None:
                tmp_analyser.output_event_handlers = item['output_event_handlers']
            analysis_context.register_component(tmp_analyser, component_name=comp_name)
            atom_filter.add_handler(tmp_analyser, stop_when_handled_flag=stop_when_handled_flag)
    add_default_analysis_components(
        analysis_context, anomaly_event_handlers, atom_filter, has_new_match_path_handler, has_unparsed_handler, parsing_model)


def add_default_analysis_components(analysis_context, anomaly_event_handlers, atom_filter, has_new_match_path_handler, has_unparsed_handler,
                                    parsing_model):
    """Add the default unparsed atom handler and/or NewMatchPathDetector if none is configured."""
    if not has_unparsed_handler:
        from aminer.analysis.UnparsedAtomHandlers import VerboseUnparsedAtomHandler
        atom_filter.add_handler(VerboseUnparsedAtomHandler(anomaly_event_handlers, parsing_model), stop_when_handled_flag=True)
        has_unparsed_handler = True
    if not has_new_match_path_handler:
        has_new_match_path_handler = True
        if 'LearnMode' in yaml_data:
            learn = yaml_data['LearnMode']
        else:
            learn = True
        from aminer.analysis.NewMatchPathDetector import NewMatchPathDetector
        nmpd = NewMatchPathDetector(analysis_context.aminer_config, anomaly_event_handlers, learn_mode=learn)
        nmpd.output_event_handlers = None
        analysis_context.register_component(nmpd, component_name='DefaultNewMatchPathDetector')
        atom_filter.add_handler(nmpd)
    return has_new_match_path_handler, has_unparsed_handler


def build_event_handlers(analysis_context, anomaly_event_handlers):
    """Build the event handlers."""
    import os
    import stat

    try:
        event_handler_id_list = []
        if 'EventHandlers' in yaml_data and yaml_data['EventHandlers'] is not None:
            for item in yaml_data['EventHandlers']:
                if item['id'] in event_handler_id_list:
                    raise ValueError(f'Config-Error: The id "{item["id"]}" occurred multiple times in EventHandlers!')
                event_handler_id_list.append(item['id'])
                func = item['type'].func
                ctx = None
                if item['type'].name == 'StreamPrinterEventHandler':
                    if 'output_file_path' in item:
                        try:
                            mode = 'w+'
                            if os.path.exists(item['output_file_path']) and stat.S_ISFIFO(os.stat(item['output_file_path']).st_mode):
                                mode = 'w'
                            stream = open(item['output_file_path'], mode)
                            ctx = func(analysis_context, stream)
                        except OSError as e:
                            msg = f'Error occured when opening stream to output_file_path {item["output_file_path"]}. Error: {e}'
                            logging.getLogger(DEBUG_LOG_NAME).error(msg)
                            print(msg, file=sys.stderr)
                    else:
                        ctx = func(analysis_context)
                if item['type'].name == 'DefaultMailNotificationEventHandler':
                    ctx = func(analysis_context)
                if item['type'].name == 'SyslogWriterEventHandler':
                    ctx = func(analysis_context, item['instance_name'])
                if item['type'].name == 'KafkaEventHandler':
                    import configparser
                    config = configparser.ConfigParser()
                    if os.access(item['cfgfile'], os.R_OK):
                        config.read(item['cfgfile'])
                    else:
                        msg = f'{item["cfgfile"]} does not exist or is not readable'
                        logging.getLogger(DEBUG_LOG_NAME).error(msg)
                        raise ValueError(msg)
                    options = dict(config.items("DEFAULT"))
                    for key, val in options.items():
                        try:
                            if key == "sasl_plain_username":
                                continue
                            options[key] = int(val)
                        except ValueError:  # skipcq: FLK-E722
                            pass
                    ctx = func(analysis_context, item['topic'], options)
                if item['type'].name == 'ZmqEventHandler':
                    # if topic is "None" zmq will send messages without using any topic
                    if 'topic' not in item:
                        item['topic'] = None
                    ctx = func(analysis_context, item['topic'], item['url'])
                if ctx is None:
                    ctx = func(analysis_context)
                if item['json'] is True or item['type'].name == 'KafkaEventHandler' or item['type'].name == 'ZmqEventHandler':
                    from aminer.events.JsonConverterHandler import JsonConverterHandler
                    if item['pretty'] is True:
                        ctx = JsonConverterHandler([ctx], analysis_context, pretty_print=True)
                    else:
                        ctx = JsonConverterHandler([ctx], analysis_context, pretty_print=False)
                if item['score']:
                    from aminer.events.ScoringEventHandler import ScoringEventHandler
                    ctx = ScoringEventHandler([ctx], analysis_context, weights=item['weights'], auto_weights=item['auto_weights'],
                                              auto_weights_history_length=item['auto_weights_history_length'])
                anomaly_event_handlers.append(ctx)
            return event_handler_id_list
        raise KeyError()
    except KeyError:
        # Add stdout stream printing for debugging, tuning.
        from aminer.events.StreamPrinterEventHandler import StreamPrinterEventHandler
        anomaly_event_handlers.append(StreamPrinterEventHandler(analysis_context, stream=sys.stderr))
    return None


def tuple_transformation_function_demo_print_every_10th_value(match_value_list):
    """Only allow output of the EnhancedNewMatchPathValueComboDetector after every 10th element."""
    extra_data = enhanced_new_match_path_value_combo_detector_reference.known_values_dict.get(tuple(match_value_list), None)
    if extra_data is not None:
        mod = 10
        if (extra_data[2] + 1) % mod == 0:
            enhanced_new_match_path_value_combo_detector_reference.learn_mode = False
        else:
            enhanced_new_match_path_value_combo_detector_reference.learn_mode = True
    return match_value_list


def parse_json_yaml(json_dict, parser_model_dict):
    """Parse an yaml configuration for json."""
    key_parser_dict = {}
    for key in json_dict.keys():
        value = json_dict[key]
        if key is None:
            key = 'null'
        if key is False:
            key = 'false'
        if key is True:
            key = 'true'
        if isinstance(value, dict):
            key_parser_dict[key] = parse_json_yaml(value, parser_model_dict)
        elif isinstance(value, list):
            key_parser_dict[key] = []
            for val in value:
                if isinstance(val, dict):
                    key_parser_dict[key].append(parse_json_yaml(val, parser_model_dict))
                elif val in ("ALLOW_ALL", "EMPTY_ARRAY", "EMPTY_OBJECT", "NULL_OBJECT"):
                    if len(value) > 1 and val == "ALLOW_ALL":
                        msg = "ALLOW_ALL must not be combined with other parsers in lists."
                        logging.getLogger(DEBUG_LOG_NAME).error(msg)
                        raise ValueError(msg)
                    key_parser_dict[key] = value
                elif parser_model_dict.get(val) is None:
                    msg = f'The parser model {val} does not exist!'
                    logging.getLogger(DEBUG_LOG_NAME).error(msg)
                    raise ValueError(msg)
                else:
                    key_parser_dict[key].append(parser_model_dict.get(val))
        elif value in ("ALLOW_ALL", "EMPTY_ARRAY", "EMPTY_OBJECT", "NULL_OBJECT"):
            key_parser_dict[key] = value
        elif parser_model_dict.get(value) is None:
            msg = f'The parser model {value} does not exist!'
            logging.getLogger(DEBUG_LOG_NAME).error(msg)
            raise ValueError(msg)
        else:
            key_parser_dict[key] = parser_model_dict.get(value)
    return key_parser_dict<|MERGE_RESOLUTION|>--- conflicted
+++ resolved
@@ -535,8 +535,7 @@
                     anomaly_event_handlers,
                     report_interval=item['report_interval'],
                     target_label_list=item['labels'],
-<<<<<<< HEAD
-                    split_reports_flag=item['split_reports_flag'])
+                    split_reports_flag=item['split_reports_flag'], log_resource_ignore_list=item['log_resource_ignore_list'])
             elif item['type'].name == 'DeepLearningFeatureExtractor':
                 tmp_analyser = func(analysis_context.aminer_config, anomaly_event_handlers, 
                                     item['paths'], item['ignore_list'], item['group_by_list'], window_size=item['window_size'],
@@ -544,9 +543,6 @@
                                     publisher_topic=item['publisher_topic'], subscriber_topic=item['subscriber_topic'], 
                                     event_encoding=item['event_encoding'], persistence_id=item['persistence_id'],
                                     learn_mode=learn, output_logline=item['output_logline'])
-=======
-                    split_reports_flag=item['split_reports_flag'], log_resource_ignore_list=item['log_resource_ignore_list'])
->>>>>>> 4369037a
             elif item['type'].name == 'EventCorrelationDetector':
                 tmp_analyser = func(
                     analysis_context.aminer_config, anomaly_event_handlers, target_path_list=item['paths'],
