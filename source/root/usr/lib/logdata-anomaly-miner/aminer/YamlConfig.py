"""
This file loads and parses a config-file in yaml format.

This program is free software: you can redistribute it and/or modify it under
the terms of the GNU General Public License as published by the Free Software
Foundation, either version 3 of the License, or (at your option) any later
version.
This program is distributed in the hope that it will be useful, but WITHOUT
ANY WARRANTY; without even the implied warranty of MERCHANTABILITY or FITNESS
FOR A PARTICULAR PURPOSE. See the GNU General Public License for more details.
You should have received a copy of the GNU General Public License along with
this program. If not, see <http://www.gnu.org/licenses/>.
"""
import sys
import logging
import copy
import ast
from aminer.AminerConfig import DEBUG_LOG_NAME


config_properties = {}
yaml_data = None
enhanced_new_match_path_value_combo_detector_reference = None


def load_yaml(config_file):
    """
    Load the yaml configuration from files. Basically there are two schema types: validation schemas and normalisation schemas.
    The validation schemas validate together with the BaseSchema all inputs as specifically as possible. Due to the limitations of
    oneof_schemas and the not functional normalisation in the validation schemas, the normalisation schemas are used to set default values
    and convert the date in right data types with coerce procedures.
    """
    # We might be able to remove this and us it like the config_properties
    # skipcq: PYL-W0603
    global yaml_data

    import yaml
    from aminer.ConfigValidator import ConfigValidator, NormalisationValidator
    import os
    with open(config_file) as yamlfile:
        try:
            yaml_data = yaml.safe_load(yamlfile)
            yamlfile.close()
        except yaml.YAMLError as exception:
            logging.getLogger(DEBUG_LOG_NAME).error(exception)
            raise exception

    with open(os.path.dirname(os.path.abspath(__file__)) + '/' + 'schemas/BaseSchema.yml', 'r') as sma:
        # skipcq: PYL-W0123
        base_schema = eval(sma.read())
    with open(os.path.dirname(os.path.abspath(__file__)) + '/' + 'schemas/normalisation/ParserNormalisationSchema.yml', 'r') as sma:
        # skipcq: PYL-W0123
        parser_normalisation_schema = eval(sma.read())
    with open(os.path.dirname(os.path.abspath(__file__)) + '/' + 'schemas/normalisation/AnalysisNormalisationSchema.yml', 'r') as sma:
        # skipcq: PYL-W0123
        analysis_normalisation_schema = eval(sma.read())
    with open(os.path.dirname(os.path.abspath(__file__)) + '/' + 'schemas/normalisation/EventHandlerNormalisationSchema.yml', 'r') as sma:
        # skipcq: PYL-W0123
        event_handler_normalisation_schema = eval(sma.read())

    with open(os.path.dirname(os.path.abspath(__file__)) + '/' + 'schemas/validation/ParserValidationSchema.yml', 'r') as sma:
        # skipcq: PYL-W0123
        parser_validation_schema = eval(sma.read())
    with open(os.path.dirname(os.path.abspath(__file__)) + '/' + 'schemas/validation/AnalysisValidationSchema.yml', 'r') as sma:
        # skipcq: PYL-W0123
        analysis_validation_schema = eval(sma.read())
    with open(os.path.dirname(os.path.abspath(__file__)) + '/' + 'schemas/validation/EventHandlerValidationSchema.yml', 'r') as sma:
        # skipcq: PYL-W0123
        event_handler_validation_schema = eval(sma.read())

    normalisation_schema = {
        **base_schema, **parser_normalisation_schema, **analysis_normalisation_schema, **event_handler_normalisation_schema}
    validation_schema = {**base_schema, **parser_validation_schema, **analysis_validation_schema, **event_handler_validation_schema}

    v = ConfigValidator(validation_schema)
    if not v.validate(yaml_data, validation_schema):
        filtered_errors = copy.deepcopy(v.errors)
        filter_config_errors(filtered_errors, 'Analysis', v.errors, analysis_validation_schema)
        filter_config_errors(filtered_errors, 'Parser', v.errors, parser_validation_schema)
        filter_config_errors(filtered_errors, 'EventHandlers', v.errors, event_handler_validation_schema)

        raise ValueError("Config-Error: %s" % filtered_errors)

    v = NormalisationValidator(normalisation_schema)
    if v.validate(yaml_data, normalisation_schema):
        test = v.normalized(yaml_data)
        yaml_data = test
    else:
        logging.getLogger(DEBUG_LOG_NAME).error(v.errors)
        raise ValueError(v.errors)

    # Set default values
    for key, val in yaml_data.items():
        config_properties[str(key)] = val


def filter_config_errors(filtered_errors, key_name, errors, schema):
    """Filter oneof outputs to produce a clear overview of the error."""
    oneof = schema[key_name]['schema']['oneof']
    if key_name in errors:
        for i, err in enumerate(errors[key_name]):
            for key in err:
                if 'none or more than one rule validate' in err[key]:
                    for cause in err[key]:
                        if isinstance(cause, dict):
                            # we need to copy the dictionary as it is not possible to iterate through it and change the size.
                            last_error = None
                            for definition in copy.deepcopy(cause):
                                if 'type' in cause[definition][0] and cause[definition][0]['type'][0].startswith('unallowed value '):
                                    last_error = cause[definition][0]['type'][0]
                                    del cause[definition]
                                else:
                                    oneof_def_pos = int(definition.split(' ')[-1])
                                    oneof_schema_type = oneof[oneof_def_pos]['schema']['type']
                                    if 'forbidden' in oneof_schema_type:
                                        cause[definition][0]['type'] = {'forbidden': oneof_schema_type['forbidden']}
                                    elif 'allowed' in oneof_schema_type:
                                        cause[definition][0]['type'] = {'allowed': oneof_schema_type['allowed']}
                            if len(cause) == 0 and last_error is not None:
                                cause[key_name + ' error'] = last_error
            filtered_errors[key_name][i] = err


# Add your ruleset here:
def build_analysis_pipeline(analysis_context):
    """
    Define the function to create pipeline for parsing the log data.
    It has also to define an AtomizerFactory to instruct aminer how to process incoming data streams to create log atoms from them.
    """
    parsing_model = build_parsing_model()
    anomaly_event_handlers, atom_filter = build_input_pipeline(analysis_context, parsing_model)
    build_analysis_components(analysis_context, anomaly_event_handlers, atom_filter)
    event_handler_id_list = build_event_handlers(analysis_context, anomaly_event_handlers)
    # do not check UnparsedAtomHandler
    for index, analysis_component in enumerate(atom_filter.subhandler_list[1:]):
        if analysis_component[0].output_event_handlers is not None:
            event_handlers = []
            for i in analysis_component[0].output_event_handlers:
                event_handlers.append(anomaly_event_handlers[event_handler_id_list.index(i)])
            atom_filter.subhandler_list[index+1][0].output_event_handlers = event_handlers


def build_parsing_model():
    """Build the parsing model."""
    parser_model_dict = {}
    start = None
    ws_count = 0

    # We might be able to remove this and us it like the config_properties
    # skipcq: PYL-W0603
    global yaml_data
    for item in yaml_data['Parser']:
        if item['id'] in parser_model_dict:
            raise ValueError('Config-Error: The id "%s" occurred multiple times in Parser!' % item['id'])
        if 'start' in item and item['start'] is True and item['type'].name != 'JsonModelElement':
            start = item
        if item['type'].is_model:
            if 'args' in item:
                if isinstance(item['args'], list):  # skipcq: PTC-W0048
                    for i, value in enumerate(item["args"]):
                        if value == "WHITESPACE":
                            from aminer.parsing.FixedDataModelElement import FixedDataModelElement
                            sp = "sp%d" % ws_count
                            item["args"][i] = FixedDataModelElement(sp, b' ')
                            ws_count += 1
                    if item['type'].name not in ('DecimalFloatValueModelElement', 'DecimalIntegerValueModelElement'):
                        # encode string to bytearray
                        for j, val in enumerate(item['args']):
                            if isinstance(val, str):
                                item['args'][j] = val.encode()
                else:
                    if item['type'].name not in ('DecimalFloatValueModelElement', 'DecimalIntegerValueModelElement') and isinstance(
                            item['args'], str):
                        item['args'] = item['args'].encode().replace(b"\\n", b"\n").replace(b"\\t", b"\t").replace(b"\\r", b"\r").\
                            replace(b"\\\\", b"\\").replace(b"\\b", b"\b")
            if item['type'].name == 'ElementValueBranchModelElement':
                value_model = parser_model_dict.get(item['args'][0].decode())
                if value_model is None:
                    msg = 'The parser model %s does not exist!' % item['args'][0].decode()
                    logging.getLogger(DEBUG_LOG_NAME).error(msg)
                    raise ValueError(msg)
                branch_model_dict = {}
                for i in item['branch_model_dict']:
                    key = i['id']
                    model = i['model']
                    if parser_model_dict.get(model) is None:
                        msg = 'The parser model %s does not exist!' % key
                        logging.getLogger(DEBUG_LOG_NAME).error(msg)
                        raise ValueError(msg)
                    branch_model_dict[key] = parser_model_dict.get(model)
                parser_model_dict[item['id']] = item['type'].func(item['name'], value_model, item['args'][1].decode(), branch_model_dict)
            elif item['type'].name == 'DateTimeModelElement':
                parser_model_dict[item['id']] = item['type'].func(
                    item['name'], item['date_format'].encode(), None, item['text_locale'], item['start_year'],
                    item['max_time_jump_seconds'])
            elif item['type'].name == 'MultiLocaleDateTimeModelElement':
                date_formats = []
                for date_format in item['date_formats']:
                    if len(date_format['format']) != 3:
                        msg = 'The date_format must have a size of 3!'
                        logging.getLogger(DEBUG_LOG_NAME).error(msg)
                        raise ValueError(msg)
                    fmt = date_format['format']
                    fmt[0] = fmt[0].encode().replace(b"\\n", b"\n").replace(b"\\t", b"\t").replace(b"\\r", b"\r").replace(b"\\\\", b"\\").\
                        replace(b"\\b", b"\b")
                    date_formats.append(tuple(fmt))
                parser_model_dict[item['id']] = item['type'].func(
                    item['name'], date_formats, item['start_year'], item['max_time_jump_seconds'])
            elif item['type'].name == 'RepeatedElementDataModelElement':
                model = item['args'][0].decode()
                if parser_model_dict.get(model) is None:
                    msg = 'The parser model %s does not exist!' % model
                    logging.getLogger(DEBUG_LOG_NAME).error(msg)
                    raise ValueError(msg)
                item['args'][0] = parser_model_dict.get(model)
                parser_model_dict[item['id']] = item['type'].func(item['name'], item['args'][0])
                if len(item['args']) == 2:
                    parser_model_dict[item['id']] = item['type'].func(item['name'], item['args'][0], item['args'][1])
                elif len(item['args']) == 3:
                    parser_model_dict[item['id']] = item['type'].func(item['name'], item['args'][0], item['args'][1], item['args'][2])
                elif len(item['args']) > 3:
                    msg = 'The RepeatedElementDataModelElement does not have more than 3 arguments.'
                    logging.getLogger(DEBUG_LOG_NAME).error(msg)
                    raise ValueError(msg)
            elif item['type'].name == 'DecimalFloatValueModelElement':
                parser_model_dict[item['id']] = item['type'].func(
                    item['name'], item['value_sign_type'], item['value_pad_type'], item['exponent_type'])
            elif item['type'].name == 'DecimalIntegerValueModelElement':
                parser_model_dict[item['id']] = item['type'].func(item['name'], item['value_sign_type'], item['value_pad_type'])
            elif item['type'].name in ('FirstMatchModelElement', 'SequenceModelElement'):
                children = []
                if not isinstance(item['args'], list):
                    msg = '"args" has to be a list when using the %s. Currently args is defined as %s' % (
                        item['type'].name, repr(item['args']))
                    logging.getLogger(DEBUG_LOG_NAME).error(msg)
                    raise TypeError(msg)
                for child in item['args']:
                    if isinstance(child, bytes):
                        child = child.decode()
                    if isinstance(child, str):
                        if parser_model_dict.get(child) is None:
                            msg = 'The parser model %s does not exist!' % child
                            logging.getLogger(DEBUG_LOG_NAME).error(msg)
                            raise ValueError(msg)
                        children.append(parser_model_dict.get(child))
                    else:
                        children.append(child)
                parser_model_dict[item['id']] = item['type'].func(item['name'], children)
            elif item['type'].name == 'OptionalMatchModelElement':
                optional_element = parser_model_dict.get(item['args'].decode())
                if optional_element is None:
                    msg = 'The parser model %s does not exist!' % item['args'].decode()
                    logging.getLogger(DEBUG_LOG_NAME).error(msg)
                    raise ValueError(msg)
                parser_model_dict[item['id']] = item['type'].func(item['name'], optional_element)
            elif item['type'].name == 'DelimitedDataModelElement':
                delimiter = item['delimiter'].encode().replace(b"\\n", b"\n").replace(b"\\t", b"\t").replace(b"\\r", b"\r").\
                    replace(b"\\\\", b"\\").replace(b"\\b", b"\b")
                parser_model_dict[item['id']] = item['type'].func(item['name'], delimiter, item['escape'], item['consume_delimiter'])
            elif item['type'].name == 'JsonModelElement':
                key_parser_dict = parse_json_yaml(item['key_parser_dict'], parser_model_dict)
                if 'start' in item and item['start'] is True:
                    start = item['type'].func(item['name'], key_parser_dict, item['optional_key_prefix'])
                else:
                    parser_model_dict[item['id']] = item['type'].func(item['name'], key_parser_dict, item['optional_key_prefix'])
            else:
                if 'args' in item:
                    parser_model_dict[item['id']] = item['type'].func(item['name'], item['args'])
                else:
                    parser_model_dict[item['id']] = item['type'].func(item['name'])
        else:
            parser_model_dict[item['id']] = item['type'].func()

    if start.__class__.__name__ == 'JsonModelElement':
        parsing_model = start
    else:
        parsing_model = parser_model_dict[start['id']]
    return parsing_model


def build_input_pipeline(analysis_context, parsing_model):
    """Build the input pipeline."""
    # Some generic imports.
    from aminer.analysis import AtomFilters
    # Create all global handler lists here and append the real handlers later on.
    # Use this filter to distribute all atoms to the analysis handlers.
    atom_filter = AtomFilters.SubhandlerFilter(None)
    analysis_context.register_component(atom_filter, component_name="AtomFilter")
    anomaly_event_handlers = []
    # Now define the AtomizerFactory using the model. A simple line based one is usually sufficient.
    from aminer.input.SimpleByteStreamLineAtomizerFactory import SimpleByteStreamLineAtomizerFactory
    timestamp_paths = yaml_data['Input']['timestamp_paths']
    if isinstance(timestamp_paths, str):
        timestamp_paths = [timestamp_paths]
    sync_wait_time = yaml_data['Input']['sync_wait_time']
    eol_sep = yaml_data['Input']['eol_sep'].encode().replace(b"\\n", b"\n").replace(b"\\t", b"\t").replace(b"\\r", b"\r").\
        replace(b"\\\\", b"\\").replace(b"\\b", b"\b")
    json_format = yaml_data['Input']['json_format']
    if yaml_data['Input']['multi_source'] is True:
        from aminer.input.SimpleMultisourceAtomSync import SimpleMultisourceAtomSync
        if yaml_data['Input']['adjust_timestamps'] is True:
            from aminer.analysis.TimestampCorrectionFilters import SimpleMonotonicTimestampAdjust
            atom_handler_list = [SimpleMultisourceAtomSync([SimpleMonotonicTimestampAdjust([atom_filter])], sync_wait_time=sync_wait_time)]
        else:
            atom_handler_list = [SimpleMultisourceAtomSync([atom_filter], sync_wait_time=sync_wait_time)]
    else:
        if yaml_data['Input']['adjust_timestamps'] is True:
            from aminer.analysis.TimestampCorrectionFilters import SimpleMonotonicTimestampAdjust
            atom_handler_list = [SimpleMonotonicTimestampAdjust([atom_filter])]
        else:
            atom_handler_list = [atom_filter]
    analysis_context.atomizer_factory = SimpleByteStreamLineAtomizerFactory(
        parsing_model, atom_handler_list, anomaly_event_handlers, default_timestamp_paths=timestamp_paths, eol_sep=eol_sep,
        json_format=json_format)
    # Just report all unparsed atoms to the event handlers.
    if yaml_data['Input']['verbose'] is True:
        from aminer.input.VerboseUnparsedAtomHandler import VerboseUnparsedAtomHandler
        atom_filter.add_handler(VerboseUnparsedAtomHandler(anomaly_event_handlers, parsing_model), stop_when_handled_flag=True)
    else:
        from aminer.input.SimpleUnparsedAtomHandler import SimpleUnparsedAtomHandler
        atom_filter.add_handler(SimpleUnparsedAtomHandler(anomaly_event_handlers), stop_when_handled_flag=True)
    if yaml_data['Input']['suppress_unparsed'] is True:
        analysis_context.suppress_detector_list.append(atom_filter.subhandler_list[-1][0])
    from aminer.analysis.NewMatchPathDetector import NewMatchPathDetector
    if 'LearnMode' in yaml_data:
        learn = yaml_data['LearnMode']
    else:
        learn = True
    nmpd = NewMatchPathDetector(analysis_context.aminer_config, anomaly_event_handlers, auto_include_flag=learn)
    nmpd.output_event_handlers = None
    analysis_context.register_component(nmpd, component_name='DefaultNewMatchPathDetector')
    atom_filter.add_handler(nmpd)
    return anomaly_event_handlers, atom_filter


def build_analysis_components(analysis_context, anomaly_event_handlers, atom_filter):
    """Build the analysis components."""
    suppress_detector_list = analysis_context.suppress_detector_list
    if yaml_data['SuppressNewMatchPathDetector']:
        suppress_detector_list.append('DefaultNewMatchPathDetector')
    if 'Analysis' in yaml_data and yaml_data['Analysis'] is not None:
        analysis_dict = {}
        match_action_dict = {}
        match_rules_dict = {}
        correlation_rules = {}
        # changed order if ETD is defined.
        for item in yaml_data['Analysis']:
            if item['type'].name == 'EventTypeDetector':
                index = yaml_data['Analysis'].index(item)
                new_analysis_list = [item]
                del yaml_data['Analysis'][index]
                new_analysis_list += yaml_data['Analysis']
                yaml_data['Analysis'] = new_analysis_list
                break

        for item in yaml_data['Analysis']:
            if item['id'] == 'None':
                comp_name = None
            else:
                comp_name = item['id']
                if analysis_context.get_component_by_name(comp_name) is not None:
                    raise ValueError('Config-Error: The id "%s" occurred multiple times in Analysis!' % comp_name)
            if 'learn_mode' in item:
                learn = item['learn_mode']
            else:
                if 'LearnMode' not in yaml_data:
                    msg = 'Config-Error: LearnMode must be defined if an analysis component does not define learn_mode.'
                    logging.getLogger(DEBUG_LOG_NAME).error(msg)
                    raise ValueError(msg)
                learn = yaml_data['LearnMode']
            func = item['type'].func
            if item['suppress']:
                if comp_name is None:
                    raise ValueError(
                        'Config-Error: id must be specified for the analysis component %s to enable suppression.' % item['type'])
                suppress_detector_list.append(comp_name)
            if item['type'].name == 'NewMatchPathValueDetector':
                tmp_analyser = func(analysis_context.aminer_config, item['paths'], anomaly_event_handlers, auto_include_flag=learn,
                                    persistence_id=item['persistence_id'], output_log_line=item['output_logline'])
            elif item['type'].name == 'MatchPathFilter':
                parsed_atom_handler_lookup_list = []
                for atom_handler in item['parsed_atom_handler_lookup_list']:
                    if atom_handler[1] is not None:
                        if analysis_context.get_component_by_name(atom_handler[1]) is None:
                            msg = 'The atom handler %s does not exist!' % atom_handler[1]
                            logging.getLogger(DEBUG_LOG_NAME).error(msg)
                            raise ValueError(msg)
                        atom_handler[1] = analysis_context.get_component_by_name(atom_handler[1])
                    parsed_atom_handler_lookup_list.append(tuple(i for i in atom_handler))
                default_parsed_atom_handler = item['default_parsed_atom_handler']
                if default_parsed_atom_handler is not None:
                    if analysis_context.get_component_by_name(default_parsed_atom_handler) is None:
                        msg = 'The atom handler %s does not exist!' % default_parsed_atom_handler
                        logging.getLogger(DEBUG_LOG_NAME).error(msg)
                        raise ValueError(msg)
                    default_parsed_atom_handler = analysis_context.get_component_by_name(default_parsed_atom_handler)
                tmp_analyser = func(parsed_atom_handler_lookup_list, default_parsed_atom_handler=default_parsed_atom_handler)
            elif item['type'].name == 'MatchValueFilter':
                parsed_atom_handler_dict = {}
                for atom_handler in item['parsed_atom_handler_dict']:
                    if analysis_context.get_component_by_name(atom_handler) is None:
                        msg = 'The atom handler %s does not exist!' % atom_handler
                        logging.getLogger(DEBUG_LOG_NAME).error(msg)
                        raise ValueError(msg)
                    parsed_atom_handler_dict[atom_handler] = analysis_context.get_component_by_name(atom_handler)
                default_parsed_atom_handler = item['default_parsed_atom_handler']
                if default_parsed_atom_handler is not None:
                    if analysis_context.get_component_by_name(default_parsed_atom_handler) is None:
                        msg = 'The atom handler %s does not exist!' % default_parsed_atom_handler
                        logging.getLogger(DEBUG_LOG_NAME).error(msg)
                        raise ValueError(msg)
                    default_parsed_atom_handler = analysis_context.get_component_by_name(default_parsed_atom_handler)
                tmp_analyser = func(item['path'], parsed_atom_handler_dict, default_parsed_atom_handler=default_parsed_atom_handler)
            elif item['type'].name == 'PCADetector':
                tmp_analyser = func(analysis_context.aminer_config, item['paths'], anomaly_event_handlers,
                                    persistence_id=item['persistence_id'], window_size=item['window_size'],
                                    min_anomaly_score=item['min_anomaly_score'], min_variance=item['min_variance'],
                                    num_windows=item['num_windows'], auto_include_flag=learn, output_log_line=item['output_logline'],
                                    ignore_list=item['ignore_list'], constraint_list=item['constraint_list'])
            elif item['type'].name == 'NewMatchPathValueComboDetector':
                tmp_analyser = func(analysis_context.aminer_config, item['paths'], anomaly_event_handlers, auto_include_flag=learn,
                                    persistence_id=item['persistence_id'], allow_missing_values_flag=item['allow_missing_values'],
                                    output_log_line=item['output_logline'])
            elif item['type'].name == 'MissingMatchPathValueDetector':
                tmp_analyser = func(analysis_context.aminer_config, item['paths'], anomaly_event_handlers, auto_include_flag=learn,
                                    persistence_id=item['persistence_id'], default_interval=item['check_interval'],
                                    realert_interval=item['realert_interval'], output_log_line=item['output_logline'])
            elif item['type'].name == 'MissingMatchPathListValueDetector':
                tmp_analyser = func(analysis_context.aminer_config, item['path'], anomaly_event_handlers, auto_include_flag=learn,
                                    persistence_id=item['persistence_id'], default_interval=item['check_interval'],
                                    realert_interval=item['realert_interval'], output_log_line=item['output_logline'])
            elif item['type'].name == 'EventSequenceDetector':
                tmp_analyser = func(analysis_context.aminer_config, anomaly_event_handlers, item['id_path_list'],
                                    target_path_list=item['paths'], persistence_id=item['persistence_id'], seq_len=item['seq_len'],
                                    auto_include_flag=learn, timeout=item['timeout'], allow_missing_id=item['allow_missing_id'],
                                    output_log_line=item['output_logline'], ignore_list=item['ignore_list'],
                                    constraint_list=item['constraint_list'])
            elif item['type'].name == 'ValueRangeDetector':
                tmp_analyser = func(analysis_context.aminer_config, anomaly_event_handlers, item['id_path_list'],
                                    target_path_list=item['paths'], persistence_id=item['persistence_id'], auto_include_flag=learn,
                                    output_log_line=item['output_logline'], ignore_list=item['ignore_list'],
                                    constraint_list=item['constraint_list'])
            elif item['type'].name == 'CharsetDetector':
                tmp_analyser = func(analysis_context.aminer_config, anomaly_event_handlers, item['id_path_list'],
                                    target_path_list=item['paths'], persistence_id=item['persistence_id'], auto_include_flag=learn,
                                    output_log_line=item['output_logline'], ignore_list=item['ignore_list'],
                                    constraint_list=item['constraint_list'])
            elif item['type'].name == 'EntropyDetector':
                tmp_analyser = func(analysis_context.aminer_config, anomaly_event_handlers, target_path_list=item['paths'],
                                    prob_thresh=item['prob_thresh'], default_freqs=item['default_freqs'],
                                    skip_repetitions=item['skip_repetitions'],
                                    persistence_id=item['persistence_id'], auto_include_flag=learn,
                                    output_log_line=item['output_logline'], ignore_list=item['ignore_list'],
                                    constraint_list=item['constraint_list'])
            elif item['type'].name == 'EventFrequencyDetector':
                tmp_analyser = func(analysis_context.aminer_config, anomaly_event_handlers, target_path_list=item['paths'],
                                    persistence_id=item['persistence_id'], window_size=item['window_size'],
                                    confidence_factor=item['confidence_factor'], auto_include_flag=learn,
                                    output_log_line=item['output_logline'], ignore_list=item['ignore_list'],
                                    constraint_list=item['constraint_list'])
            elif item['type'].name == 'TimeCorrelationDetector':
                tmp_analyser = func(analysis_context.aminer_config, anomaly_event_handlers, item['parallel_check_count'],
                                    persistence_id=item['persistence_id'], record_count_before_event=item['record_count_before_event'],
                                    output_log_line=item['output_logline'], use_path_match=item['use_path_match'],
                                    use_value_match=item['use_value_match'], min_rule_attributes=item['min_rule_attributes'],
                                    max_rule_attributes=item['max_rule_attributes'])
            elif item['type'].name == 'ParserCount':
                tmp_analyser = func(
                    analysis_context.aminer_config,
                    item['paths'],
                    anomaly_event_handlers,
                    report_interval=item['report_interval'],
                    target_label_list=item['labels'],
                    split_reports_flag=item['split_reports_flag'])
            elif item['type'].name == 'EventCorrelationDetector':
                tmp_analyser = func(
                    analysis_context.aminer_config, anomaly_event_handlers, paths=item['paths'], max_hypotheses=item['max_hypotheses'],
                    hypothesis_max_delta_time=item['hypothesis_max_delta_time'], generation_probability=item['generation_probability'],
                    generation_factor=item['generation_factor'], max_observations=item['max_observations'], p0=item['p0'],
                    alpha=item['alpha'], candidates_size=item['candidates_size'],
                    hypotheses_eval_delta_time=item['hypotheses_eval_delta_time'], constraint_list=item['constraint_list'],
                    delta_time_to_discard_hypothesis=item['delta_time_to_discard_hypothesis'], check_rules_flag=item['check_rules_flag'],
                    auto_include_flag=learn, ignore_list=item['ignore_list'], persistence_id=item['persistence_id'])
            elif item['type'].name == 'NewMatchIdValueComboDetector':
                tmp_analyser = func(analysis_context.aminer_config, item['paths'], anomaly_event_handlers,
                                    id_path_list=item['id_path_list'], min_allowed_time_diff=item['min_allowed_time_diff'],
                                    auto_include_flag=learn, persistence_id=item['persistence_id'],
                                    allow_missing_values_flag=item['allow_missing_values'], output_log_line=item['output_logline'])
            elif item['type'].name == 'LinearNumericBinDefinition':
                if comp_name is None:
                    msg = 'The %s must have an id!' % item['type'].name
                    logging.getLogger(DEBUG_LOG_NAME).error(msg)
                    raise ValueError(msg)
                analysis_dict[comp_name] = func(item['lower_limit'], item['bin_size'], item['bin_count'], item['outlier_bins_flag'])
                continue
            elif item['type'].name == 'ModuloTimeBinDefinition':
                if comp_name is None:
                    msg = 'The %s must have an id!' % item['type'].name
                    logging.getLogger(DEBUG_LOG_NAME).error(msg)
                    raise ValueError(msg)
                analysis_dict[comp_name] = func(item['modulo_value'], item['time_unit'], item['lower_limit'], item['bin_size'],
                                                item['bin_count'], item['outlier_bins_flag'])
                continue
            elif item['type'].name == 'HistogramAnalysis':
                histogram_defs = []
                for histogram_def in item['histogram_defs']:
                    if len(histogram_def) != 2:
                        msg = 'Every item of the histogram_defs must have an size of 2!'
                        logging.getLogger(DEBUG_LOG_NAME).error(msg)
                        raise ValueError(msg)
                    if histogram_def[1] not in analysis_dict:
                        msg = '%s first must be defined before used.' % histogram_def[1]
                        logging.getLogger(DEBUG_LOG_NAME).error(msg)
                        raise ValueError(msg)
                    histogram_defs.append([histogram_def[0], analysis_dict[histogram_def[1]]])
                tmp_analyser = func(analysis_context.aminer_config, histogram_defs, item['report_interval'], anomaly_event_handlers,
                                    reset_after_report_flag=item['reset_after_report_flag'], persistence_id=item['persistence_id'],
                                    output_log_line=item['output_logline'])
            elif item['type'].name == 'PathDependentHistogramAnalysis':
                if item['bin_definition'] not in analysis_dict:
                    msg = '%s first must be defined before used.' % item['bin_definition']
                    logging.getLogger(DEBUG_LOG_NAME).error(msg)
                    raise ValueError(msg)
                tmp_analyser = func(
                    analysis_context.aminer_config, item['path'], analysis_dict[item['bin_definition']], item['report_interval'],
                    anomaly_event_handlers, reset_after_report_flag=item['reset_after_report_flag'], persistence_id=item['persistence_id'],
                    output_log_line=item['output_logline'])
            elif item['type'].name == 'EnhancedNewMatchPathValueComboDetector':
                tuple_transformation_function = None
                if item['tuple_transformation_function'] == 'demo':
                    tuple_transformation_function = tuple_transformation_function_demo_print_every_10th_value
                tmp_analyser = func(analysis_context.aminer_config, item['paths'], anomaly_event_handlers,
                                    persistence_id=item['persistence_id'], allow_missing_values_flag=item['allow_missing_values'],
                                    auto_include_flag=learn, tuple_transformation_function=tuple_transformation_function,
                                    output_log_line=item['output_logline'])
                # skipcq: PYL-W0603
                global enhanced_new_match_path_value_combo_detector_reference
                enhanced_new_match_path_value_combo_detector_reference = tmp_analyser
            elif item['type'].name == 'MatchFilter':
                tmp_analyser = func(analysis_context.aminer_config, item['paths'], anomaly_event_handlers,
                                    target_value_list=item['value_list'], output_log_line=item['output_logline'])
            elif item['type'].name == 'MatchValueAverageChangeDetector':
                tmp_analyser = func(analysis_context.aminer_config, anomaly_event_handlers, item['timestamp_path'], item['paths'],
                                    item['min_bin_elements'], item['min_bin_time'], debug_mode=item['debug_mode'],
                                    persistence_id=item['persistence_id'], output_log_line=item['output_logline'])
            elif item['type'].name == 'MatchValueStreamWriter':
                stream = sys.stdout
                if item['stream'] == 'sys.stderr':
                    stream = sys.stderr
                tmp_analyser = func(stream, item['paths'], item['separator'].encode().replace(b"\\n", b"\n").replace(b"\\t", b"\t").replace(
                    b"\\r", b"\r").replace(b"\\\\", b"\\").replace(b"\\b", b"\b"), item['missing_value_string'].encode().replace(
                    b"\\n", b"\n").replace(b"\\t", b"\t").replace(b"\\r", b"\r").replace(b"\\\\", b"\\").replace(b"\\b", b"\b"))
            elif item['type'].name == 'NewMatchPathDetector':
                tmp_analyser = func(analysis_context.aminer_config, anomaly_event_handlers, persistence_id=item['persistence_id'],
                                    auto_include_flag=learn, output_log_line=item['output_logline'])
            elif 'MatchAction' in item['type'].name:
                if comp_name is None:
                    msg = 'The %s must have an id!' % item['type'].name
                    logging.getLogger(DEBUG_LOG_NAME).error(msg)
                    raise ValueError(msg)
                if item['type'].name == 'EventGenerationMatchAction':
                    tmp_analyser = func(item['event_type'], item['event_message'], anomaly_event_handlers)
                elif item['type'].name == 'AtomFilterMatchAction':
                    tmp_analyser = func(atom_filter, stop_when_handled_flag=item['stop_when_handled_flag'])
                match_action_dict[comp_name] = tmp_analyser
                continue
            elif 'MatchRule' in item['type'].name:
                if comp_name is None:
                    msg = 'The %s must have an id!' % item['type'].name
                    logging.getLogger(DEBUG_LOG_NAME).error(msg)
                    raise ValueError(msg)
                match_action = None
                if item['match_action'] is not None:
                    if item['match_action'] not in match_action_dict:
                        msg = 'The match action %s does not exist!' % item['match_action']
                        logging.getLogger(DEBUG_LOG_NAME).error(msg)
                        raise ValueError(msg)
                    match_action = match_action_dict[item['match_action']]
                if item['type'].name in ('AndMatchRule', 'OrMatchRule', 'ParallelMatchRule'):
                    sub_rules = []
                    for sub_rule in item['sub_rules']:
                        if sub_rule not in match_rules_dict:
                            msg = 'The sub match rule %s does not exist!' % sub_rule
                            logging.getLogger(DEBUG_LOG_NAME).error(msg)
                            raise ValueError(msg)
                        sub_rules.append(match_rules_dict[sub_rule])
                    tmp_analyser = func(sub_rules, match_action=match_action)
                if item['type'].name == 'ValueDependentDelegatedMatchRule':
                    rule_lookup_dict = {}
                    for key, rule in item['rule_lookup_dict'].items():
                        if rule not in match_rules_dict:
                            msg = 'The match rule %s does not exist!' % rule
                            logging.getLogger(DEBUG_LOG_NAME).error(msg)
                            raise ValueError(msg)
                        rule_lookup_dict[ast.literal_eval(key)] = match_rules_dict[rule]
                    tmp_analyser = func(item['paths'], rule_lookup_dict, default_rule=item['default_rule'], match_action=match_action)
                if item['type'].name == 'NegationMatchRule':
                    if item['sub_rule'] not in match_rules_dict:
                        msg = 'The match rule %s does not exist!' % item['sub_rule']
                        logging.getLogger(DEBUG_LOG_NAME).error(msg)
                        raise ValueError(msg)
                    sub_rule = match_rules_dict[item['sub_rule']]
                    tmp_analyser = func(sub_rule, match_action=match_action)
                if item['type'].name in ('PathExistsMatchRule', 'IPv4InRFC1918MatchRule'):
                    tmp_analyser = func(item['path'], match_action=match_action)
                if item['type'].name == 'ValueMatchRule':
                    if isinstance(item['value'], str):
                        item['value'] = item['value'].encode().replace(b"\\n", b"\n").replace(b"\\t", b"\t").replace(b"\\r", b"\r").\
                            replace(b"\\\\", b"\\").replace(b"\\b", b"\b")
                    tmp_analyser = func(item['path'], item['value'], match_action=match_action)
                if item['type'].name == 'ValueListMatchRule':
                    value_list = []
                    for val in item['value_list']:
                        if isinstance(val, str):
                            val = val.encode().replace(b"\\n", b"\n").replace(b"\\t", b"\t").replace(b"\\r", b"\r").\
                                replace(b"\\\\", b"\\").replace(b"\\b", b"\b")
                        value_list.append(val)
                    tmp_analyser = func(item['path'], value_list, match_action=match_action)
                if item['type'].name == 'ValueRangeMatchRule':
                    tmp_analyser = func(item['path'], item['lower_limit'], item['upper_limit'], match_action)
                if item['type'].name == 'StringRegexMatchRule':
                    import re
                    tmp_analyser = func(item['path'], re.compile(item['regex'].encode()), match_action=match_action)
                if item['type'].name == 'ModuloTimeMatchRule':
                    # tzinfo parameter cannot be used yet..
                    tmp_analyser = func(item['path'], item['seconds_modulo'], item['lower_limit'], item['upper_limit'],
                                        match_action=match_action)
                if item['type'].name == 'ValueDependentModuloTimeMatchRule':
                    # tzinfo parameter cannot be used yet..
                    limit_lookup_dict = {}
                    for key in item['limit_lookup_dict'].keys():
                        if isinstance(key, str):
                            limit_lookup_dict[key.encode()] = item['limit_lookup_dict'][key]
                        else:
                            limit_lookup_dict[key] = item['limit_lookup_dict'][key]
                    tmp_analyser = func(item['path'], item['seconds_modulo'], item['paths'], limit_lookup_dict,
                                        default_limit=item['default_limit'], match_action=match_action)
                if item['type'].name == 'DebugMatchRule':
                    tmp_analyser = func(debug_match_result=item['debug_mode'], match_action=match_action)
                if item['type'].name == 'DebugHistoryMatchRule':
                    # object_history is not supported yet..
                    tmp_analyser = func(debug_match_result=item['debug_mode'], match_action=match_action)
                match_rules_dict[comp_name] = tmp_analyser
                continue
            elif item['type'].name == 'CorrelationRule':
                artefact_match_parameters = []
                for match_parameters in item['artefact_match_parameters']:
                    artefact_match_parameters.append(tuple(i for i in match_parameters))
                tmp_analyser = func(item['rule_id'], item['min_time_delta'], item['max_time_delta'], item['max_artefacts_a_for_single_b'],
                                    artefact_match_parameters=artefact_match_parameters)
                correlation_rules[item['rule_id']] = tmp_analyser
                continue
            elif item['type'].name == 'EventClassSelector':
                if item['artefact_a_rules'] is None and item['artefact_b_rules'] is None:
                    msg = 'At least one of the EventClassSelector\'s rules must not be None!'
                    logging.getLogger(DEBUG_LOG_NAME).error(msg)
                    raise ValueError(msg)
                artefact_a_rules = None
                artefact_b_rules = None
                if item['artefact_a_rules'] is not None:
                    artefact_a_rules = []
                    for rule in item['artefact_a_rules']:
                        if rule not in correlation_rules:
                            msg = 'The correlation rule %s does not exist!' % rule
                            logging.getLogger(DEBUG_LOG_NAME).error(msg)
                            raise ValueError(msg)
                        artefact_a_rules.append(correlation_rules[rule])
                if item['artefact_b_rules'] is not None:
                    artefact_b_rules = []
                    for rule in item['artefact_b_rules']:
                        if rule not in correlation_rules:
                            msg = 'The correlation rule %s does not exist!' % rule
                            logging.getLogger(DEBUG_LOG_NAME).error(msg)
                            raise ValueError(msg)
                        artefact_b_rules.append(correlation_rules[rule])
                tmp_analyser = func(item['action_id'], artefact_a_rules, artefact_b_rules)
                match_action_dict[item['action_id']] = tmp_analyser
                continue
            elif item['type'].name == 'TimeCorrelationViolationDetector':
                ruleset = []
                for rule in item['ruleset']:
                    if rule not in match_rules_dict:
                        msg = 'The match rule %s does not exist!' % rule
                        logging.getLogger(DEBUG_LOG_NAME).error(msg)
                        raise ValueError(msg)
                    ruleset.append(match_rules_dict[rule])
                tmp_analyser = func(analysis_context.aminer_config, ruleset, anomaly_event_handlers, persistence_id=item['persistence_id'],
                                    output_log_line=item['output_logline'])
            elif item['type'].name == 'TimestampsUnsortedDetector':
                tmp_analyser = func(analysis_context.aminer_config, anomaly_event_handlers, exit_on_error_flag=item['exit_on_error_flag'],
                                    output_log_line=item['output_logline'])
            elif item['type'].name == 'AllowlistViolationDetector':
                allowlist_rules = []
                for rule in item['allowlist_rules']:
                    if rule not in match_rules_dict:
                        msg = 'The match rule %s does not exist!' % rule
                        logging.getLogger(DEBUG_LOG_NAME).error(msg)
                        raise ValueError(msg)
                    allowlist_rules.append(match_rules_dict[rule])
                tmp_analyser = func(analysis_context.aminer_config, allowlist_rules, anomaly_event_handlers,
                                    output_log_line=item['output_logline'])
            elif item['type'].name == 'EventTypeDetector':
                tmp_analyser = func(
                    analysis_context.aminer_config, anomaly_event_handlers, persistence_id=item['persistence_id'],
                    path_list=item['paths'], id_path_list=item['id_path_list'], allow_missing_id=item['allow_missing_id'],
                    allowed_id_tuples=item['allowed_id_tuples'], min_num_vals=item['min_num_vals'], max_num_vals=item['max_num_vals'],
                    save_values=item['save_values'], track_time_for_tsa=item['track_time_for_tsa'],
                    waiting_time_for_tsa=item['waiting_time_for_tsa'],
                    num_sections_waiting_time_for_tsa=item['num_sections_waiting_time_for_tsa'])
            elif item['type'].name == 'VariableTypeDetector':
                etd = analysis_context.get_component_by_name(item['event_type_detector'])
                if etd is None:
                    msg = 'The defined EventTypeDetector %s does not exist!' % item['event_type_detector']
                    logging.getLogger(DEBUG_LOG_NAME).error(msg)
                    raise ValueError(msg)
                tmp_analyser = func(
                    analysis_context.aminer_config, anomaly_event_handlers, etd, persistence_id=item['persistence_id'],
                    path_list=item['paths'], gof_alpha=item['gof_alpha'], s_gof_alpha=item['s_gof_alpha'],
                    s_gof_bt_alpha=item['s_gof_bt_alpha'], d_alpha=item['d_alpha'], d_bt_alpha=item['d_bt_alpha'],
                    div_thres=item['div_thres'], sim_thres=item['sim_thres'], indicator_thres=item['indicator_thres'],
                    num_init=item['num_init'], num_update=item['num_update'], num_update_unq=item['num_update_unq'],
                    num_s_gof_values=item['num_s_gof_values'], num_s_gof_bt=item['num_s_gof_bt'], num_d_bt=item['num_d_bt'],
                    num_pause_discrete=item['num_pause_discrete'], num_pause_others=item['num_pause_others'],
                    test_gof_int=item['test_gof_int'], update_var_type_bool=item['update_var_type_bool'],
                    num_stop_update=item['num_stop_update'], silence_output_without_confidence=item['silence_output_without_confidence'],
                    silence_output_except_indicator=item['silence_output_except_indicator'],
                    num_var_type_hist_ref=item['num_var_type_hist_ref'], num_update_var_type_hist_ref=item['num_update_var_type_hist_ref'],
                    num_var_type_considered_ind=item['num_var_type_considered_ind'], num_stat_stop_update=item['num_stat_stop_update'],
                    num_updates_until_var_reduction=item['num_updates_until_var_reduction'],
                    var_reduction_thres=item['var_reduction_thres'], num_skipped_ind_for_weights=item['num_skipped_ind_for_weights'],
                    num_ind_for_weights=item['num_ind_for_weights'], used_multinomial_test=item['used_multinomial_test'],
                    use_empiric_distr=item['use_empiric_distr'], save_statistics=item['save_statistics'],
                    output_log_line=item['output_logline'], ignore_list=item['ignore_list'], constraint_list=item['constraint_list'])
            elif item['type'].name == 'VariableCorrelationDetector':
                etd = analysis_context.get_component_by_name(item['event_type_detector'])
                if etd is None:
                    msg = 'The defined EventTypeDetector %s does not exist!' % item['event_type_detector']
                    logging.getLogger(DEBUG_LOG_NAME).error(msg)
                    raise ValueError(msg)
                tmp_analyser = func(
                    analysis_context.aminer_config, anomaly_event_handlers, etd, persistence_id=item['persistence_id'],
                    num_init=item['num_init'], num_update=item['num_update'], disc_div_thres=item['disc_div_thres'],
                    num_steps_create_new_rules=item['num_steps_create_new_rules'],
                    num_upd_until_validation=item['num_upd_until_validation'], num_end_learning_phase=item['num_end_learning_phase'],
                    check_cor_thres=item['check_cor_thres'], check_cor_prob_thres=item['check_cor_prob_thres'],
                    check_cor_num_thres=item['check_cor_num_thres'], min_values_cors_thres=item['min_values_cors_thres'],
                    new_vals_alarm_thres=item['new_vals_alarm_thres'], num_bt=item['num_bt'], alpha_bt=item['alpha_bt'],
                    used_homogeneity_test=item['used_homogeneity_test'], alpha_chisquare_test=item['alpha_chisquare_test'],
                    max_dist_rule_distr=item['max_dist_rule_distr'], used_presel_meth=item['used_presel_meth'],
                    intersect_presel_meth=item['intersect_presel_meth'], percentage_random_cors=item['percentage_random_cors'],
                    match_disc_vals_sim_tresh=item['match_disc_vals_sim_tresh'],
                    exclude_due_distr_lower_limit=item['exclude_due_distr_lower_limit'],
                    match_disc_distr_threshold=item['match_disc_distr_threshold'], used_cor_meth=item['used_cor_meth'],
                    used_validate_cor_meth=item['used_validate_cor_meth'],
                    validate_cor_cover_vals_thres=item['validate_cor_cover_vals_thres'],
                    validate_cor_distinct_thres=item['validate_cor_distinct_thres'], ignore_list=item['ignore_list'],
                    constraint_list=item['constraint_list'])
            elif item['type'].name == 'PathValueTimeIntervalDetector':
                tmp_analyser = func(
                    analysis_context.aminer_config, anomaly_event_handlers, persistence_id=item['persistence_id'],
                    target_path_list=item['paths'], ignore_list=item['ignore_list'],
                    allow_missing_values_flag=item['allow_missing_values'],
                    output_log_line=item['output_logline'], time_window_length=item['time_window_length'],
                    max_time_diff=item['max_time_diff'], num_reduce_time_list=item['num_reduce_time_list'], auto_include_flag=learn)
            elif item['type'].name == 'TSAArimaDetector':
                etd = analysis_context.get_component_by_name(item['event_type_detector'])
                if etd is None:
                    msg = 'The defined EventTypeDetector %s does not exist!' % item['event_type_detector']
                    logging.getLogger(DEBUG_LOG_NAME).error(msg)
                    raise ValueError(msg)
                tmp_analyser = func(
                    analysis_context.aminer_config, anomaly_event_handlers, etd, persistence_id=item['persistence_id'],
                    path_list=item['paths'], acf_pause_area_percentage=item['acf_pause_area_percentage'],
                    acf_auto_pause_area=item['acf_auto_pause_area'], acf_auto_pause_area_num_min=item['acf_auto_pause_area_num_min'],
                    build_sum_over_values=item['build_sum_over_values'], num_periods_tsa_ini=item['num_periods_tsa_ini'],
                    num_division_time_step=item['num_division_time_step'], alpha=item['alpha'],
                    num_min_time_history=item['num_min_time_history'], num_max_time_history=item['num_max_time_history'],
                    num_results_bt=item['num_results_bt'], alpha_bt=item['alpha_bt'], acf_threshold=item['acf_threshold'],
                    round_time_inteval_threshold=item['round_time_inteval_threshold'],
                    force_period_length=item['force_period_length'], set_period_length=item['set_period_length'],
<<<<<<< HEAD
                    min_log_lines_per_time_step=item['min_log_lines_per_time_step'], output_log_line=item['output_logline'],
                    ignore_list=item['ignore_list'])
=======
                    output_log_line=item['output_logline'], ignore_list=item['ignore_list'], auto_include_flag=learn)
>>>>>>> 718b82dd
            else:
                tmp_analyser = func(analysis_context.aminer_config, item['paths'], anomaly_event_handlers, auto_include_flag=learn)
            if item['output_event_handlers'] is not None:
                tmp_analyser.output_event_handlers = item['output_event_handlers']
            analysis_context.register_component(tmp_analyser, component_name=comp_name)
            atom_filter.add_handler(tmp_analyser)


def build_event_handlers(analysis_context, anomaly_event_handlers):
    """Build the event handlers."""
    try:
        event_handler_id_list = []
        if 'EventHandlers' in yaml_data and yaml_data['EventHandlers'] is not None:
            for item in yaml_data['EventHandlers']:
                if item['id'] in event_handler_id_list:
                    raise ValueError('Config-Error: The id "%s" occurred multiple times in EventHandlers!' % item['id'])
                event_handler_id_list.append(item['id'])
                func = item['type'].func
                ctx = None
                if item['type'].name == 'StreamPrinterEventHandler':
                    if 'output_file_path' in item:
                        try:
                            stream = open(item['output_file_path'], 'w+')
                            ctx = func(analysis_context, stream)
                        except OSError as e:
                            msg = 'Error occured when opening stream to output_file_path %s. Error: %s' % (item['output_file_path'], e)
                            logging.getLogger(DEBUG_LOG_NAME).error(msg)
                            print(msg, file=sys.stderr)
                    else:
                        ctx = func(analysis_context)
                if item['type'].name == 'DefaultMailNotificationEventHandler':
                    ctx = func(analysis_context)
                if item['type'].name == 'SyslogWriterEventHandler':
                    ctx = func(analysis_context, item['instance_name'])
                if item['type'].name == 'KafkaEventHandler':
                    import configparser
                    import os
                    config = configparser.ConfigParser()
                    if os.access(item['cfgfile'], os.R_OK):
                        config.read(item['cfgfile'])
                    else:
                        msg = "%s does not exist or is not readable" % item['cfgfile']
                        logging.getLogger(DEBUG_LOG_NAME).error(msg)
                        raise ValueError(msg)
                    options = dict(config.items("DEFAULT"))
                    for key, val in options.items():
                        try:
                            if key == "sasl_plain_username":
                                continue
                            options[key] = int(val)
                        except:  # skipcq: FLK-E722
                            pass
                    ctx = func(analysis_context, item['topic'], options)
                if ctx is None:
                    ctx = func(analysis_context)
                if item['json'] is True or item['type'].name == 'KafkaEventHandler':
                    from aminer.events.JsonConverterHandler import JsonConverterHandler
                    ctx = JsonConverterHandler([ctx], analysis_context)
                anomaly_event_handlers.append(ctx)
            return event_handler_id_list
        raise KeyError()
    except KeyError:
        # Add stdout stream printing for debugging, tuning.
        from aminer.events.StreamPrinterEventHandler import StreamPrinterEventHandler
        anomaly_event_handlers.append(StreamPrinterEventHandler(analysis_context, stream=sys.stderr))
    return None


def tuple_transformation_function_demo_print_every_10th_value(match_value_list):
    """Only allow output of the EnhancedNewMatchPathValueComboDetector after every 10th element."""
    extra_data = enhanced_new_match_path_value_combo_detector_reference.known_values_dict.get(tuple(match_value_list), None)
    if extra_data is not None:
        mod = 10
        if (extra_data[2] + 1) % mod == 0:
            enhanced_new_match_path_value_combo_detector_reference.auto_include_flag = False
        else:
            enhanced_new_match_path_value_combo_detector_reference.auto_include_flag = True
    return match_value_list


def parse_json_yaml(json_dict, parser_model_dict):
    """Parse an yaml configuration for json."""
    key_parser_dict = {}
    for key in json_dict.keys():
        value = json_dict[key]
        if key is None:
            key = 'null'
        if key is False:
            key = 'false'
        if key is True:
            key = 'true'
        if isinstance(value, dict):
            key_parser_dict[key] = parse_json_yaml(value, parser_model_dict)
        elif isinstance(value, list):
            if isinstance(value[0], dict):
                key_parser_dict[key] = [parse_json_yaml(value[0], parser_model_dict)]
            elif value[0] in ("ALLOW_ALL", "EMPTY_ARRAY", "EMPTY_OBJECT"):
                key_parser_dict[key] = value
            elif parser_model_dict.get(value[0]) is None:
                msg = 'The parser model %s does not exist!' % value[0]
                logging.getLogger(DEBUG_LOG_NAME).error(msg)
                raise ValueError(msg)
            else:
                key_parser_dict[key] = [parser_model_dict.get(value[0])]
        elif value in ("ALLOW_ALL", "EMPTY_ARRAY", "EMPTY_OBJECT"):
            key_parser_dict[key] = value
        elif parser_model_dict.get(value) is None:
            msg = 'The parser model %s does not exist!' % value
            logging.getLogger(DEBUG_LOG_NAME).error(msg)
            raise ValueError(msg)
        else:
            key_parser_dict[key] = parser_model_dict.get(value)
    return key_parser_dict<|MERGE_RESOLUTION|>--- conflicted
+++ resolved
@@ -778,12 +778,8 @@
                     num_results_bt=item['num_results_bt'], alpha_bt=item['alpha_bt'], acf_threshold=item['acf_threshold'],
                     round_time_inteval_threshold=item['round_time_inteval_threshold'],
                     force_period_length=item['force_period_length'], set_period_length=item['set_period_length'],
-<<<<<<< HEAD
                     min_log_lines_per_time_step=item['min_log_lines_per_time_step'], output_log_line=item['output_logline'],
-                    ignore_list=item['ignore_list'])
-=======
-                    output_log_line=item['output_logline'], ignore_list=item['ignore_list'], auto_include_flag=learn)
->>>>>>> 718b82dd
+                    ignore_list=item['ignore_list'], auto_include_flag=learn)
             else:
                 tmp_analyser = func(analysis_context.aminer_config, item['paths'], anomaly_event_handlers, auto_include_flag=learn)
             if item['output_event_handlers'] is not None:
