--- conflicted
+++ resolved
@@ -600,14 +600,6 @@
                     num_init=item['num_init'], num_update=item['num_update'], disc_div_thres=item['disc_div_thres'],
                     num_steps_create_new_rules=item['num_steps_create_new_rules'],
                     num_upd_until_validation=item['num_upd_until_validation'], num_end_learning_phase=item['num_end_learning_phase'],
-<<<<<<< HEAD
-                    num_bt=item['num_bt'], alpha_bt=item['alpha_bt'], max_dist_rule_distr=item['max_dist_rule_distr'],
-                    used_presel_meth=item['used_presel_meth'], intersect_presel_meth=item['intersect_presel_meth'],
-                    percentage_random_cors=item['percentage_random_cors'], used_cor_d_meth=item['used_cor_d_meth'],
-                    used_validate_cor_d_meth=item['used_validate_cor_d_meth'],
-                    validate_cor_cover_vals_thres=item['validate_cor_cover_vals_thres'],
-                    validate_cor_distinct_thres=item['validate_cor_distinct_thres'], ignore_list=item['ignore_list'])
-=======
                     check_cor_thres=item['check_cor_thres'], check_cor_prob_thres=item['check_cor_prob_thres'],
                     check_cor_num_thres=item['check_cor_num_thres'], num_bt=item['num_bt'], alpha_bt=item['alpha_bt'],
                     max_dist_rule_distr=item['max_dist_rule_distr'], used_presel_meth=item['used_presel_meth'],
@@ -619,7 +611,6 @@
                     validate_cor_cover_vals_thres=item['validate_cor_cover_vals_thres'],
                     validate_cor_distinct_thres=item['validate_cor_distinct_thres'], ignore_list=item['ignore_list'],
                     constraint_list=item['constraint_list'])
->>>>>>> 935090b7
             else:
                 tmp_analyser = func(analysis_context.aminer_config, item['paths'], anomaly_event_handlers, auto_include_flag=learn)
             if item['output_event_handlers'] is not None:
