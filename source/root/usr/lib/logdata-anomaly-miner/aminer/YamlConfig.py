"""
This file loads and parses a config-file in yaml format.

This program is free software: you can redistribute it and/or modify it under
the terms of the GNU General Public License as published by the Free Software
Foundation, either version 3 of the License, or (at your option) any later
version.
This program is distributed in the hope that it will be useful, but WITHOUT
ANY WARRANTY; without even the implied warranty of MERCHANTABILITY or FITNESS
FOR A PARTICULAR PURPOSE. See the GNU General Public License for more details.
You should have received a copy of the GNU General Public License along with
this program. If not, see <http://www.gnu.org/licenses/>.
"""
import sys
import logging
import copy
import ast
from aminer.AminerConfig import DEBUG_LOG_NAME


config_properties = {}
yaml_data = None
enhanced_new_match_path_value_combo_detector_reference = None


def load_yaml(config_file):
    """
    Load the yaml configuration from files. Basically there are two schema types: validation schemas and normalisation schemas.
    The validation schemas validate together with the BaseSchema all inputs as specifically as possible. Due to the limitations of
    oneof_schemas and the not functional normalisation in the validation schemas, the normalisation schemas are used to set default values
    and convert the date in right data types with coerce procedures.
    """
    # We might be able to remove this and us it like the config_properties
    # skipcq: PYL-W0603
    global yaml_data

    import yaml
    from aminer.ConfigValidator import ConfigValidator, NormalisationValidator
    import os
    with open(config_file) as yamlfile:  # skipcq: PTC-W6004
        try:
            yaml_data = yaml.safe_load(yamlfile)
            yamlfile.close()
        except yaml.YAMLError as exception:
            logging.getLogger(DEBUG_LOG_NAME).error(exception)
            raise exception

    with open(os.path.dirname(os.path.abspath(__file__)) + '/' + 'schemas/BaseSchema.yml', 'r') as sma:
        # skipcq: PYL-W0123
        base_schema = eval(sma.read())
    with open(os.path.dirname(os.path.abspath(__file__)) + '/' + 'schemas/normalisation/ParserNormalisationSchema.yml', 'r') as sma:
        # skipcq: PYL-W0123
        parser_normalisation_schema = eval(sma.read())
    with open(os.path.dirname(os.path.abspath(__file__)) + '/' + 'schemas/normalisation/AnalysisNormalisationSchema.yml', 'r') as sma:
        # skipcq: PYL-W0123
        analysis_normalisation_schema = eval(sma.read())
    with open(os.path.dirname(os.path.abspath(__file__)) + '/' + 'schemas/normalisation/EventHandlerNormalisationSchema.yml', 'r') as sma:
        # skipcq: PYL-W0123
        event_handler_normalisation_schema = eval(sma.read())

    with open(os.path.dirname(os.path.abspath(__file__)) + '/' + 'schemas/validation/ParserValidationSchema.yml', 'r') as sma:
        # skipcq: PYL-W0123
        parser_validation_schema = eval(sma.read())
    with open(os.path.dirname(os.path.abspath(__file__)) + '/' + 'schemas/validation/AnalysisValidationSchema.yml', 'r') as sma:
        # skipcq: PYL-W0123
        analysis_validation_schema = eval(sma.read())
    with open(os.path.dirname(os.path.abspath(__file__)) + '/' + 'schemas/validation/EventHandlerValidationSchema.yml', 'r') as sma:
        # skipcq: PYL-W0123
        event_handler_validation_schema = eval(sma.read())

    normalisation_schema = {
        **base_schema, **parser_normalisation_schema, **analysis_normalisation_schema, **event_handler_normalisation_schema}
    validation_schema = {**base_schema, **parser_validation_schema, **analysis_validation_schema, **event_handler_validation_schema}

    v = ConfigValidator(validation_schema)
    if not v.validate(yaml_data, validation_schema):
        filtered_errors = copy.deepcopy(v.errors)
        filter_config_errors(filtered_errors, 'Analysis', v.errors, analysis_validation_schema)
        filter_config_errors(filtered_errors, 'Parser', v.errors, parser_validation_schema)
        filter_config_errors(filtered_errors, 'EventHandlers', v.errors, event_handler_validation_schema)

        raise ValueError("Config-Error: %s" % filtered_errors)

    v = NormalisationValidator(normalisation_schema)
    if v.validate(yaml_data, normalisation_schema):
        test = v.normalized(yaml_data)
        yaml_data = test
    else:
        logging.getLogger(DEBUG_LOG_NAME).error(v.errors)
        raise ValueError(v.errors)

    # Set default values
    for key, val in yaml_data.items():
        config_properties[str(key)] = val


def filter_config_errors(filtered_errors, key_name, errors, schema):
    """Filter oneof outputs to produce a clear overview of the error."""
    oneof = schema[key_name]['schema']['oneof']
    if key_name in errors:
        for i, err in enumerate(errors[key_name]):
            for key in err:
                if 'none or more than one rule validate' in err[key]:
                    for cause in err[key]:
                        if isinstance(cause, dict):
                            # we need to copy the dictionary as it is not possible to iterate through it and change the size.
                            last_error = None
                            for definition in copy.deepcopy(cause):
                                if 'type' in cause[definition][0] and cause[definition][0]['type'][0].startswith('unallowed value '):
                                    last_error = cause[definition][0]['type'][0]
                                    del cause[definition]
                                else:
                                    oneof_def_pos = int(definition.split(' ')[-1])
                                    oneof_schema_type = oneof[oneof_def_pos]['schema']['type']
                                    if 'forbidden' in oneof_schema_type:
                                        cause[definition][0]['type'] = {'forbidden': oneof_schema_type['forbidden']}
                                    elif 'allowed' in oneof_schema_type:
                                        cause[definition][0]['type'] = {'allowed': oneof_schema_type['allowed']}
                            if len(cause) == 0 and last_error is not None:
                                cause[key_name + ' error'] = last_error
            filtered_errors[key_name][i] = err


# Add your ruleset here:
def build_analysis_pipeline(analysis_context):
    """
    Define the function to create pipeline for parsing the log data.
    It has also to define an AtomizerFactory to instruct aminer how to process incoming data streams to create log atoms from them.
    """
    parsing_model = build_parsing_model()
    anomaly_event_handlers, atom_filter = build_input_pipeline(analysis_context, parsing_model)
    build_analysis_components(analysis_context, anomaly_event_handlers, atom_filter, parsing_model)
    event_handler_id_list = build_event_handlers(analysis_context, anomaly_event_handlers)
    # do not check UnparsedAtomHandler
    for index, analysis_component in enumerate(atom_filter.subhandler_list[1:]):
        if analysis_component[0].output_event_handlers is not None:
            event_handlers = []
            for i in analysis_component[0].output_event_handlers:
                event_handlers.append(anomaly_event_handlers[event_handler_id_list.index(i)])
            atom_filter.subhandler_list[index+1][0].output_event_handlers = event_handlers


def build_parsing_model(data=None):
    """Build the parsing model."""
    parser_model_dict = {}
    start = None
    ws_count = 0
    if data is None:
        data = yaml_data

    for item in data['Parser']:
        if item['id'] in parser_model_dict:
            raise ValueError('Config-Error: The id "%s" occurred multiple times in Parser!' % item['id'])
        if 'start' in item and item['start'] is True and item['type'].name != 'JsonModelElement':
            start = item
        if item['type'].is_model:
            if 'args' in item:
                if isinstance(item['args'], list):  # skipcq: PTC-W0048
                    for i, value in enumerate(item["args"]):
                        if (isinstance(value, str) and value == "WHITESPACE") or (isinstance(value, bytes) and value == b"WHITESPACE"):
                            from aminer.parsing.FixedDataModelElement import FixedDataModelElement
                            sp = "sp%d" % ws_count
                            item["args"][i] = FixedDataModelElement(sp, b' ')
                            ws_count += 1
                    if item['type'].name not in ('DecimalFloatValueModelElement', 'DecimalIntegerValueModelElement'):
                        # encode string to bytearray
                        for j, val in enumerate(item['args']):
                            if isinstance(val, str):
                                item['args'][j] = val.encode().replace(b"\\n", b"\n").replace(b"\\t", b"\t").replace(b"\\r", b"\r"). \
                                    replace(b"\\\\", b"\\").replace(b"\\b", b"\b")
                else:
                    if item['type'].name not in ('DecimalFloatValueModelElement', 'DecimalIntegerValueModelElement') and \
                            isinstance(item['args'], str):
                        item['args'] = item['args'].encode().replace(b"\\n", b"\n").replace(b"\\t", b"\t").replace(b"\\r", b"\r").\
                            replace(b"\\\\", b"\\").replace(b"\\b", b"\b")
            if item['type'].name == 'ElementValueBranchModelElement':
                value_model = parser_model_dict.get(item['args'][0].decode())
                if value_model is None:
                    msg = 'The parser model %s does not exist!' % item['args'][0].decode()
                    logging.getLogger(DEBUG_LOG_NAME).error(msg)
                    raise ValueError(msg)
                branch_model_dict = {}
                for i in item['branch_model_dict']:
                    key = i['id']
                    model = i['model']
                    if parser_model_dict.get(model) is None:
                        msg = 'The parser model %s does not exist!' % key
                        logging.getLogger(DEBUG_LOG_NAME).error(msg)
                        raise ValueError(msg)
                    branch_model_dict[key] = parser_model_dict.get(model)
                parser_model_dict[item['id']] = item['type'].func(item['name'], value_model, item['args'][1].decode(), branch_model_dict)
            elif item['type'].name == 'DateTimeModelElement':
                parser_model_dict[item['id']] = item['type'].func(
                    item['name'], item['date_format'].encode(), None, item['text_locale'], item['start_year'],
                    item['max_time_jump_seconds'])
            elif item['type'].name == 'MultiLocaleDateTimeModelElement':
                date_formats = []
                for date_format in item['date_formats']:
                    if len(date_format['format']) != 3:
                        msg = 'The date_format must have a size of 3!'
                        logging.getLogger(DEBUG_LOG_NAME).error(msg)
                        raise ValueError(msg)
                    fmt = date_format['format']
                    fmt[0] = fmt[0].encode().replace(b"\\n", b"\n").replace(b"\\t", b"\t").replace(b"\\r", b"\r").replace(b"\\\\", b"\\").\
                        replace(b"\\b", b"\b")
                    date_formats.append(tuple(fmt))
                parser_model_dict[item['id']] = item['type'].func(
                    item['name'], date_formats, item['start_year'], item['max_time_jump_seconds'])
            elif item['type'].name == 'RepeatedElementDataModelElement':
                model = item['args'][0].decode()
                if parser_model_dict.get(model) is None:
                    msg = 'The parser model %s does not exist!' % model
                    logging.getLogger(DEBUG_LOG_NAME).error(msg)
                    raise ValueError(msg)
                item['args'][0] = parser_model_dict.get(model)
                parser_model_dict[item['id']] = item['type'].func(item['name'], item['args'][0])
                if len(item['args']) == 2:
                    parser_model_dict[item['id']] = item['type'].func(item['name'], item['args'][0], item['args'][1])
                elif len(item['args']) == 3:
                    parser_model_dict[item['id']] = item['type'].func(item['name'], item['args'][0], item['args'][1], item['args'][2])
                elif len(item['args']) > 3:
                    msg = 'The RepeatedElementDataModelElement does not have more than 3 arguments.'
                    logging.getLogger(DEBUG_LOG_NAME).error(msg)
                    raise ValueError(msg)
            elif item['type'].name == 'DecimalFloatValueModelElement':
                parser_model_dict[item['id']] = item['type'].func(
                    item['name'], item['value_sign_type'], item['value_pad_type'], item['exponent_type'])
            elif item['type'].name == 'DecimalIntegerValueModelElement':
                parser_model_dict[item['id']] = item['type'].func(item['name'], item['value_sign_type'], item['value_pad_type'])
            elif item['type'].name in ('FirstMatchModelElement', 'SequenceModelElement'):
                children = []
                if not isinstance(item['args'], list):
                    msg = '"args" has to be a list when using the %s. Currently args is defined as %s' % (
                        item['type'].name, repr(item['args']))
                    logging.getLogger(DEBUG_LOG_NAME).error(msg)
                    raise TypeError(msg)
                for child in item['args']:
                    if isinstance(child, bytes):
                        child = child.decode()
                    if isinstance(child, str):
                        if parser_model_dict.get(child) is None:
                            msg = 'The parser model %s does not exist!' % child
                            logging.getLogger(DEBUG_LOG_NAME).error(msg)
                            raise ValueError(msg)
                        children.append(parser_model_dict.get(child))
                    else:
                        children.append(child)
                parser_model_dict[item['id']] = item['type'].func(item['name'], children)
            elif item['type'].name == 'OptionalMatchModelElement':
                optional_element = parser_model_dict.get(item['args'].decode())
                if optional_element is None:
                    msg = 'The parser model %s does not exist!' % item['args'].decode()
                    logging.getLogger(DEBUG_LOG_NAME).error(msg)
                    raise ValueError(msg)
                parser_model_dict[item['id']] = item['type'].func(item['name'], optional_element)
            elif item['type'].name == 'DelimitedDataModelElement':
                delimiter = item['delimiter'].encode().replace(b"\\n", b"\n").replace(b"\\t", b"\t").replace(b"\\r", b"\r").\
                    replace(b"\\\\", b"\\").replace(b"\\b", b"\b")
                parser_model_dict[item['id']] = item['type'].func(item['name'], delimiter, item['escape'], item['consume_delimiter'])
            elif item['type'].name == 'JsonModelElement':
                key_parser_dict = parse_json_yaml(item['key_parser_dict'], parser_model_dict)
                if 'start' in item and item['start'] is True:
                    start = item['type'].func(
                        item['name'], key_parser_dict, item['optional_key_prefix'], item['nullable_key_prefix'], item['allow_all_fields'])
                else:
                    parser_model_dict[item['id']] = item['type'].func(
                        item['name'], key_parser_dict, item['optional_key_prefix'], item['nullable_key_prefix'], item['allow_all_fields'])
            else:
                if 'args' in item:
                    parser_model_dict[item['id']] = item['type'].func(item['name'], item['args'])
                else:
                    parser_model_dict[item['id']] = item['type'].func(item['name'])
        else:
            if callable(item['type']):
                parser_model_dict[item['id']] = item['type'].func()
            else:
                parser_model_dict[item['id']] = item['type'].func
                while callable(parser_model_dict[item['id']]):
                    parser_model_dict[item['id']] = parser_model_dict[item['id']]()

    if start.__class__.__name__ == 'JsonModelElement':
        parsing_model = start
    else:
        parsing_model = parser_model_dict[start['id']]
    return parsing_model


def build_input_pipeline(analysis_context, parsing_model):
    """Build the input pipeline."""
    # Some generic imports.
    from aminer.analysis import AtomFilters
    # Create all global handler lists here and append the real handlers later on.
    # Use this filter to distribute all atoms to the analysis handlers.
    atom_filter = AtomFilters.SubhandlerFilter(None)
    analysis_context.register_component(atom_filter, component_name="AtomFilter")
    anomaly_event_handlers = []
    # Now define the AtomizerFactory using the model. A simple line based one is usually sufficient.
    from aminer.input.SimpleByteStreamLineAtomizerFactory import SimpleByteStreamLineAtomizerFactory
    timestamp_paths = yaml_data['Input']['timestamp_paths']
    if isinstance(timestamp_paths, str):
        timestamp_paths = [timestamp_paths]
    sync_wait_time = yaml_data['Input']['sync_wait_time']
    eol_sep = yaml_data['Input']['eol_sep'].encode().replace(b"\\n", b"\n").replace(b"\\t", b"\t").replace(b"\\r", b"\r").\
        replace(b"\\\\", b"\\").replace(b"\\b", b"\b")
    json_format = yaml_data['Input']['json_format']
    if yaml_data['Input']['multi_source'] is True:
        from aminer.input.SimpleMultisourceAtomSync import SimpleMultisourceAtomSync
        if yaml_data['Input']['adjust_timestamps'] is True:
            from aminer.analysis.TimestampCorrectionFilters import SimpleMonotonicTimestampAdjust
            atom_handler_list = [SimpleMultisourceAtomSync([SimpleMonotonicTimestampAdjust([atom_filter])], sync_wait_time=sync_wait_time)]
        else:
            atom_handler_list = [SimpleMultisourceAtomSync([atom_filter], sync_wait_time=sync_wait_time)]
    else:
        if yaml_data['Input']['adjust_timestamps'] is True:
            from aminer.analysis.TimestampCorrectionFilters import SimpleMonotonicTimestampAdjust
            atom_handler_list = [SimpleMonotonicTimestampAdjust([atom_filter])]
        else:
            atom_handler_list = [atom_filter]
    analysis_context.atomizer_factory = SimpleByteStreamLineAtomizerFactory(
        parsing_model, atom_handler_list, anomaly_event_handlers, default_timestamp_paths=timestamp_paths, eol_sep=eol_sep,
        json_format=json_format)
    return anomaly_event_handlers, atom_filter


def build_analysis_components(analysis_context, anomaly_event_handlers, atom_filter, parsing_model):
    """Build the analysis components."""
    suppress_detector_list = analysis_context.suppress_detector_list
    has_unparsed_handler = False
    has_new_match_path_handler = False
    if 'Analysis' in yaml_data and yaml_data['Analysis'] is not None:
        analysis_dict = {}
        match_action_dict = {}
        match_rules_dict = {}
        correlation_rules = {}
        # changed order if ETD is defined.
        for item in yaml_data['Analysis']:
            if item['type'].name == 'EventTypeDetector':
                index = yaml_data['Analysis'].index(item)
                new_analysis_list = [item]
                del yaml_data['Analysis'][index]
                new_analysis_list += yaml_data['Analysis']
                yaml_data['Analysis'] = new_analysis_list
                break

        for item in yaml_data['Analysis']:
            if item['type'].name in ('SimpleUnparsedAtomHandler', 'VerboseUnparsedAtomHandler'):
                has_unparsed_handler = True
                # make room for the UnparsedAtomHandler.
                atom_filter.add_handler(None, True)
                break
        for item in yaml_data['Analysis']:
            if item['type'].name == 'NewMatchPathDetector':
                has_new_match_path_handler = True
                break
        has_new_match_path_handler, has_unparsed_handler = add_default_analysis_components(
            analysis_context, anomaly_event_handlers, atom_filter, has_new_match_path_handler, has_unparsed_handler, parsing_model)

        for item in yaml_data['Analysis']:
            stop_when_handled_flag = False
            if item['id'] == 'None':
                comp_name = None
            else:
                comp_name = item['id']
                if analysis_context.get_component_by_name(comp_name) is not None:
                    raise ValueError('Config-Error: The id "%s" occurred multiple times in Analysis!' % comp_name)
            if 'learn_mode' in item:
                learn = item['learn_mode']
            else:
                if 'LearnMode' not in yaml_data:
                    msg = 'Config-Error: LearnMode must be defined if an analysis component does not define learn_mode.'
                    logging.getLogger(DEBUG_LOG_NAME).error(msg)
                    raise ValueError(msg)
                learn = yaml_data['LearnMode']
            func = item['type'].func
            if item['suppress']:
                if comp_name is None:
                    raise ValueError(
                        'Config-Error: id must be specified for the analysis component %s to enable suppression.' % item['type'])
                suppress_detector_list.append(comp_name)
            if item['type'].name == 'NewMatchPathValueDetector':
                tmp_analyser = func(analysis_context.aminer_config, item['target_path_list'], anomaly_event_handlers, auto_include_flag=learn,
                                    persistence_id=item['persistence_id'], output_log_line=item['output_logline'])
            elif item['type'].name == 'MatchPathFilter':
                parsed_atom_handler_lookup_list = []
                for atom_handler in item['parsed_atom_handler_lookup_list']:
                    if atom_handler[1] is not None:
                        if analysis_context.get_component_by_name(atom_handler[1]) is None:
                            msg = 'The atom handler %s does not exist!' % atom_handler[1]
                            logging.getLogger(DEBUG_LOG_NAME).error(msg)
                            raise ValueError(msg)
                        atom_handler[1] = analysis_context.get_component_by_name(atom_handler[1])
                    parsed_atom_handler_lookup_list.append(tuple(i for i in atom_handler))
                default_parsed_atom_handler = item['default_parsed_atom_handler']
                if default_parsed_atom_handler is not None:
                    if analysis_context.get_component_by_name(default_parsed_atom_handler) is None:
                        msg = 'The atom handler %s does not exist!' % default_parsed_atom_handler
                        logging.getLogger(DEBUG_LOG_NAME).error(msg)
                        raise ValueError(msg)
                    default_parsed_atom_handler = analysis_context.get_component_by_name(default_parsed_atom_handler)
                tmp_analyser = func(parsed_atom_handler_lookup_list, default_parsed_atom_handler=default_parsed_atom_handler)
            elif item['type'].name == 'MatchValueFilter':
                parsed_atom_handler_dict = {}
                for atom_handler in item['parsed_atom_handler_dict']:
                    if analysis_context.get_component_by_name(atom_handler) is None:
                        msg = 'The atom handler %s does not exist!' % atom_handler
                        logging.getLogger(DEBUG_LOG_NAME).error(msg)
                        raise ValueError(msg)
                    parsed_atom_handler_dict[atom_handler] = analysis_context.get_component_by_name(atom_handler)
                default_parsed_atom_handler = item['default_parsed_atom_handler']
                if default_parsed_atom_handler is not None:
                    if analysis_context.get_component_by_name(default_parsed_atom_handler) is None:
                        msg = 'The atom handler %s does not exist!' % default_parsed_atom_handler
                        logging.getLogger(DEBUG_LOG_NAME).error(msg)
                        raise ValueError(msg)
                    default_parsed_atom_handler = analysis_context.get_component_by_name(default_parsed_atom_handler)
                tmp_analyser = func(item['target_path'], parsed_atom_handler_dict, default_parsed_atom_handler=default_parsed_atom_handler)
            elif item['type'].name == 'PCADetector':
                tmp_analyser = func(analysis_context.aminer_config, item['target_path_list'], anomaly_event_handlers,
                                    persistence_id=item['persistence_id'], window_size=item['window_size'],
                                    min_anomaly_score=item['min_anomaly_score'], min_variance=item['min_variance'],
                                    num_windows=item['num_windows'], auto_include_flag=learn, output_log_line=item['output_logline'],
                                    ignore_list=item['ignore_list'], constraint_list=item['constraint_list'])
            elif item['type'].name == 'NewMatchPathValueComboDetector':
                tmp_analyser = func(analysis_context.aminer_config, item['target_path_list'], anomaly_event_handlers, auto_include_flag=learn,
                                    persistence_id=item['persistence_id'], allow_missing_values_flag=item['allow_missing_values'],
                                    output_log_line=item['output_logline'])
            elif item['type'].name == 'MissingMatchPathValueDetector':
                tmp_analyser = func(analysis_context.aminer_config, item['target_path_list'], anomaly_event_handlers, auto_include_flag=learn,
                                    persistence_id=item['persistence_id'], default_interval=item['check_interval'],
                                    realert_interval=item['realert_interval'], combine_values=item['combine_values'],
                                    output_log_line=item['output_logline'])
            elif item['type'].name == 'MissingMatchPathListValueDetector':
<<<<<<< HEAD
                tmp_analyser = func(analysis_context.aminer_config, item['target_path'], anomaly_event_handlers, auto_include_flag=learn,
=======
                tmp_analyser = func(analysis_context.aminer_config, item['paths'], anomaly_event_handlers, auto_include_flag=learn,
>>>>>>> 743c81ab
                                    persistence_id=item['persistence_id'], default_interval=item['check_interval'],
                                    realert_interval=item['realert_interval'], combine_values=item['combine_values'],
                                    output_log_line=item['output_logline'])
            elif item['type'].name == 'EventSequenceDetector':
                tmp_analyser = func(analysis_context.aminer_config, anomaly_event_handlers, item['id_path_list'],
                                    target_path_list=item['target_path_list'], persistence_id=item['persistence_id'], seq_len=item['seq_len'],
                                    auto_include_flag=learn, timeout=item['timeout'], allow_missing_id=item['allow_missing_id'],
                                    output_log_line=item['output_logline'], ignore_list=item['ignore_list'],
                                    constraint_list=item['constraint_list'])
            elif item['type'].name == 'ValueRangeDetector':
                tmp_analyser = func(analysis_context.aminer_config, anomaly_event_handlers, item['id_path_list'],
                                    target_path_list=item['target_path_list'], persistence_id=item['persistence_id'], auto_include_flag=learn,
                                    output_log_line=item['output_logline'], ignore_list=item['ignore_list'],
                                    constraint_list=item['constraint_list'])
            elif item['type'].name == 'CharsetDetector':
                tmp_analyser = func(analysis_context.aminer_config, anomaly_event_handlers, item['id_path_list'],
                                    target_path_list=item['target_path_list'], persistence_id=item['persistence_id'], auto_include_flag=learn,
                                    output_log_line=item['output_logline'], ignore_list=item['ignore_list'],
                                    constraint_list=item['constraint_list'])
            elif item['type'].name == 'EntropyDetector':
                tmp_analyser = func(analysis_context.aminer_config, anomaly_event_handlers, target_path_list=item['target_path_list'],
                                    prob_thresh=item['prob_thresh'], default_freqs=item['default_freqs'],
                                    skip_repetitions=item['skip_repetitions'],
                                    persistence_id=item['persistence_id'], auto_include_flag=learn,
                                    output_log_line=item['output_logline'], ignore_list=item['ignore_list'],
                                    constraint_list=item['constraint_list'])
            elif item['type'].name == 'EventFrequencyDetector':
                tmp_analyser = func(analysis_context.aminer_config, anomaly_event_handlers, target_path_list=item['target_path_list'],
                                    persistence_id=item['persistence_id'], window_size=item['window_size'],
                                    num_windows=item['num_windows'], confidence_factor=item['confidence_factor'],
                                    empty_window_warnings=item['empty_window_warnings'],
                                    early_exceeding_anomaly_output=item['early_exceeding_anomaly_output'],
                                    set_lower_limit=item['set_lower_limit'], set_upper_limit=item['set_upper_limit'],
                                    auto_include_flag=learn, output_log_line=item['output_logline'], ignore_list=item['ignore_list'],
                                    constraint_list=item['constraint_list'])
            elif item['type'].name == 'TimeCorrelationDetector':
                tmp_analyser = func(analysis_context.aminer_config, anomaly_event_handlers, item['parallel_check_count'],
                                    persistence_id=item['persistence_id'], record_count_before_event=item['record_count_before_event'],
                                    output_log_line=item['output_logline'], use_path_match=item['use_path_match'],
                                    use_value_match=item['use_value_match'], min_rule_attributes=item['min_rule_attributes'],
                                    max_rule_attributes=item['max_rule_attributes'])
            elif item['type'].name == 'ParserCount':
                tmp_analyser = func(
                    analysis_context.aminer_config,
                    item['target_path_list'],
                    anomaly_event_handlers,
                    report_interval=item['report_interval'],
                    target_label_list=item['labels'],
                    split_reports_flag=item['split_reports_flag'])
            elif item['type'].name == 'EventCorrelationDetector':
                tmp_analyser = func(
                    analysis_context.aminer_config, anomaly_event_handlers, target_path_list=item['target_path_list'],
                    max_hypotheses=item['max_hypotheses'], hypothesis_max_delta_time=item['hypothesis_max_delta_time'],
                    generation_probability=item['generation_probability'], generation_factor=item['generation_factor'],
                    max_observations=item['max_observations'], p0=item['p0'], alpha=item['alpha'], candidates_size=item['candidates_size'],
                    hypotheses_eval_delta_time=item['hypotheses_eval_delta_time'], constraint_list=item['constraint_list'],
                    delta_time_to_discard_hypothesis=item['delta_time_to_discard_hypothesis'], check_rules_flag=item['check_rules_flag'],
                    auto_include_flag=learn, ignore_list=item['ignore_list'], persistence_id=item['persistence_id'])
            elif item['type'].name == 'NewMatchIdValueComboDetector':
                tmp_analyser = func(analysis_context.aminer_config, item['target_path_list'], anomaly_event_handlers,
                                    id_path_list=item['id_path_list'], min_allowed_time_diff=item['min_allowed_time_diff'],
                                    auto_include_flag=learn, persistence_id=item['persistence_id'],
                                    allow_missing_values_flag=item['allow_missing_values'], output_log_line=item['output_logline'])
            elif item['type'].name == 'LinearNumericBinDefinition':
                if comp_name is None:
                    msg = 'The %s must have an id!' % item['type'].name
                    logging.getLogger(DEBUG_LOG_NAME).error(msg)
                    raise ValueError(msg)
                analysis_dict[comp_name] = func(item['lower_limit'], item['bin_size'], item['bin_count'], item['outlier_bins_flag'])
                continue
            elif item['type'].name == 'ModuloTimeBinDefinition':
                if comp_name is None:
                    msg = 'The %s must have an id!' % item['type'].name
                    logging.getLogger(DEBUG_LOG_NAME).error(msg)
                    raise ValueError(msg)
                analysis_dict[comp_name] = func(item['modulo_value'], item['time_unit'], item['lower_limit'], item['bin_size'],
                                                item['bin_count'], item['outlier_bins_flag'])
                continue
            elif item['type'].name == 'HistogramAnalysis':
                histogram_defs = []
                for histogram_def in item['histogram_defs']:
                    if len(histogram_def) != 2:
                        msg = 'Every item of the histogram_defs must have an size of 2!'
                        logging.getLogger(DEBUG_LOG_NAME).error(msg)
                        raise ValueError(msg)
                    if histogram_def[1] not in analysis_dict:
                        msg = '%s first must be defined before used.' % histogram_def[1]
                        logging.getLogger(DEBUG_LOG_NAME).error(msg)
                        raise ValueError(msg)
                    histogram_defs.append([histogram_def[0], analysis_dict[histogram_def[1]]])
                tmp_analyser = func(analysis_context.aminer_config, histogram_defs, item['report_interval'], anomaly_event_handlers,
                                    reset_after_report_flag=item['reset_after_report_flag'], persistence_id=item['persistence_id'],
                                    output_log_line=item['output_logline'])
            elif item['type'].name == 'PathDependentHistogramAnalysis':
                if item['bin_definition'] not in analysis_dict:
                    msg = '%s first must be defined before used.' % item['bin_definition']
                    logging.getLogger(DEBUG_LOG_NAME).error(msg)
                    raise ValueError(msg)
                tmp_analyser = func(
                    analysis_context.aminer_config, item['target_path'], analysis_dict[item['bin_definition']], item['report_interval'],
                    anomaly_event_handlers, reset_after_report_flag=item['reset_after_report_flag'], persistence_id=item['persistence_id'],
                    output_log_line=item['output_logline'])
            elif item['type'].name == 'EnhancedNewMatchPathValueComboDetector':
                tuple_transformation_function = None
                if item['tuple_transformation_function'] == 'demo':
                    tuple_transformation_function = tuple_transformation_function_demo_print_every_10th_value
                tmp_analyser = func(analysis_context.aminer_config, item['target_path_list'], anomaly_event_handlers,
                                    persistence_id=item['persistence_id'], allow_missing_values_flag=item['allow_missing_values'],
                                    auto_include_flag=learn, tuple_transformation_function=tuple_transformation_function,
                                    output_log_line=item['output_logline'])
                # skipcq: PYL-W0603
                global enhanced_new_match_path_value_combo_detector_reference
                enhanced_new_match_path_value_combo_detector_reference = tmp_analyser
            elif item['type'].name == 'MatchFilter':
                tmp_analyser = func(analysis_context.aminer_config, item['target_path_list'], anomaly_event_handlers,
                                    target_value_list=item['value_list'], output_log_line=item['output_logline'])
            elif item['type'].name == 'MatchValueAverageChangeDetector':
                tmp_analyser = func(analysis_context.aminer_config, anomaly_event_handlers, item['timestamp_path'], item['target_path_list'],
                                    item['min_bin_elements'], item['min_bin_time'], debug_mode=item['debug_mode'],
                                    persistence_id=item['persistence_id'], output_log_line=item['output_logline'])
            elif item['type'].name == 'MatchValueStreamWriter':
                stream = sys.stdout
                if item['stream'] == 'sys.stderr':
                    stream = sys.stderr
                tmp_analyser = func(stream, item['target_path_list'], item['separator'].encode().replace(b"\\n", b"\n").replace(b"\\t", b"\t").replace(
                    b"\\r", b"\r").replace(b"\\\\", b"\\").replace(b"\\b", b"\b"), item['missing_value_string'].encode().replace(
                    b"\\n", b"\n").replace(b"\\t", b"\t").replace(b"\\r", b"\r").replace(b"\\\\", b"\\").replace(b"\\b", b"\b"))
            elif item['type'].name == 'NewMatchPathDetector':
                tmp_analyser = func(analysis_context.aminer_config, anomaly_event_handlers, persistence_id=item['persistence_id'],
                                    auto_include_flag=learn, output_log_line=item['output_logline'])
            elif 'MatchAction' in item['type'].name:
                if comp_name is None:
                    msg = 'The %s must have an id!' % item['type'].name
                    logging.getLogger(DEBUG_LOG_NAME).error(msg)
                    raise ValueError(msg)
                if item['type'].name == 'EventGenerationMatchAction':
                    tmp_analyser = func(item['event_type'], item['event_message'], anomaly_event_handlers)
                elif item['type'].name == 'AtomFilterMatchAction':
                    if 'subhandler_list' in item:
                        tmp_analyser = func([analysis_context.get_component_by_name(component) for component in item['subhandler_list']],
                                            stop_when_handled_flag=item['stop_when_handled_flag'])
                        if item['delete_components']:
                            for component_name in item['subhandler_list']:
                                component = analysis_context.get_component_by_name(component_name)
                                for i, val in enumerate(atom_filter.subhandler_list):
                                    if val[0] == component:
                                        del atom_filter.subhandler_list[i]
                                        break

                    else:
                        tmp_analyser = func([handler for handler, stop_when_handled_flag in atom_filter.subhandler_list],
                                            stop_when_handled_flag=item['stop_when_handled_flag'])
                match_action_dict[comp_name] = tmp_analyser
                continue
            elif 'MatchRule' in item['type'].name:
                if comp_name is None:
                    msg = 'The %s must have an id!' % item['type'].name
                    logging.getLogger(DEBUG_LOG_NAME).error(msg)
                    raise ValueError(msg)
                match_action = None
                if item['match_action'] is not None:
                    if item['match_action'] not in match_action_dict:
                        msg = 'The match action %s does not exist!' % item['match_action']
                        logging.getLogger(DEBUG_LOG_NAME).error(msg)
                        raise ValueError(msg)
                    match_action = match_action_dict[item['match_action']]
                if item['type'].name in ('AndMatchRule', 'OrMatchRule', 'ParallelMatchRule'):
                    sub_rules = []
                    for sub_rule in item['sub_rules']:
                        if sub_rule not in match_rules_dict:
                            msg = 'The sub match rule %s does not exist!' % sub_rule
                            logging.getLogger(DEBUG_LOG_NAME).error(msg)
                            raise ValueError(msg)
                        sub_rules.append(match_rules_dict[sub_rule])
                    tmp_analyser = func(sub_rules, match_action=match_action)
                if item['type'].name == 'ValueDependentDelegatedMatchRule':
                    rule_lookup_dict = {}
                    for key, rule in item['rule_lookup_dict'].items():
                        if rule not in match_rules_dict:
                            msg = 'The match rule %s does not exist!' % rule
                            logging.getLogger(DEBUG_LOG_NAME).error(msg)
                            raise ValueError(msg)
                        rule_lookup_dict[ast.literal_eval(key)] = match_rules_dict[rule]
                    tmp_analyser = func(item['target_path_list'], rule_lookup_dict, default_rule=item['default_rule'], match_action=match_action)
                if item['type'].name == 'NegationMatchRule':
                    if item['sub_rule'] not in match_rules_dict:
                        msg = 'The match rule %s does not exist!' % item['sub_rule']
                        logging.getLogger(DEBUG_LOG_NAME).error(msg)
                        raise ValueError(msg)
                    sub_rule = match_rules_dict[item['sub_rule']]
                    tmp_analyser = func(sub_rule, match_action=match_action)
                if item['type'].name in ('PathExistsMatchRule', 'IPv4InRFC1918MatchRule'):
                    tmp_analyser = func(item['target_path'], match_action=match_action)
                if item['type'].name == 'ValueMatchRule':
                    if isinstance(item['value'], str):
                        item['value'] = item['value'].encode().replace(b"\\n", b"\n").replace(b"\\t", b"\t").replace(b"\\r", b"\r").\
                            replace(b"\\\\", b"\\").replace(b"\\b", b"\b")
                    tmp_analyser = func(item['target_path'], item['value'], match_action=match_action)
                if item['type'].name == 'ValueListMatchRule':
                    value_list = []
                    for val in item['value_list']:
                        if isinstance(val, str):
                            val = val.encode().replace(b"\\n", b"\n").replace(b"\\t", b"\t").replace(b"\\r", b"\r").\
                                replace(b"\\\\", b"\\").replace(b"\\b", b"\b")
                        value_list.append(val)
                    tmp_analyser = func(item['target_path'], value_list, match_action=match_action)
                if item['type'].name == 'ValueRangeMatchRule':
                    tmp_analyser = func(item['target_path'], item['lower_limit'], item['upper_limit'], match_action)
                if item['type'].name == 'StringRegexMatchRule':
                    import re
                    tmp_analyser = func(item['target_path'], re.compile(item['regex'].encode()), match_action=match_action)
                if item['type'].name == 'ModuloTimeMatchRule':
                    # tzinfo parameter cannot be used yet..
                    tmp_analyser = func(item['target_path'], item['seconds_modulo'], item['lower_limit'], item['upper_limit'],
                                        match_action=match_action)
                if item['type'].name == 'ValueDependentModuloTimeMatchRule':
                    # tzinfo parameter cannot be used yet..
                    limit_lookup_dict = {}
                    for key in item['limit_lookup_dict'].keys():
                        if isinstance(key, str):
                            limit_lookup_dict[key.encode()] = item['limit_lookup_dict'][key]
                        else:
                            limit_lookup_dict[key] = item['limit_lookup_dict'][key]
                    tmp_analyser = func(item['target_path'], item['seconds_modulo'], item['target_path_list'], limit_lookup_dict,
                                        default_limit=item['default_limit'], match_action=match_action)
                if item['type'].name == 'DebugMatchRule':
                    tmp_analyser = func(debug_match_result=item['debug_mode'], match_action=match_action)
                if item['type'].name == 'DebugHistoryMatchRule':
                    # object_history is not supported yet..
                    tmp_analyser = func(debug_match_result=item['debug_mode'], match_action=match_action)
                match_rules_dict[comp_name] = tmp_analyser
                continue
            elif item['type'].name == 'CorrelationRule':
                artefact_match_parameters = []
                for match_parameters in item['artefact_match_parameters']:
                    artefact_match_parameters.append(tuple(i for i in match_parameters))
                tmp_analyser = func(item['rule_id'], item['min_time_delta'], item['max_time_delta'], item['max_artefacts_a_for_single_b'],
                                    artefact_match_parameters=artefact_match_parameters)
                correlation_rules[item['rule_id']] = tmp_analyser
                continue
            elif item['type'].name == 'EventClassSelector':
                if item['artefact_a_rules'] is None and item['artefact_b_rules'] is None:
                    msg = 'At least one of the EventClassSelector\'s rules must not be None!'
                    logging.getLogger(DEBUG_LOG_NAME).error(msg)
                    raise ValueError(msg)
                artefact_a_rules = None
                artefact_b_rules = None
                if item['artefact_a_rules'] is not None:
                    artefact_a_rules = []
                    for rule in item['artefact_a_rules']:
                        if rule not in correlation_rules:
                            msg = 'The correlation rule %s does not exist!' % rule
                            logging.getLogger(DEBUG_LOG_NAME).error(msg)
                            raise ValueError(msg)
                        artefact_a_rules.append(correlation_rules[rule])
                if item['artefact_b_rules'] is not None:
                    artefact_b_rules = []
                    for rule in item['artefact_b_rules']:
                        if rule not in correlation_rules:
                            msg = 'The correlation rule %s does not exist!' % rule
                            logging.getLogger(DEBUG_LOG_NAME).error(msg)
                            raise ValueError(msg)
                        artefact_b_rules.append(correlation_rules[rule])
                tmp_analyser = func(item['action_id'], artefact_a_rules, artefact_b_rules)
                match_action_dict[item['action_id']] = tmp_analyser
                continue
            elif item['type'].name == 'TimeCorrelationViolationDetector':
                ruleset = []
                for rule in item['ruleset']:
                    if rule not in match_rules_dict:
                        msg = 'The match rule %s does not exist!' % rule
                        logging.getLogger(DEBUG_LOG_NAME).error(msg)
                        raise ValueError(msg)
                    ruleset.append(match_rules_dict[rule])
                tmp_analyser = func(analysis_context.aminer_config, ruleset, anomaly_event_handlers, persistence_id=item['persistence_id'],
                                    output_log_line=item['output_logline'])
            elif item['type'].name == 'TimestampsUnsortedDetector':
                tmp_analyser = func(analysis_context.aminer_config, anomaly_event_handlers, exit_on_error_flag=item['exit_on_error_flag'],
                                    output_log_line=item['output_logline'])
            elif item['type'].name == 'AllowlistViolationDetector':
                allowlist_rules = []
                for rule in item['allowlist_rules']:
                    if rule not in match_rules_dict:
                        msg = 'The match rule %s does not exist!' % rule
                        logging.getLogger(DEBUG_LOG_NAME).error(msg)
                        raise ValueError(msg)
                    allowlist_rules.append(match_rules_dict[rule])
                tmp_analyser = func(analysis_context.aminer_config, allowlist_rules, anomaly_event_handlers,
                                    output_log_line=item['output_logline'])
            elif item['type'].name == 'EventTypeDetector':
                tmp_analyser = func(
                    analysis_context.aminer_config, anomaly_event_handlers, persistence_id=item['persistence_id'],
                    target_path_list=item['target_path_list'], id_path_list=item['id_path_list'], allow_missing_id=item['allow_missing_id'],
                    allowed_id_tuples=item['allowed_id_tuples'], min_num_vals=item['min_num_vals'], max_num_vals=item['max_num_vals'],
                    save_values=item['save_values'], track_time_for_tsa=item['track_time_for_tsa'],
                    waiting_time_for_tsa=item['waiting_time_for_tsa'],
                    num_sections_waiting_time_for_tsa=item['num_sections_waiting_time_for_tsa'])
            elif item['type'].name == 'VariableTypeDetector':
                etd = analysis_context.get_component_by_name(item['event_type_detector'])
                if etd is None:
                    msg = 'The defined EventTypeDetector %s does not exist!' % item['event_type_detector']
                    logging.getLogger(DEBUG_LOG_NAME).error(msg)
                    raise ValueError(msg)
                tmp_analyser = func(
                    analysis_context.aminer_config, anomaly_event_handlers, etd, persistence_id=item['persistence_id'],
                    path_list=item['target_path_list'], gof_alpha=item['gof_alpha'], s_gof_alpha=item['s_gof_alpha'],
                    s_gof_bt_alpha=item['s_gof_bt_alpha'], d_alpha=item['d_alpha'], d_bt_alpha=item['d_bt_alpha'],
                    div_thres=item['div_thres'], sim_thres=item['sim_thres'], indicator_thres=item['indicator_thres'],
                    num_init=item['num_init'], num_update=item['num_update'], num_update_unq=item['num_update_unq'],
                    num_s_gof_values=item['num_s_gof_values'], num_s_gof_bt=item['num_s_gof_bt'], num_d_bt=item['num_d_bt'],
                    num_pause_discrete=item['num_pause_discrete'], num_pause_others=item['num_pause_others'],
                    test_gof_int=item['test_gof_int'], num_stop_update=item['num_stop_update'],
                    silence_output_without_confidence=item['silence_output_without_confidence'],
                    silence_output_except_indicator=item['silence_output_except_indicator'],
                    num_var_type_hist_ref=item['num_var_type_hist_ref'], num_update_var_type_hist_ref=item['num_update_var_type_hist_ref'],
                    num_var_type_considered_ind=item['num_var_type_considered_ind'], num_stat_stop_update=item['num_stat_stop_update'],
                    num_updates_until_var_reduction=item['num_updates_until_var_reduction'],
                    var_reduction_thres=item['var_reduction_thres'], num_skipped_ind_for_weights=item['num_skipped_ind_for_weights'],
                    num_ind_for_weights=item['num_ind_for_weights'], used_multinomial_test=item['used_multinomial_test'],
                    use_empiric_distr=item['use_empiric_distr'], used_range_test=item['used_range_test'], range_alpha=item['range_alpha'],
                    range_threshold=item['range_threshold'], range_limits_factor=item['range_limits_factor'],
                    num_reinit_range=item['num_reinit_range'], dw_alpha=item['dw_alpha'], output_log_line=item['output_logline'],
                    ignore_list=item['ignore_list'], constraint_list=item['constraint_list'], auto_include_flag=learn)
            elif item['type'].name == 'VariableCorrelationDetector':
                etd = analysis_context.get_component_by_name(item['event_type_detector'])
                if etd is None:
                    msg = 'The defined EventTypeDetector %s does not exist!' % item['event_type_detector']
                    logging.getLogger(DEBUG_LOG_NAME).error(msg)
                    raise ValueError(msg)
                tmp_analyser = func(
                    analysis_context.aminer_config, anomaly_event_handlers, etd, persistence_id=item['persistence_id'],
                    target_path_list=item['target_path_list'], num_init=item['num_init'], num_update=item['num_update'],
                    disc_div_thres=item['disc_div_thres'], num_steps_create_new_rules=item['num_steps_create_new_rules'],
                    num_upd_until_validation=item['num_upd_until_validation'], num_end_learning_phase=item['num_end_learning_phase'],
                    check_cor_thres=item['check_cor_thres'], check_cor_prob_thres=item['check_cor_prob_thres'],
                    check_cor_num_thres=item['check_cor_num_thres'], min_values_cors_thres=item['min_values_cors_thres'],
                    new_vals_alarm_thres=item['new_vals_alarm_thres'], num_bt=item['num_bt'], alpha_bt=item['alpha_bt'],
                    used_homogeneity_test=item['used_homogeneity_test'], alpha_chisquare_test=item['alpha_chisquare_test'],
                    max_dist_rule_distr=item['max_dist_rule_distr'], used_presel_meth=item['used_presel_meth'],
                    intersect_presel_meth=item['intersect_presel_meth'], percentage_random_cors=item['percentage_random_cors'],
                    match_disc_vals_sim_tresh=item['match_disc_vals_sim_tresh'],
                    exclude_due_distr_lower_limit=item['exclude_due_distr_lower_limit'],
                    match_disc_distr_threshold=item['match_disc_distr_threshold'], used_cor_meth=item['used_cor_meth'],
                    used_validate_cor_meth=item['used_validate_cor_meth'],
                    validate_cor_cover_vals_thres=item['validate_cor_cover_vals_thres'],
                    validate_cor_distinct_thres=item['validate_cor_distinct_thres'], ignore_list=item['ignore_list'],
                    constraint_list=item['constraint_list'], auto_include_flag=learn)
            elif item['type'].name == 'PathValueTimeIntervalDetector':
                tmp_analyser = func(
                    analysis_context.aminer_config, anomaly_event_handlers, persistence_id=item['persistence_id'],
                    target_path_list=item['target_path_list'], ignore_list=item['ignore_list'],
                    allow_missing_values_flag=item['allow_missing_values'],
                    output_log_line=item['output_logline'], time_period_length=item['time_period_length'],
                    max_time_diff=item['max_time_diff'], num_reduce_time_list=item['num_reduce_time_list'], auto_include_flag=learn)
            elif item['type'].name == 'PathArimaDetector':
                etd = analysis_context.get_component_by_name(item['event_type_detector'])
                if etd is None:
                    msg = 'The defined EventTypeDetector %s does not exist!' % item['event_type_detector']
                    logging.getLogger(DEBUG_LOG_NAME).error(msg)
                    raise ValueError(msg)
                tmp_analyser = func(
                    analysis_context.aminer_config, anomaly_event_handlers, etd, persistence_id=item['persistence_id'],
                    target_path_list=item['target_path_list'], output_log_line=item['output_logline'], auto_include_flag=learn,
                    num_init=item['num_init'], force_period_length=item['force_period_length'], set_period_length=item['set_period_length'],
                    alpha=item['alpha'], alpha_bt=item['alpha_bt'], num_results_bt=item['num_results_bt'],
                    num_min_time_history=item['num_min_time_history'], num_max_time_history=item['num_max_time_history'],
                    num_periods_tsa_ini=item['num_periods_tsa_ini'])
            elif item['type'].name == 'TSAArimaDetector':
                etd = analysis_context.get_component_by_name(item['event_type_detector'])
                if etd is None:
                    msg = 'The defined EventTypeDetector %s does not exist!' % item['event_type_detector']
                    logging.getLogger(DEBUG_LOG_NAME).error(msg)
                    raise ValueError(msg)
                tmp_analyser = func(
                    analysis_context.aminer_config, anomaly_event_handlers, etd, persistence_id=item['persistence_id'],
                    path_list=item['target_path_list'], acf_pause_interval_percentage=item['acf_pause_interval_percentage'],
                    acf_auto_pause_interval=item['acf_auto_pause_interval'],
                    acf_auto_pause_interval_num_min=item['acf_auto_pause_interval_num_min'],
                    build_sum_over_values=item['build_sum_over_values'], num_periods_tsa_ini=item['num_periods_tsa_ini'],
                    num_division_time_step=item['num_division_time_step'], alpha=item['alpha'],
                    num_min_time_history=item['num_min_time_history'], num_max_time_history=item['num_max_time_history'],
                    num_results_bt=item['num_results_bt'], alpha_bt=item['alpha_bt'], acf_threshold=item['acf_threshold'],
                    round_time_inteval_threshold=item['round_time_inteval_threshold'],
                    force_period_length=item['force_period_length'], set_period_length=item['set_period_length'],
                    min_log_lines_per_time_step=item['min_log_lines_per_time_step'], output_log_line=item['output_logline'],
                    ignore_list=item['ignore_list'], auto_include_flag=learn)
            elif item['type'].name == 'MinimalTransitionTimeDetector':
                tmp_analyser = func(
                    analysis_context.aminer_config, anomaly_event_handlers, persistence_id=item['persistence_id'],
                    auto_include_flag=learn, output_log_line=item['output_logline'], path_list=item['target_path_list'],
                    id_path_list=item['id_path_list'], ignore_list=item['ignore_list'], allow_missing_id=item['allow_missing_id'],
                    num_log_lines_solidify_matrix=item['num_log_lines_solidify_matrix'],
                    time_output_threshold=item['time_output_threshold'], anomaly_threshold=item['anomaly_threshold'])
            elif item["type"].name in ("VerboseUnparsedAtomHandler", "SimpleUnparsedAtomHandler"):
                has_unparsed_handler = True
                stop_when_handled_flag = True
                if item["type"].name == "VerboseUnparsedAtomHandler":
                    tmp_analyser = func(anomaly_event_handlers, parsing_model)
                else:
                    tmp_analyser = func(anomaly_event_handlers)
                analysis_context.register_component(tmp_analyser, component_name=comp_name)
                atom_filter.subhandler_list[0] = (tmp_analyser, stop_when_handled_flag)
                continue
            else:
                tmp_analyser = func(analysis_context.aminer_config, item['target_path_list'], anomaly_event_handlers, auto_include_flag=learn)
            if item['output_event_handlers'] is not None:
                tmp_analyser.output_event_handlers = item['output_event_handlers']
            analysis_context.register_component(tmp_analyser, component_name=comp_name)
            atom_filter.add_handler(tmp_analyser, stop_when_handled_flag=stop_when_handled_flag)
    add_default_analysis_components(
        analysis_context, anomaly_event_handlers, atom_filter, has_new_match_path_handler, has_unparsed_handler, parsing_model)


def add_default_analysis_components(analysis_context, anomaly_event_handlers, atom_filter, has_new_match_path_handler, has_unparsed_handler,
                                    parsing_model):
    """Add the default unparsed atom handler and/or NewMatchPathDetector if none is configured."""
    if not has_unparsed_handler:
        from aminer.analysis.UnparsedAtomHandlers import VerboseUnparsedAtomHandler
        atom_filter.add_handler(VerboseUnparsedAtomHandler(anomaly_event_handlers, parsing_model), stop_when_handled_flag=True)
        has_unparsed_handler = True
    if not has_new_match_path_handler:
        has_new_match_path_handler = True
        if 'LearnMode' in yaml_data:
            learn = yaml_data['LearnMode']
        else:
            learn = True
        from aminer.analysis.NewMatchPathDetector import NewMatchPathDetector
        nmpd = NewMatchPathDetector(analysis_context.aminer_config, anomaly_event_handlers, auto_include_flag=learn)
        nmpd.output_event_handlers = None
        analysis_context.register_component(nmpd, component_name='DefaultNewMatchPathDetector')
        atom_filter.add_handler(nmpd)
    return has_new_match_path_handler, has_unparsed_handler


def build_event_handlers(analysis_context, anomaly_event_handlers):
    """Build the event handlers."""
    import os
    import stat

    try:
        event_handler_id_list = []
        if 'EventHandlers' in yaml_data and yaml_data['EventHandlers'] is not None:
            for item in yaml_data['EventHandlers']:
                if item['id'] in event_handler_id_list:
                    raise ValueError('Config-Error: The id "%s" occurred multiple times in EventHandlers!' % item['id'])
                event_handler_id_list.append(item['id'])
                func = item['type'].func
                ctx = None
                if item['type'].name == 'StreamPrinterEventHandler':
                    if 'output_file_path' in item:
                        try:
                            mode = 'w+'
                            if os.path.exists(item['output_file_path']) and stat.S_ISFIFO(os.stat(item['output_file_path']).st_mode):
                                mode = 'w'
                            stream = open(item['output_file_path'], mode)
                            ctx = func(analysis_context, stream)
                        except OSError as e:
                            msg = 'Error occured when opening stream to output_file_path %s. Error: %s' % (item['output_file_path'], e)
                            logging.getLogger(DEBUG_LOG_NAME).error(msg)
                            print(msg, file=sys.stderr)
                    else:
                        ctx = func(analysis_context)
                if item['type'].name == 'DefaultMailNotificationEventHandler':
                    ctx = func(analysis_context)
                if item['type'].name == 'SyslogWriterEventHandler':
                    ctx = func(analysis_context, item['instance_name'])
                if item['type'].name == 'KafkaEventHandler':
                    import configparser
                    config = configparser.ConfigParser()
                    if os.access(item['cfgfile'], os.R_OK):
                        config.read(item['cfgfile'])
                    else:
                        msg = "%s does not exist or is not readable" % item['cfgfile']
                        logging.getLogger(DEBUG_LOG_NAME).error(msg)
                        raise ValueError(msg)
                    options = dict(config.items("DEFAULT"))
                    for key, val in options.items():
                        try:
                            if key == "sasl_plain_username":
                                continue
                            options[key] = int(val)
                        except:  # skipcq: FLK-E722
                            pass
                    ctx = func(analysis_context, item['topic'], options)
                if item['type'].name == 'ZmqEventHandler':
                    # if topic is "None" zmq will send messages without using any topic
                    if 'topic' not in item:
                        item['topic'] = None
                    ctx = func(analysis_context, item['topic'], item['url'])
                if ctx is None:
                    ctx = func(analysis_context)
                if item['json'] is True or item['type'].name == 'KafkaEventHandler' or item['type'].name == 'ZmqEventHandler':
                    from aminer.events.JsonConverterHandler import JsonConverterHandler
                    if item['pretty'] is True:
                        ctx = JsonConverterHandler([ctx], analysis_context, pretty_print=True)
                    else:
                        ctx = JsonConverterHandler([ctx], analysis_context, pretty_print=False)
                anomaly_event_handlers.append(ctx)
            return event_handler_id_list
        raise KeyError()
    except KeyError:
        # Add stdout stream printing for debugging, tuning.
        from aminer.events.StreamPrinterEventHandler import StreamPrinterEventHandler
        anomaly_event_handlers.append(StreamPrinterEventHandler(analysis_context, stream=sys.stderr))
    return None


def tuple_transformation_function_demo_print_every_10th_value(match_value_list):
    """Only allow output of the EnhancedNewMatchPathValueComboDetector after every 10th element."""
    extra_data = enhanced_new_match_path_value_combo_detector_reference.known_values_dict.get(tuple(match_value_list), None)
    if extra_data is not None:
        mod = 10
        if (extra_data[2] + 1) % mod == 0:
            enhanced_new_match_path_value_combo_detector_reference.auto_include_flag = False
        else:
            enhanced_new_match_path_value_combo_detector_reference.auto_include_flag = True
    return match_value_list


def parse_json_yaml(json_dict, parser_model_dict):
    """Parse an yaml configuration for json."""
    key_parser_dict = {}
    for key in json_dict.keys():
        value = json_dict[key]
        if key is None:
            key = 'null'
        if key is False:
            key = 'false'
        if key is True:
            key = 'true'
        if isinstance(value, dict):
            key_parser_dict[key] = parse_json_yaml(value, parser_model_dict)
        elif isinstance(value, list):
            key_parser_dict[key] = []
            for val in value:
                if isinstance(val, dict):
                    key_parser_dict[key].append(parse_json_yaml(val, parser_model_dict))
                elif val in ("ALLOW_ALL", "EMPTY_ARRAY", "EMPTY_OBJECT", "NULL_OBJECT"):
                    if len(value) > 1 and val == "ALLOW_ALL":
                        msg = "ALLOW_ALL must not be combined with other parsers in lists."
                        logging.getLogger(DEBUG_LOG_NAME).error(msg)
                        raise ValueError(msg)
                    key_parser_dict[key] = value
                elif parser_model_dict.get(val) is None:
                    msg = 'The parser model %s does not exist!' % val
                    logging.getLogger(DEBUG_LOG_NAME).error(msg)
                    raise ValueError(msg)
                else:
                    key_parser_dict[key].append(parser_model_dict.get(val))
        elif value in ("ALLOW_ALL", "EMPTY_ARRAY", "EMPTY_OBJECT", "NULL_OBJECT"):
            key_parser_dict[key] = value
        elif parser_model_dict.get(value) is None:
            msg = 'The parser model %s does not exist!' % value
            logging.getLogger(DEBUG_LOG_NAME).error(msg)
            raise ValueError(msg)
        else:
            key_parser_dict[key] = parser_model_dict.get(value)
    return key_parser_dict<|MERGE_RESOLUTION|>--- conflicted
+++ resolved
@@ -430,11 +430,7 @@
                                     realert_interval=item['realert_interval'], combine_values=item['combine_values'],
                                     output_log_line=item['output_logline'])
             elif item['type'].name == 'MissingMatchPathListValueDetector':
-<<<<<<< HEAD
                 tmp_analyser = func(analysis_context.aminer_config, item['target_path'], anomaly_event_handlers, auto_include_flag=learn,
-=======
-                tmp_analyser = func(analysis_context.aminer_config, item['paths'], anomaly_event_handlers, auto_include_flag=learn,
->>>>>>> 743c81ab
                                     persistence_id=item['persistence_id'], default_interval=item['check_interval'],
                                     realert_interval=item['realert_interval'], combine_values=item['combine_values'],
                                     output_log_line=item['output_logline'])
