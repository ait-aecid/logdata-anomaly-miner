--- conflicted
+++ resolved
@@ -629,14 +629,9 @@
                 tmp_analyser = func(analysis_context.aminer_config, item['paths'], anomaly_event_handlers,
                                     persistence_id=item['persistence_id'], allow_missing_values_flag=item['allow_missing_values'],
                                     learn_mode=learn, tuple_transformation_function=tuple_transformation_function,
-<<<<<<< HEAD
                                     output_logline=item['output_logline'], log_resource_ignore_list=item['log_resource_ignore_list'],
                                     stop_learning_time=item['stop_learning_time'],
                                     stop_learning_no_anomaly_time=item['stop_learning_no_anomaly_time'])
-                # skipcq: PYL-W0603
-=======
-                                    output_logline=item['output_logline'], log_resource_ignore_list=item['log_resource_ignore_list'])
->>>>>>> 426fefe6
                 global enhanced_new_match_path_value_combo_detector_reference
                 enhanced_new_match_path_value_combo_detector_reference = tmp_analyser
             elif item['type'].name == 'MatchFilter':
