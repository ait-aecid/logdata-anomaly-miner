--- conflicted
+++ resolved
@@ -514,13 +514,8 @@
                         msg = 'Every item of the histogram_definitions must have an size of 2!'
                         logging.getLogger(DEBUG_LOG_NAME).error(msg)
                         raise ValueError(msg)
-<<<<<<< HEAD
                     if histogram_definition[1] not in analysis_dict:
-                        msg = '%s first must be defined before used.' % histogram_definition[1]
-=======
-                    if histogram_def[1] not in analysis_dict:
-                        msg = f'{histogram_def[1]} first must be defined before used.'
->>>>>>> 3eee8043
+                        msg = f'{histogram_definition[1]} first must be defined before used.'
                         logging.getLogger(DEBUG_LOG_NAME).error(msg)
                         raise ValueError(msg)
                     histogram_definitions.append([histogram_definition[0], analysis_dict[histogram_definition[1]]])
@@ -808,13 +803,8 @@
                     raise ValueError(msg)
                 tmp_analyser = func(
                     analysis_context.aminer_config, anomaly_event_handlers, etd, persistence_id=item['persistence_id'],
-<<<<<<< HEAD
+                    waiting_time=item['waiting_time'], num_sections_waiting_time=item['num_sections_waiting_time'],
                     target_path_list=item['target_path_list'], acf_pause_interval_percentage=item['acf_pause_interval_percentage'],
-=======
-                    waiting_time=item['waiting_time'],
-                    num_sections_waiting_time=item['num_sections_waiting_time'],
-                    path_list=item['paths'], acf_pause_interval_percentage=item['acf_pause_interval_percentage'],
->>>>>>> 3eee8043
                     acf_auto_pause_interval=item['acf_auto_pause_interval'],
                     acf_auto_pause_interval_num_min=item['acf_auto_pause_interval_num_min'],
                     build_sum_over_values=item['build_sum_over_values'], num_periods_tsa_ini=item['num_periods_tsa_ini'],
