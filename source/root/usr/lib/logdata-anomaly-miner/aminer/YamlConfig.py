"""
This file loads and parses a config-file in yaml format.

This program is free software: you can redistribute it and/or modify it under
the terms of the GNU General Public License as published by the Free Software
Foundation, either version 3 of the License, or (at your option) any later
version.
This program is distributed in the hope that it will be useful, but WITHOUT
ANY WARRANTY; without even the implied warranty of MERCHANTABILITY or FITNESS
FOR A PARTICULAR PURPOSE. See the GNU General Public License for more details.
You should have received a copy of the GNU General Public License along with
this program. If not, see <http://www.gnu.org/licenses/>.
"""
import sys
import logging
import copy
from aminer.AminerConfig import DEBUG_LOG_NAME


config_properties = {}
yaml_data = None
enhanced_new_match_path_value_combo_detector_reference = None


def load_yaml(config_file):
    """
    Load the yaml configuration from files. Basically there are two schema types: validation schemas and normalisation schemas.
    The validation schemas validate together with the BaseSchema all inputs as specifically as possible. Due to the limitations of
    oneof_schemas and the not functional normalisation in the validation schemas, the normalisation schemas are used to set default values
    and convert the date in right data types with coerce procedures.
    """
    # We might be able to remove this and us it like the config_properties
    # skipcq: PYL-W0603
    global yaml_data

    import yaml
    from aminer.ConfigValidator import ConfigValidator, NormalisationValidator
    import os
    with open(config_file) as yamlfile:
        try:
            yaml_data = yaml.safe_load(yamlfile)
            yamlfile.close()
        except yaml.YAMLError as exception:
            logging.getLogger(DEBUG_LOG_NAME).error(exception)
            raise exception

    with open(os.path.dirname(os.path.abspath(__file__)) + '/' + 'schemas/BaseSchema.yml', 'r') as sma:
        # skipcq: PYL-W0123
        base_schema = eval(sma.read())
    with open(os.path.dirname(os.path.abspath(__file__)) + '/' + 'schemas/normalisation/ParserNormalisationSchema.yml', 'r') as sma:
        # skipcq: PYL-W0123
        parser_normalisation_schema = eval(sma.read())
    with open(os.path.dirname(os.path.abspath(__file__)) + '/' + 'schemas/normalisation/AnalysisNormalisationSchema.yml', 'r') as sma:
        # skipcq: PYL-W0123
        analysis_normalisation_schema = eval(sma.read())
    with open(os.path.dirname(os.path.abspath(__file__)) + '/' + 'schemas/normalisation/EventHandlerNormalisationSchema.yml', 'r') as sma:
        # skipcq: PYL-W0123
        event_handler_normalisation_schema = eval(sma.read())

    with open(os.path.dirname(os.path.abspath(__file__)) + '/' + 'schemas/validation/ParserValidationSchema.yml', 'r') as sma:
        # skipcq: PYL-W0123
        parser_validation_schema = eval(sma.read())
    with open(os.path.dirname(os.path.abspath(__file__)) + '/' + 'schemas/validation/AnalysisValidationSchema.yml', 'r') as sma:
        # skipcq: PYL-W0123
        analysis_validation_schema = eval(sma.read())
    with open(os.path.dirname(os.path.abspath(__file__)) + '/' + 'schemas/validation/EventHandlerValidationSchema.yml', 'r') as sma:
        # skipcq: PYL-W0123
        event_handler_validation_schema = eval(sma.read())

    normalisation_schema = {
        **base_schema, **parser_normalisation_schema, **analysis_normalisation_schema, **event_handler_normalisation_schema}
    validation_schema = {**base_schema, **parser_validation_schema, **analysis_validation_schema, **event_handler_validation_schema}

    v = ConfigValidator(validation_schema)
    if not v.validate(yaml_data, validation_schema):
        filtered_errors = copy.deepcopy(v.errors)
        filter_config_errors(filtered_errors, 'Analysis', v.errors, analysis_validation_schema)
        filter_config_errors(filtered_errors, 'Parser', v.errors, parser_validation_schema)
        filter_config_errors(filtered_errors, 'EventHandlers', v.errors, event_handler_validation_schema)

        raise ValueError("Config-Error: %s" % filtered_errors)

    v = NormalisationValidator(normalisation_schema)
    if v.validate(yaml_data, normalisation_schema):
        test = v.normalized(yaml_data)
        yaml_data = test
    else:
        logging.getLogger(DEBUG_LOG_NAME).error(v.errors)
        raise ValueError(v.errors)

    # Set default values
    for key, val in yaml_data.items():
        config_properties[str(key)] = val


def filter_config_errors(filtered_errors, key_name, errors, schema):
    """Filter oneof outputs to produce a clear overview of the error."""
    oneof = schema[key_name]['schema']['oneof']
    if key_name in errors:
        for i, err in enumerate(errors[key_name]):
            for key in err:
                if 'none or more than one rule validate' in err[key]:
                    for cause in err[key]:
                        if isinstance(cause, dict):
                            # we need to copy the dictionary as it is not possible to iterate through it and change the size.
                            last_error = None
                            for definition in copy.deepcopy(cause):
                                if 'type' in cause[definition][0] and cause[definition][0]['type'][0].startswith('unallowed value '):
                                    last_error = cause[definition][0]['type'][0]
                                    del cause[definition]
                                else:
                                    oneof_def_pos = int(definition.split(' ')[-1])
                                    oneof_schema_type = oneof[oneof_def_pos]['schema']['type']
                                    if 'forbidden' in oneof_schema_type:
                                        cause[definition][0]['type'] = {'forbidden': oneof_schema_type['forbidden']}
                                    elif 'allowed' in oneof_schema_type:
                                        cause[definition][0]['type'] = {'allowed': oneof_schema_type['allowed']}
                            if len(cause) == 0 and last_error is not None:
                                cause[key_name + ' error'] = last_error
            filtered_errors[key_name][i] = err


# Add your ruleset here:
def build_analysis_pipeline(analysis_context):
    """
    Define the function to create pipeline for parsing the log data.
    It has also to define an AtomizerFactory to instruct aminer how to process incoming data streams to create log atoms from them.
    """
    parsing_model = build_parsing_model()
    anomaly_event_handlers, atom_filter = build_input_pipeline(analysis_context, parsing_model)
    build_analysis_components(analysis_context, anomaly_event_handlers, atom_filter)
    event_handler_id_list = build_event_handlers(analysis_context, anomaly_event_handlers)
    # do not check UnparsedAtomHandler
    for index, analysis_component in enumerate(atom_filter.subhandler_list[1:]):
        if analysis_component[0].output_event_handlers is not None:
            event_handlers = []
            for i in analysis_component[0].output_event_handlers:
                event_handlers.append(anomaly_event_handlers[event_handler_id_list.index(i)])
            atom_filter.subhandler_list[index+1][0].output_event_handlers = event_handlers


def build_parsing_model():
    """Build the parsing model."""
    parser_model_dict = {}
    start = None
    ws_count = 0
    whitespace_str = b' '

    # We might be able to remove this and us it like the config_properties
    # skipcq: PYL-W0603
    global yaml_data
    for item in yaml_data['Parser']:
        if item['id'] in parser_model_dict:
            raise ValueError('Config-Error: The id "%s" occurred multiple times in Parser!' % item['id'])
        if 'start' in item and item['start'] is True and item['type'].name != 'JsonModelElement':
            start = item
            continue
        if item['type'].is_model:
            if 'args' in item:
                if isinstance(item['args'], list):  # skipcq: PTC-W0048
                    if item['type'].name not in ('DecimalFloatValueModelElement', 'DecimalIntegerValueModelElement'):
                        # encode string to bytearray
                        for j, val in enumerate(item['args']):
                            if isinstance(val, str):
                                item['args'][j] = val.encode()
                else:
                    if item['type'].name not in ('DecimalFloatValueModelElement', 'DecimalIntegerValueModelElement') and isinstance(
                            item['args'], str):
                        item['args'] = item['args'].encode()
            if item['type'].name == 'ElementValueBranchModelElement':
                value_model = parser_model_dict.get(item['args'][0].decode())
                if value_model is None:
                    msg = 'The parser model %s does not exist!' % item['args'][0].decode()
                    logging.getLogger(DEBUG_LOG_NAME).error(msg)
                    raise ValueError(msg)
                branch_model_dict = {}
                for i in item['branch_model_dict']:
                    key = i['id']
                    model = i['model']
                    if parser_model_dict.get(model) is None:
                        msg = 'The parser model %s does not exist!' % key
                        logging.getLogger(DEBUG_LOG_NAME).error(msg)
                        raise ValueError(msg)
                    branch_model_dict[key] = parser_model_dict.get(model)
                parser_model_dict[item['id']] = item['type'].func(item['name'], value_model, item['args'][1].decode(), branch_model_dict)
            elif item['type'].name == 'DateTimeModelElement':
                parser_model_dict[item['id']] = item['type'].func(
                    item['name'], item['date_format'].encode(), None, item['text_locale'], item['start_year'],
                    item['max_time_jump_seconds'])
            elif item['type'].name == 'MultiLocaleDateTimeModelElement':
                date_formats = []
                for date_format in item['date_formats']:
                    if len(date_format['format']) != 3:
                        msg = 'The date_format must have a size of 3!'
                        logging.getLogger(DEBUG_LOG_NAME).error(msg)
                        raise ValueError(msg)
                    fmt = date_format['format']
                    fmt[0] = fmt[0].encode()
                    date_formats.append(tuple(fmt))
                parser_model_dict[item['id']] = item['type'].func(
                    item['name'], date_formats, item['start_year'], item['max_time_jump_seconds'])
            elif item['type'].name == 'RepeatedElementDataModelElement':
                model = item['args'][0].decode()
                if parser_model_dict.get(model) is None:
                    msg = 'The parser model %s does not exist!' % model
                    logging.getLogger(DEBUG_LOG_NAME).error(msg)
                    raise ValueError(msg)
                item['args'][0] = parser_model_dict.get(model)
                parser_model_dict[item['id']] = item['type'].func(item['name'], item['args'][0])
                if len(item['args']) == 2:
                    parser_model_dict[item['id']] = item['type'].func(item['name'], item['args'][0], item['args'][1])
                elif len(item['args']) == 3:
                    parser_model_dict[item['id']] = item['type'].func(item['name'], item['args'][0], item['args'][1], item['args'][2])
                elif len(item['args']) > 3:
                    msg = 'The RepeatedElementDataModelElement does not have more than 3 arguments.'
                    logging.getLogger(DEBUG_LOG_NAME).error(msg)
                    raise ValueError(msg)
            elif item['type'].name == 'DecimalFloatValueModelElement':
                parser_model_dict[item['id']] = item['type'].func(
                    item['name'], item['value_sign_type'], item['value_pad_type'], item['exponent_type'])
            elif item['type'].name == 'DecimalIntegerValueModelElement':
                parser_model_dict[item['id']] = item['type'].func(item['name'], item['value_sign_type'], item['value_pad_type'])
            elif item['type'].name in ('FirstMatchModelElement', 'SequenceModelElement'):
                children = []
                for child in item['args']:
                    if parser_model_dict.get(child.decode()) is None:
                        msg = 'The parser model %s does not exist!' % child.decode()
                        logging.getLogger(DEBUG_LOG_NAME).error(msg)
                        raise ValueError(msg)
                    children.append(parser_model_dict.get(child.decode()))
                parser_model_dict[item['id']] = item['type'].func(item['name'], children)
            elif item['type'].name == 'OptionalMatchModelElement':
                optional_element = parser_model_dict.get(item['args'].decode())
                if optional_element is None:
                    msg = 'The parser model %s does not exist!' % item['args'].decode()
                    logging.getLogger(DEBUG_LOG_NAME).error(msg)
                    raise ValueError(msg)
                parser_model_dict[item['id']] = item['type'].func(item['name'], optional_element)
            elif item['type'].name == 'DelimitedDataModelElement':
                delimiter = item['delimiter'].encode()
                parser_model_dict[item['id']] = item['type'].func(item['name'], delimiter, item['escape'], item['consume_delimiter'])
            elif item['type'].name == 'JsonModelElement':
                key_parser_dict = parse_json_yaml(item['key_parser_dict'], parser_model_dict)
                if 'start' in item and item['start'] is True:
                    start = item['type'].func(item['name'], key_parser_dict, item['optional_key_prefix'])
                else:
                    parser_model_dict[item['id']] = item['type'].func(item['name'], key_parser_dict, item['optional_key_prefix'])
            else:
                if 'args' in item:
                    parser_model_dict[item['id']] = item['type'].func(item['name'], item['args'])
                else:
                    parser_model_dict[item['id']] = item['type'].func(item['name'])
        else:
            parser_model_dict[item['id']] = item['type'].func()

    args_list = []
    if start.__class__.__name__ == 'JsonModelElement':
        parsing_model = start
    elif 'args' in start:
        if isinstance(start['args'], list):
            for i in start['args']:
                if i == 'WHITESPACE':
                    from aminer.parsing.FixedDataModelElement import FixedDataModelElement
                    sp = 'sp%d' % ws_count
                    args_list.append(FixedDataModelElement(sp, whitespace_str))
                    ws_count += 1
                else:
                    model = parser_model_dict.get(i)
                    if model is None:
                        msg = 'The parser model %s does not exist!' % i
                        logging.getLogger(DEBUG_LOG_NAME).error(msg)
                        raise ValueError(msg)
                    args_list.append(model)
            parsing_model = start['type'].func(start['name'], args_list)
        else:
            parsing_model = start['type'].func(start['name'], [parser_model_dict[start['args']]])
    else:
        parsing_model = start['type'].func()
    return parsing_model


def build_input_pipeline(analysis_context, parsing_model):
    """Build the input pipeline."""
    # Some generic imports.
    from aminer.analysis import AtomFilters
    # Create all global handler lists here and append the real handlers later on.
    # Use this filter to distribute all atoms to the analysis handlers.
    atom_filter = AtomFilters.SubhandlerFilter(None)
    analysis_context.register_component(atom_filter, component_name="AtomFilter")
    anomaly_event_handlers = []
    # Now define the AtomizerFactory using the model. A simple line based one is usually sufficient.
    from aminer.input.SimpleByteStreamLineAtomizerFactory import SimpleByteStreamLineAtomizerFactory
    timestamp_paths = yaml_data['Input']['timestamp_paths']
    if isinstance(timestamp_paths, str):
        timestamp_paths = [timestamp_paths]
    sync_wait_time = yaml_data['Input']['sync_wait_time']
    eol_sep = yaml_data['Input']['eol_sep'].encode()
    json_format = yaml_data['Input']['json_format']
    if yaml_data['Input']['multi_source'] is True:
        from aminer.input.SimpleMultisourceAtomSync import SimpleMultisourceAtomSync
        analysis_context.atomizer_factory = SimpleByteStreamLineAtomizerFactory(parsing_model, [SimpleMultisourceAtomSync([
            atom_filter], sync_wait_time=sync_wait_time)], anomaly_event_handlers, default_timestamp_paths=timestamp_paths, eol_sep=eol_sep,
            json_format=json_format)
    else:
        analysis_context.atomizer_factory = SimpleByteStreamLineAtomizerFactory(
            parsing_model, [atom_filter], anomaly_event_handlers, default_timestamp_paths=timestamp_paths, eol_sep=eol_sep,
            json_format=json_format)
    # Just report all unparsed atoms to the event handlers.
    if yaml_data['Input']['verbose'] is True:
        from aminer.input.VerboseUnparsedAtomHandler import VerboseUnparsedAtomHandler
        atom_filter.add_handler(VerboseUnparsedAtomHandler(anomaly_event_handlers, parsing_model), stop_when_handled_flag=True)
    else:
        from aminer.input.SimpleUnparsedAtomHandler import SimpleUnparsedAtomHandler
        atom_filter.add_handler(SimpleUnparsedAtomHandler(anomaly_event_handlers), stop_when_handled_flag=True)
    if yaml_data['Input']['suppress_unparsed'] is True:
        analysis_context.suppress_detector_list.append(atom_filter.subhandler_list[-1][0])
    from aminer.analysis.NewMatchPathDetector import NewMatchPathDetector
    if 'LearnMode' in yaml_data:
        learn = yaml_data['LearnMode']
    else:
        learn = True
    nmpd = NewMatchPathDetector(analysis_context.aminer_config, anomaly_event_handlers, auto_include_flag=learn)
    nmpd.output_event_handlers = None
    analysis_context.register_component(nmpd, component_name='DefaultNewMatchPathDetector')
    atom_filter.add_handler(nmpd)
    return anomaly_event_handlers, atom_filter


def build_analysis_components(analysis_context, anomaly_event_handlers, atom_filter):
    """Build the analysis components."""
    suppress_detector_list = analysis_context.suppress_detector_list
    if yaml_data['SuppressNewMatchPathDetector']:
        suppress_detector_list.append('DefaultNewMatchPathDetector')
    if 'Analysis' in yaml_data and yaml_data['Analysis'] is not None:
        analysis_dict = {}
        match_action_dict = {}
        match_rules_dict = {}
        correlation_rules = {}
        # changed order if ETD is defined.
        for item in yaml_data['Analysis']:
            if item['type'].name == 'EventTypeDetector':
                index = yaml_data['Analysis'].index(item)
                new_analysis_list = [item]
                del yaml_data['Analysis'][index]
                new_analysis_list += yaml_data['Analysis']
                yaml_data['Analysis'] = new_analysis_list
                break

        for item in yaml_data['Analysis']:
            if item['id'] == 'None':
                comp_name = None
            else:
                comp_name = item['id']
                if analysis_context.get_component_by_name(comp_name) is not None:
                    raise ValueError('Config-Error: The id "%s" occurred multiple times in Analysis!' % comp_name)
            if 'learn_mode' in item:
                learn = item['learn_mode']
            else:
                if 'LearnMode' not in yaml_data:
                    msg = 'Config-Error: LearnMode must be defined if an analysis component does not define learn_mode.'
                    logging.getLogger(DEBUG_LOG_NAME).error(msg)
                    raise ValueError(msg)
                learn = yaml_data['LearnMode']
            func = item['type'].func
            if item['suppress']:
                if comp_name is None:
                    raise ValueError(
                        'Config-Error: id must be specified for the analysis component %s to enable suppression.' % item['type'])
                suppress_detector_list.append(comp_name)
            if item['type'].name == 'NewMatchPathValueDetector':
                tmp_analyser = func(analysis_context.aminer_config, item['paths'], anomaly_event_handlers, auto_include_flag=learn,
                                    persistence_id=item['persistence_id'], output_log_line=item['output_logline'])
            elif item['type'].name == 'MatchPathFilter':
                parsed_atom_handler_lookup_list = []
                for atom_handler in item['parsed_atom_handler_lookup_list']:
                    if atom_handler[1] is not None:
                        if analysis_context.get_component_by_name(atom_handler[1]) is None:
                            msg = 'The atom handler %s does not exist!' % atom_handler[1]
                            logging.getLogger(DEBUG_LOG_NAME).error(msg)
                            raise ValueError(msg)
                        atom_handler[1] = analysis_context.get_component_by_name(atom_handler[1])
                    parsed_atom_handler_lookup_list.append(tuple(i for i in atom_handler))
                default_parsed_atom_handler = item['default_parsed_atom_handler']
                if default_parsed_atom_handler is not None:
                    if analysis_context.get_component_by_name(default_parsed_atom_handler) is None:
                        msg = 'The atom handler %s does not exist!' % default_parsed_atom_handler
                        logging.getLogger(DEBUG_LOG_NAME).error(msg)
                        raise ValueError(msg)
                    default_parsed_atom_handler = analysis_context.get_component_by_name(default_parsed_atom_handler)
                tmp_analyser = func(parsed_atom_handler_lookup_list, default_parsed_atom_handler=default_parsed_atom_handler)
            elif item['type'].name == 'MatchValueFilter':
                parsed_atom_handler_dict = {}
                for atom_handler in item['parsed_atom_handler_dict']:
                    if analysis_context.get_component_by_name(atom_handler) is None:
                        msg = 'The atom handler %s does not exist!' % atom_handler
                        logging.getLogger(DEBUG_LOG_NAME).error(msg)
                        raise ValueError(msg)
                    parsed_atom_handler_dict[atom_handler] = analysis_context.get_component_by_name(atom_handler)
                default_parsed_atom_handler = item['default_parsed_atom_handler']
                if default_parsed_atom_handler is not None:
                    if analysis_context.get_component_by_name(default_parsed_atom_handler) is None:
                        msg = 'The atom handler %s does not exist!' % default_parsed_atom_handler
                        logging.getLogger(DEBUG_LOG_NAME).error(msg)
                        raise ValueError(msg)
                    default_parsed_atom_handler = analysis_context.get_component_by_name(default_parsed_atom_handler)
                tmp_analyser = func(item['path'], parsed_atom_handler_dict, default_parsed_atom_handler=default_parsed_atom_handler)
            elif item['type'].name == 'PCADetector':
                tmp_analyser = func(analysis_context.aminer_config, item['paths'], anomaly_event_handlers,
                                    persistence_id=item['persistence_id'], window_size=item['window_size'],
                                    min_anomaly_score=item['min_anomaly_score'], min_variance=item['min_variance'],
                                    num_windows=item['num_windows'], auto_include_flag=learn, output_log_line=item['output_logline'],
                                    ignore_list=item['ignore_list'], constraint_list=item['constraint_list'])
            elif item['type'].name == 'NewMatchPathValueComboDetector':
                tmp_analyser = func(analysis_context.aminer_config, item['paths'], anomaly_event_handlers, auto_include_flag=learn,
                                    persistence_id=item['persistence_id'], allow_missing_values_flag=item['allow_missing_values'],
                                    output_log_line=item['output_logline'])
            elif item['type'].name == 'MissingMatchPathValueDetector':
                tmp_analyser = func(analysis_context.aminer_config, item['paths'], anomaly_event_handlers, auto_include_flag=learn,
                                    persistence_id=item['persistence_id'], default_interval=item['check_interval'],
                                    realert_interval=item['realert_interval'], output_log_line=item['output_logline'])
            elif item['type'].name == 'MissingMatchPathListValueDetector':
                tmp_analyser = func(analysis_context.aminer_config, item['path'], anomaly_event_handlers, auto_include_flag=learn,
                                    persistence_id=item['persistence_id'], default_interval=item['check_interval'],
                                    realert_interval=item['realert_interval'], output_log_line=item['output_logline'])
            elif item['type'].name == 'EventSequenceDetector':
                tmp_analyser = func(analysis_context.aminer_config, anomaly_event_handlers, item['id_path_list'],
                                    target_path_list=item['paths'], persistence_id=item['persistence_id'], seq_len=item['seq_len'],
                                    auto_include_flag=learn, timeout=item['timeout'], allow_missing_id=item['allow_missing_id'],
                                    output_log_line=item['output_logline'], ignore_list=item['ignore_list'],
                                    constraint_list=item['constraint_list'])
            elif item['type'].name == 'EventFrequencyDetector':
                tmp_analyser = func(analysis_context.aminer_config, anomaly_event_handlers, target_path_list=item['paths'],
                                    persistence_id=item['persistence_id'], window_size=item['window_size'],
                                    confidence_factor=item['confidence_factor'], auto_include_flag=learn,
                                    output_log_line=item['output_logline'], ignore_list=item['ignore_list'],
                                    constraint_list=item['constraint_list'])
            elif item['type'].name == 'TimeCorrelationDetector':
                tmp_analyser = func(analysis_context.aminer_config, anomaly_event_handlers, item['parallel_check_count'],
                                    persistence_id=item['persistence_id'], record_count_before_event=item['record_count_before_event'],
                                    output_log_line=item['output_logline'], use_path_match=item['use_path_match'],
                                    use_value_match=item['use_value_match'], min_rule_attributes=item['min_rule_attributes'],
                                    max_rule_attributes=item['max_rule_attributes'])
            elif item['type'].name == 'ParserCount':
                tmp_analyser = func(
                    analysis_context.aminer_config,
                    item['paths'],
                    anomaly_event_handlers,
                    report_interval=item['report_interval'],
                    target_label_list=item['labels'],
                    split_reports_flag=item['split_reports_flag'])
            elif item['type'].name == 'EventCorrelationDetector':
                tmp_analyser = func(
                    analysis_context.aminer_config, anomaly_event_handlers, paths=item['paths'], max_hypotheses=item['max_hypotheses'],
                    hypothesis_max_delta_time=item['hypothesis_max_delta_time'], generation_probability=item['generation_probability'],
                    generation_factor=item['generation_factor'], max_observations=item['max_observations'], p0=item['p0'],
                    alpha=item['alpha'], candidates_size=item['candidates_size'],
                    hypotheses_eval_delta_time=item['hypotheses_eval_delta_time'], constraint_list=item['constraint_list'],
                    delta_time_to_discard_hypothesis=item['delta_time_to_discard_hypothesis'], check_rules_flag=item['check_rules_flag'],
                    auto_include_flag=learn, ignore_list=item['ignore_list'], persistence_id=item['persistence_id'])
            elif item['type'].name == 'NewMatchIdValueComboDetector':
                tmp_analyser = func(analysis_context.aminer_config, item['paths'], anomaly_event_handlers,
                                    id_path_list=item['id_path_list'], min_allowed_time_diff=item['min_allowed_time_diff'],
                                    auto_include_flag=learn, persistence_id=item['persistence_id'],
                                    allow_missing_values_flag=item['allow_missing_values'], output_log_line=item['output_logline'])
            elif item['type'].name == 'LinearNumericBinDefinition':
                if comp_name is None:
                    msg = 'The %s must have an id!' % item['type'].name
                    logging.getLogger(DEBUG_LOG_NAME).error(msg)
                    raise ValueError(msg)
                analysis_dict[comp_name] = func(item['lower_limit'], item['bin_size'], item['bin_count'], item['outlier_bins_flag'])
                continue
            elif item['type'].name == 'ModuloTimeBinDefinition':
                if comp_name is None:
                    msg = 'The %s must have an id!' % item['type'].name
                    logging.getLogger(DEBUG_LOG_NAME).error(msg)
                    raise ValueError(msg)
                analysis_dict[comp_name] = func(item['modulo_value'], item['time_unit'], item['lower_limit'], item['bin_size'],
                                                item['bin_count'], item['outlier_bins_flag'])
                continue
            elif item['type'].name == 'HistogramAnalysis':
                histogram_defs = []
                for histogram_def in item['histogram_defs']:
                    if len(histogram_def) != 2:
                        msg = 'Every item of the histogram_defs must have an size of 2!'
                        logging.getLogger(DEBUG_LOG_NAME).error(msg)
                        raise ValueError(msg)
                    if histogram_def[1] not in analysis_dict:
                        msg = '%s first must be defined before used.' % histogram_def[1]
                        logging.getLogger(DEBUG_LOG_NAME).error(msg)
                        raise ValueError(msg)
                    histogram_defs.append([histogram_def[0], analysis_dict[histogram_def[1]]])
                tmp_analyser = func(analysis_context.aminer_config, histogram_defs, item['report_interval'], anomaly_event_handlers,
                                    reset_after_report_flag=item['reset_after_report_flag'], persistence_id=item['persistence_id'],
                                    output_log_line=item['output_logline'])
            elif item['type'].name == 'PathDependentHistogramAnalysis':
                if item['bin_definition'] not in analysis_dict:
                    msg = '%s first must be defined before used.' % item['bin_definition']
                    logging.getLogger(DEBUG_LOG_NAME).error(msg)
                    raise ValueError(msg)
                tmp_analyser = func(
                    analysis_context.aminer_config, item['path'], analysis_dict[item['bin_definition']], item['report_interval'],
                    anomaly_event_handlers, reset_after_report_flag=item['reset_after_report_flag'], persistence_id=item['persistence_id'],
                    output_log_line=item['output_logline'])
            elif item['type'].name == 'EnhancedNewMatchPathValueComboDetector':
                tuple_transformation_function = None
                if item['tuple_transformation_function'] == 'demo':
                    tuple_transformation_function = tuple_transformation_function_demo_print_every_10th_value
                tmp_analyser = func(analysis_context.aminer_config, item['paths'], anomaly_event_handlers,
                                    persistence_id=item['persistence_id'], allow_missing_values_flag=item['allow_missing_values'],
                                    auto_include_flag=learn, tuple_transformation_function=tuple_transformation_function,
                                    output_log_line=item['output_logline'])
                # skipcq: PYL-W0603
                global enhanced_new_match_path_value_combo_detector_reference
                enhanced_new_match_path_value_combo_detector_reference = tmp_analyser
            elif item['type'].name == 'MatchFilter':
                tmp_analyser = func(analysis_context.aminer_config, item['paths'], anomaly_event_handlers,
                                    target_value_list=item['value_list'], output_log_line=item['output_logline'])
            elif item['type'].name == 'MatchValueAverageChangeDetector':
                tmp_analyser = func(analysis_context.aminer_config, anomaly_event_handlers, item['timestamp_path'], item['paths'],
                                    item['min_bin_elements'], item['min_bin_time'], debug_mode=item['debug_mode'],
                                    persistence_id=item['persistence_id'], output_log_line=item['output_logline'])
            elif item['type'].name == 'MatchValueStreamWriter':
                stream = sys.stdout
                if item['stream'] == 'sys.stderr':
                    stream = sys.stderr
                tmp_analyser = func(stream, item['paths'], item['separator'].encode(), item['missing_value_string'].encode())
            elif item['type'].name == 'NewMatchPathDetector':
                tmp_analyser = func(analysis_context.aminer_config, anomaly_event_handlers, persistence_id=item['persistence_id'],
                                    auto_include_flag=learn, output_log_line=item['output_logline'])
            elif 'MatchAction' in item['type'].name:
                if comp_name is None:
                    msg = 'The %s must have an id!' % item['type'].name
                    logging.getLogger(DEBUG_LOG_NAME).error(msg)
                    raise ValueError(msg)
                if item['type'].name == 'EventGenerationMatchAction':
                    tmp_analyser = func(item['event_type'], item['event_message'], anomaly_event_handlers)
                elif item['type'].name == 'AtomFilterMatchAction':
                    tmp_analyser = func(atom_filter, stop_when_handled_flag=item['stop_when_handled_flag'])
                match_action_dict[comp_name] = tmp_analyser
                continue
            elif 'MatchRule' in item['type'].name:
                if comp_name is None:
                    msg = 'The %s must have an id!' % item['type'].name
                    logging.getLogger(DEBUG_LOG_NAME).error(msg)
                    raise ValueError(msg)
                match_action = None
                if item['match_action'] is not None:
                    if item['match_action'] not in match_action_dict:
                        msg = 'The match action %s does not exist!' % item['match_action']
                        logging.getLogger(DEBUG_LOG_NAME).error(msg)
                        raise ValueError(msg)
                    match_action = match_action_dict[item['match_action']]
                if item['type'].name in ('AndMatchRule', 'OrMatchRule', 'ParallelMatchRule'):
                    sub_rules = []
                    for sub_rule in item['sub_rules']:
                        if sub_rule not in match_rules_dict:
                            msg = 'The sub match rule %s does not exist!' % sub_rule
                            logging.getLogger(DEBUG_LOG_NAME).error(msg)
                            raise ValueError(msg)
                        sub_rules.append(match_rules_dict[sub_rule])
                    tmp_analyser = func(sub_rules, match_action=match_action)
                if item['type'].name == 'ValueDependentDelegatedMatchRule':
                    rule_lookup_dict = {}
                    for rule in item['rule_lookup_dict']:
                        if rule not in match_rules_dict:
                            msg = 'The match rule %s does not exist!' % rule
                            logging.getLogger(DEBUG_LOG_NAME).error(msg)
                            raise ValueError(msg)
                        rule_lookup_dict[rule] = match_rules_dict[rule]
                    tmp_analyser = func(item['paths'], rule_lookup_dict, default_rule=item['default_rule'], match_action=match_action)
                if item['type'].name == 'NegationMatchRule':
                    if item['sub_rule'] not in match_rules_dict:
                        msg = 'The match rule %s does not exist!' % item['sub_rule']
                        logging.getLogger(DEBUG_LOG_NAME).error(msg)
                        raise ValueError(msg)
                    sub_rule = match_rules_dict[item['sub_rule']]
                    tmp_analyser = func(sub_rule, match_action=match_action)
                if item['type'].name in ('PathExistsMatchRule', 'IPv4InRFC1918MatchRule'):
                    tmp_analyser = func(item['path'], match_action=match_action)
                if item['type'].name == 'ValueMatchRule':
                    if isinstance(item['value'], str):
                        item['value'] = item['value'].encode()
                    tmp_analyser = func(item['path'], item['value'], match_action=match_action)
                if item['type'].name == 'ValueListMatchRule':
                    value_list = []
                    for val in item['value_list']:
                        if isinstance(val, str):
                            val = val.encode()
                        value_list.append(val)
                    tmp_analyser = func(item['path'], value_list, match_action=match_action)
                if item['type'].name == 'ValueRangeMatchRule':
                    tmp_analyser = func(item['path'], item['lower_limit'], item['upper_limit'], match_action)
                if item['type'].name == 'StringRegexMatchRule':
                    tmp_analyser = func(item['path'], item['regex'], match_action=match_action)
                if item['type'].name == 'ModuloTimeMatchRule':
                    # tzinfo parameter cannot be used yet..
                    tmp_analyser = func(item['path'], item['seconds_modulo'], item['lower_limit'], item['upper_limit'],
                                        match_action=match_action)
                if item['type'].name == 'ValueDependentModuloTimeMatchRule':
                    # tzinfo parameter cannot be used yet..
                    tmp_analyser = func(item['path'], item['seconds_modulo'], item['paths'], item['limit_lookup_dict'],
                                        default_limit=item['default_limit'], match_action=match_action)
                if item['type'].name == 'DebugMatchRule':
                    tmp_analyser = func(debug_match_result=item['debug_mode'], match_action=match_action)
                if item['type'].name == 'DebugHistoryMatchRule':
                    # object_history is not supported yet..
                    tmp_analyser = func(debug_match_result=item['debug_mode'], match_action=match_action)
                match_rules_dict[comp_name] = tmp_analyser
                continue
            elif item['type'].name == 'CorrelationRule':
                artefact_match_parameters = []
                for match_parameters in item['artefact_match_parameters']:
                    artefact_match_parameters.append(tuple(i for i in match_parameters))
                tmp_analyser = func(item['rule_id'], item['min_time_delta'], item['max_time_delta'], item['max_artefacts_a_for_single_b'],
                                    artefact_match_parameters=artefact_match_parameters)
                correlation_rules[item['rule_id']] = tmp_analyser
                continue
            elif item['type'].name == 'EventClassSelector':
                if item['artefact_a_rules'] is None and item['artefact_b_rules'] is None:
                    msg = 'At least one of the EventClassSelector\'s rules must not be None!'
                    logging.getLogger(DEBUG_LOG_NAME).error(msg)
                    raise ValueError(msg)
                artefact_a_rules = None
                artefact_b_rules = None
                if item['artefact_a_rules'] is not None:
                    artefact_a_rules = []
                    for rule in item['artefact_a_rules']:
                        if rule not in correlation_rules:
                            msg = 'The correlation rule %s does not exist!' % rule
                            logging.getLogger(DEBUG_LOG_NAME).error(msg)
                            raise ValueError(msg)
                        artefact_a_rules.append(correlation_rules[rule])
                if item['artefact_b_rules'] is not None:
                    artefact_b_rules = []
                    for rule in item['artefact_b_rules']:
                        if rule not in correlation_rules:
                            msg = 'The correlation rule %s does not exist!' % rule
                            logging.getLogger(DEBUG_LOG_NAME).error(msg)
                            raise ValueError(msg)
                        artefact_b_rules.append(correlation_rules[rule])
                tmp_analyser = func(item['action_id'], artefact_a_rules, artefact_b_rules)
                match_action_dict[item['action_id']] = tmp_analyser
                continue
            elif item['type'].name == 'TimeCorrelationViolationDetector':
                ruleset = []
                for rule in item['ruleset']:
                    if rule not in match_rules_dict:
                        msg = 'The match rule %s does not exist!' % rule
                        logging.getLogger(DEBUG_LOG_NAME).error(msg)
                        raise ValueError(msg)
                    ruleset.append(match_rules_dict[rule])
                tmp_analyser = func(analysis_context.aminer_config, ruleset, anomaly_event_handlers, persistence_id=item['persistence_id'],
                                    output_log_line=item['output_logline'])
            elif item['type'].name == 'SimpleMonotonicTimestampAdjust':
                tmp_analyser = func([atom_filter], stop_when_handled_flag=item['stop_when_handled_flag'])
            elif item['type'].name == 'TimestampsUnsortedDetector':
                tmp_analyser = func(analysis_context.aminer_config, anomaly_event_handlers, exit_on_error_flag=item['exit_on_error_flag'],
                                    output_log_line=item['output_logline'])
            elif item['type'].name == 'AllowlistViolationDetector':
                allowlist_rules = []
                for rule in item['allowlist_rules']:
                    if rule not in match_rules_dict:
                        msg = 'The match rule %s does not exist!' % rule
                        logging.getLogger(DEBUG_LOG_NAME).error(msg)
                        raise ValueError(msg)
                    allowlist_rules.append(match_rules_dict[rule])
                tmp_analyser = func(analysis_context.aminer_config, allowlist_rules, anomaly_event_handlers,
                                    output_log_line=item['output_logline'])
            elif item['type'].name == 'EventTypeDetector':
                tmp_analyser = func(
                    analysis_context.aminer_config, anomaly_event_handlers, persistence_id=item['persistence_id'],
                    path_list=item['paths'], min_num_vals=item['min_num_vals'], max_num_vals=item['max_num_vals'],
                    save_values=item['save_values'], track_time_for_TSA=item['track_time_for_TSA'],
                    waiting_time_for_TSA=item['waiting_time_for_TSA'],
                    num_sections_waiting_time_for_TSA=item['num_sections_waiting_time_for_TSA'])
            elif item['type'].name == 'VariableTypeDetector':
                etd = analysis_context.get_component_by_name(item['event_type_detector'])
                if etd is None:
                    msg = 'The defined EventTypeDetector %s does not exist!' % item['event_type_detector']
                    logging.getLogger(DEBUG_LOG_NAME).error(msg)
                    raise ValueError(msg)
                tmp_analyser = func(
                    analysis_context.aminer_config, anomaly_event_handlers, etd, persistence_id=item['persistence_id'],
                    path_list=item['paths'], gof_alpha=item['gof_alpha'], s_gof_alpha=item['s_gof_alpha'],
                    s_gof_bt_alpha=item['s_gof_bt_alpha'], d_alpha=item['d_alpha'], d_bt_alpha=item['d_bt_alpha'],
                    div_thres=item['div_thres'], sim_thres=item['sim_thres'], indicator_thres=item['indicator_thres'],
                    num_init=item['num_init'], num_update=item['num_update'], num_update_unq=item['num_update_unq'],
                    num_s_gof_values=item['num_s_gof_values'], num_s_gof_bt=item['num_s_gof_bt'], num_d_bt=item['num_d_bt'],
                    num_pause_discrete=item['num_pause_discrete'], num_pause_others=item['num_pause_others'],
                    test_gof_int=item['test_gof_int'], update_var_type_bool=item['update_var_type_bool'],
                    num_stop_update=item['num_stop_update'], silence_output_without_confidence=item['silence_output_without_confidence'],
                    silence_output_except_indicator=item['silence_output_except_indicator'],
                    num_var_type_hist_ref=item['num_var_type_hist_ref'], num_update_var_type_hist_ref=item['num_update_var_type_hist_ref'],
                    num_var_type_considered_ind=item['num_var_type_considered_ind'], num_stat_stop_update=item['num_stat_stop_update'],
                    num_updates_until_var_reduction=item['num_updates_until_var_reduction'],
                    var_reduction_thres=item['var_reduction_thres'], num_skipped_ind_for_weights=item['num_skipped_ind_for_weights'],
                    num_ind_for_weights=item['num_ind_for_weights'], used_multinomial_test=item['used_multinomial_test'],
                    use_empiric_distr=item['use_empiric_distr'], save_statistics=item['save_statistics'],
                    output_log_line=item['output_logline'], ignore_list=item['ignore_list'], constraint_list=item['constraint_list'])
            elif item['type'].name == 'VariableCorrelationDetector':
                etd = analysis_context.get_component_by_name(item['event_type_detector'])
                if etd is None:
                    msg = 'The defined EventTypeDetector %s does not exist!' % item['event_type_detector']
                    logging.getLogger(DEBUG_LOG_NAME).error(msg)
                    raise ValueError(msg)
                tmp_analyser = func(
                    analysis_context.aminer_config, anomaly_event_handlers, etd, persistence_id=item['persistence_id'],
                    num_init=item['num_init'], num_update=item['num_update'], disc_div_thres=item['disc_div_thres'],
                    num_steps_create_new_rules=item['num_steps_create_new_rules'],
                    num_upd_until_validation=item['num_upd_until_validation'], num_end_learning_phase=item['num_end_learning_phase'],
                    check_cor_thres=item['check_cor_thres'], check_cor_prob_thres=item['check_cor_prob_thres'],
                    check_cor_num_thres=item['check_cor_num_thres'], min_values_cors_thres=item['min_values_cors_thres'],
                    new_vals_alarm_thres=item['new_vals_alarm_thres'], num_bt=item['num_bt'], alpha_bt=item['alpha_bt'],
                    used_homogeneity_test=item['used_homogeneity_test'], alpha_chisquare_test=item['alpha_chisquare_test'],
                    max_dist_rule_distr=item['max_dist_rule_distr'], used_presel_meth=item['used_presel_meth'],
                    intersect_presel_meth=item['intersect_presel_meth'], percentage_random_cors=item['percentage_random_cors'],
                    match_disc_vals_sim_tresh=item['match_disc_vals_sim_tresh'],
                    exclude_due_distr_lower_limit=item['exclude_due_distr_lower_limit'],
                    match_disc_distr_threshold=item['match_disc_distr_threshold'], used_cor_meth=item['used_cor_meth'],
                    used_validate_cor_meth=item['used_validate_cor_meth'],
                    validate_cor_cover_vals_thres=item['validate_cor_cover_vals_thres'],
                    validate_cor_distinct_thres=item['validate_cor_distinct_thres'], ignore_list=item['ignore_list'],
                    constraint_list=item['constraint_list'])
            elif item['type'].name == 'PathValueTimeIntervalDetector':
                tmp_analyser = func(
                    analysis_context.aminer_config, anomaly_event_handlers, persistence_id=item['persistence_id'],
                    target_path_list=item['paths'], ignore_list=item['ignore_list'],
                    allow_missing_values_flag=item['allow_missing_values'],
                    output_log_line=item['output_logline'], time_window_length=item['time_window_length'],
                    max_time_diff=item['max_time_diff'], num_reduce_time_list=item['num_reduce_time_list'], auto_include_flag=learn)
            elif item['type'].name == 'TSAArimaDetector':
                etd = analysis_context.get_component_by_name(item['event_type_detector'])
                if etd is None:
                    msg = 'The defined EventTypeDetector %s does not exist!' % item['event_type_detector']
                    logging.getLogger(DEBUG_LOG_NAME).error(msg)
                    raise ValueError(msg)
                tmp_analyser = func(
                    analysis_context.aminer_config, anomaly_event_handlers, etd, persistence_id=item['persistence_id'],
                    path_list=item['paths'], build_sum_over_values=item['build_sum_over_values'],
                    num_division_time_step=item['num_division_time_step'], alpha=item['alpha'],
                    num_min_time_history=item['num_min_time_history'], num_max_time_history=item['num_max_time_history'],
<<<<<<< HEAD
                    num_results_bt=item['num_results_bt'], alpha_bt=item['alpha_bt'],
                    round_time_inteval_threshold=item['round_time_inteval_threshold'],
=======
                    num_results_bt=item['num_results_bt'], alpha_bt=item['alpha_bt'], acf_threshold=item['acf_threshold'],
>>>>>>> 564a09e9
                    output_log_line=item['output_logline'], ignore_list=item['ignore_list'])
            else:
                tmp_analyser = func(analysis_context.aminer_config, item['paths'], anomaly_event_handlers, auto_include_flag=learn)
            if item['output_event_handlers'] is not None:
                tmp_analyser.output_event_handlers = item['output_event_handlers']
            analysis_context.register_component(tmp_analyser, component_name=comp_name)
            atom_filter.add_handler(tmp_analyser)


def build_event_handlers(analysis_context, anomaly_event_handlers):
    """Build the event handlers."""
    try:
        event_handler_id_list = []
        if 'EventHandlers' in yaml_data and yaml_data['EventHandlers'] is not None:
            for item in yaml_data['EventHandlers']:
                if item['id'] in event_handler_id_list:
                    raise ValueError('Config-Error: The id "%s" occurred multiple times in EventHandlers!' % item['id'])
                event_handler_id_list.append(item['id'])
                func = item['type'].func
                ctx = None
                if item['type'].name == 'StreamPrinterEventHandler':
                    if 'output_file_path' in item:
                        try:
                            stream = open(item['output_file_path'], 'w+')
                            ctx = func(analysis_context, stream)
                        except OSError as e:
                            msg = 'Error occured when opening stream to output_file_path %s. Error: %s' % (item['output_file_path'], e)
                            logging.getLogger(DEBUG_LOG_NAME).error(msg)
                            print(msg, file=sys.stderr)
                    else:
                        ctx = func(analysis_context)
                if item['type'].name == 'DefaultMailNotificationEventHandler':
                    ctx = func(analysis_context)
                if item['type'].name == 'SyslogWriterEventHandler':
                    ctx = func(analysis_context, item['instance_name'])
                if item['type'].name == 'KafkaEventHandler':
                    import configparser
                    import os
                    config = configparser.ConfigParser()
                    if os.access(item['cfgfile'], os.R_OK):
                        config.read(item['cfgfile'])
                    else:
                        msg = "%s does not exist or is not readable" % item['cfgfile']
                        logging.getLogger(DEBUG_LOG_NAME).error(msg)
                        raise ValueError(msg)
                    options = dict(config.items("DEFAULT"))
                    for key, val in options.items():
                        try:
                            if key == "sasl_plain_username":
                                continue
                            options[key] = int(val)
                        except:  # skipcq: FLK-E722
                            pass
                    ctx = func(analysis_context, item['topic'], options)
                if ctx is None:
                    ctx = func(analysis_context)
                if item['json'] is True or item['type'].name == 'KafkaEventHandler':
                    from aminer.events.JsonConverterHandler import JsonConverterHandler
                    ctx = JsonConverterHandler([ctx], analysis_context)
                anomaly_event_handlers.append(ctx)
            return event_handler_id_list
        raise KeyError()
    except KeyError:
        # Add stdout stream printing for debugging, tuning.
        from aminer.events.StreamPrinterEventHandler import StreamPrinterEventHandler
        anomaly_event_handlers.append(StreamPrinterEventHandler(analysis_context, stream=sys.stderr))
    return None


def tuple_transformation_function_demo_print_every_10th_value(match_value_list):
    """Only allow output of the EnhancedNewMatchPathValueComboDetector after every 10th element."""
    extra_data = enhanced_new_match_path_value_combo_detector_reference.known_values_dict.get(tuple(match_value_list), None)
    if extra_data is not None:
        mod = 10
        if (extra_data[2] + 1) % mod == 0:
            enhanced_new_match_path_value_combo_detector_reference.auto_include_flag = False
        else:
            enhanced_new_match_path_value_combo_detector_reference.auto_include_flag = True
    return match_value_list


def parse_json_yaml(json_dict, parser_model_dict):
    """Parse an yaml configuration for json."""
    key_parser_dict = {}
    for key in json_dict.keys():
        value = json_dict[key]
        if key is None:
            key = 'null'
        if key is False:
            key = 'false'
        if key is True:
            key = 'true'
        if isinstance(value, dict):
            key_parser_dict[key] = parse_json_yaml(value, parser_model_dict)
        elif isinstance(value, list):
            if isinstance(value[0], dict):
                key_parser_dict[key] = [parse_json_yaml(value[0], parser_model_dict)]
            elif value[0] == "ALLOW_ALL":
                key_parser_dict[key] = value
            elif parser_model_dict.get(value[0]) is None:
                msg = 'The parser model %s does not exist!' % value[0]
                logging.getLogger(DEBUG_LOG_NAME).error(msg)
                raise ValueError(msg)
            else:
                key_parser_dict[key] = [parser_model_dict.get(value[0])]
        elif value == "ALLOW_ALL":
            key_parser_dict[key] = value
        elif parser_model_dict.get(value) is None:
            msg = 'The parser model %s does not exist!' % value
            logging.getLogger(DEBUG_LOG_NAME).error(msg)
            raise ValueError(msg)
        else:
            key_parser_dict[key] = parser_model_dict.get(value)
    return key_parser_dict<|MERGE_RESOLUTION|>--- conflicted
+++ resolved
@@ -739,12 +739,8 @@
                     path_list=item['paths'], build_sum_over_values=item['build_sum_over_values'],
                     num_division_time_step=item['num_division_time_step'], alpha=item['alpha'],
                     num_min_time_history=item['num_min_time_history'], num_max_time_history=item['num_max_time_history'],
-<<<<<<< HEAD
-                    num_results_bt=item['num_results_bt'], alpha_bt=item['alpha_bt'],
+                    num_results_bt=item['num_results_bt'], alpha_bt=item['alpha_bt'], acf_threshold=item['acf_threshold'],
                     round_time_inteval_threshold=item['round_time_inteval_threshold'],
-=======
-                    num_results_bt=item['num_results_bt'], alpha_bt=item['alpha_bt'], acf_threshold=item['acf_threshold'],
->>>>>>> 564a09e9
                     output_log_line=item['output_logline'], ignore_list=item['ignore_list'])
             else:
                 tmp_analyser = func(analysis_context.aminer_config, item['paths'], anomaly_event_handlers, auto_include_flag=learn)
