"""
This file loads and parses a config-file in yaml format.

This program is free software: you can redistribute it and/or modify it under
the terms of the GNU General Public License as published by the Free Software
Foundation, either version 3 of the License, or (at your option) any later
version.
This program is distributed in the hope that it will be useful, but WITHOUT
ANY WARRANTY; without even the implied warranty of MERCHANTABILITY or FITNESS
FOR A PARTICULAR PURPOSE. See the GNU General Public License for more details.
You should have received a copy of the GNU General Public License along with
this program. If not, see <http://www.gnu.org/licenses/>.
"""
import sys
import logging
import copy
import ast
from aminer.AminerConfig import DEBUG_LOG_NAME


config_properties = {}
yaml_data = None
enhanced_new_match_path_value_combo_detector_reference = None


def load_yaml(config_file):
    """
    Load the yaml configuration from files. Basically there are two schema types: validation schemas and normalisation schemas.
    The validation schemas validate together with the BaseSchema all inputs as specifically as possible. Due to the limitations of
    oneof_schemas and the not functional normalisation in the validation schemas, the normalisation schemas are used to set default values
    and convert the date in right data types with coerce procedures.
    """
    # We might be able to remove this and us it like the config_properties
    # skipcq: PYL-W0603
    global yaml_data

    import yaml
    from aminer.ConfigValidator import ConfigValidator, NormalisationValidator
    import os
    with open(config_file) as yamlfile:  # skipcq: PTC-W6004
        try:
            yaml_data = yaml.safe_load(yamlfile)
            yamlfile.close()
        except yaml.YAMLError as exception:
            logging.getLogger(DEBUG_LOG_NAME).error(exception)
            raise exception

    with open(os.path.dirname(os.path.abspath(__file__)) + '/' + 'schemas/BaseSchema.yml', 'r') as sma:
        # skipcq: PYL-W0123
        base_schema = eval(sma.read())
    with open(os.path.dirname(os.path.abspath(__file__)) + '/' + 'schemas/normalisation/ParserNormalisationSchema.yml', 'r') as sma:
        # skipcq: PYL-W0123
        parser_normalisation_schema = eval(sma.read())
    with open(os.path.dirname(os.path.abspath(__file__)) + '/' + 'schemas/normalisation/AnalysisNormalisationSchema.yml', 'r') as sma:
        # skipcq: PYL-W0123
        analysis_normalisation_schema = eval(sma.read())
    with open(os.path.dirname(os.path.abspath(__file__)) + '/' + 'schemas/normalisation/EventHandlerNormalisationSchema.yml', 'r') as sma:
        # skipcq: PYL-W0123
        event_handler_normalisation_schema = eval(sma.read())

    with open(os.path.dirname(os.path.abspath(__file__)) + '/' + 'schemas/validation/ParserValidationSchema.yml', 'r') as sma:
        # skipcq: PYL-W0123
        parser_validation_schema = eval(sma.read())
    with open(os.path.dirname(os.path.abspath(__file__)) + '/' + 'schemas/validation/AnalysisValidationSchema.yml', 'r') as sma:
        # skipcq: PYL-W0123
        analysis_validation_schema = eval(sma.read())
    with open(os.path.dirname(os.path.abspath(__file__)) + '/' + 'schemas/validation/EventHandlerValidationSchema.yml', 'r') as sma:
        # skipcq: PYL-W0123
        event_handler_validation_schema = eval(sma.read())

    normalisation_schema = {
        **base_schema, **parser_normalisation_schema, **analysis_normalisation_schema, **event_handler_normalisation_schema}
    validation_schema = {**base_schema, **parser_validation_schema, **analysis_validation_schema, **event_handler_validation_schema}

    v = ConfigValidator(validation_schema)
    if not v.validate(yaml_data, validation_schema):
        filtered_errors = copy.deepcopy(v.errors)
        filter_config_errors(filtered_errors, 'Analysis', v.errors, analysis_validation_schema)
        filter_config_errors(filtered_errors, 'Parser', v.errors, parser_validation_schema)
        filter_config_errors(filtered_errors, 'EventHandlers', v.errors, event_handler_validation_schema)

        raise ValueError("Config-Error: %s" % filtered_errors)

    v = NormalisationValidator(normalisation_schema)
    if v.validate(yaml_data, normalisation_schema):
        test = v.normalized(yaml_data)
        yaml_data = test
    else:
        logging.getLogger(DEBUG_LOG_NAME).error(v.errors)
        raise ValueError(v.errors)

    # Set default values
    for key, val in yaml_data.items():
        config_properties[str(key)] = val


def filter_config_errors(filtered_errors, key_name, errors, schema):
    """Filter oneof outputs to produce a clear overview of the error."""
    oneof = schema[key_name]['schema']['oneof']
    if key_name in errors:
        for i, err in enumerate(errors[key_name]):
            for key in err:
                if 'none or more than one rule validate' in err[key]:
                    for cause in err[key]:
                        if isinstance(cause, dict):
                            # we need to copy the dictionary as it is not possible to iterate through it and change the size.
                            last_error = None
                            for definition in copy.deepcopy(cause):
                                if 'type' in cause[definition][0] and cause[definition][0]['type'][0].startswith('unallowed value '):
                                    last_error = cause[definition][0]['type'][0]
                                    del cause[definition]
                                else:
                                    oneof_def_pos = int(definition.split(' ')[-1])
                                    oneof_schema_type = oneof[oneof_def_pos]['schema']['type']
                                    if 'forbidden' in oneof_schema_type:
                                        cause[definition][0]['type'] = {'forbidden': oneof_schema_type['forbidden']}
                                    elif 'allowed' in oneof_schema_type:
                                        cause[definition][0]['type'] = {'allowed': oneof_schema_type['allowed']}
                            if len(cause) == 0 and last_error is not None:
                                cause[key_name + ' error'] = last_error
            filtered_errors[key_name][i] = err


# Add your ruleset here:
def build_analysis_pipeline(analysis_context):
    """
    Define the function to create pipeline for parsing the log data.
    It has also to define an AtomizerFactory to instruct aminer how to process incoming data streams to create log atoms from them.
    """
    parsing_model = build_parsing_model()
    anomaly_event_handlers, atom_filter = build_input_pipeline(analysis_context, parsing_model)
    build_analysis_components(analysis_context, anomaly_event_handlers, atom_filter, parsing_model)
    event_handler_id_list = build_event_handlers(analysis_context, anomaly_event_handlers)
    # do not check UnparsedAtomHandler
    for index, analysis_component in enumerate(atom_filter.subhandler_list[1:]):
        if analysis_component[0].output_event_handlers is not None:
            event_handlers = []
            for i in analysis_component[0].output_event_handlers:
                event_handlers.append(anomaly_event_handlers[event_handler_id_list.index(i)])
            atom_filter.subhandler_list[index+1][0].output_event_handlers = event_handlers


def build_parsing_model():
    """Build the parsing model."""
    parser_model_dict = {}
    start = None
    ws_count = 0
<<<<<<< HEAD
    if data is None:
        data = yaml_data
=======
>>>>>>> 294ecd5c

    for item in yaml_data['Parser']:
        if item['id'] in parser_model_dict:
            raise ValueError('Config-Error: The id "%s" occurred multiple times in Parser!' % item['id'])
        if 'start' in item and item['start'] is True and item['type'].name != 'JsonModelElement':
            start = item
        if item['type'].is_model:
            if 'args' in item:
                if isinstance(item['args'], list):  # skipcq: PTC-W0048
                    for i, value in enumerate(item["args"]):
                        if (isinstance(value, str) and value == "WHITESPACE") or (isinstance(value, bytes) and value == b"WHITESPACE"):
                            from aminer.parsing.FixedDataModelElement import FixedDataModelElement
                            sp = "sp%d" % ws_count
                            item["args"][i] = FixedDataModelElement(sp, b' ')
                            ws_count += 1
                    if item['type'].name not in ('DecimalFloatValueModelElement', 'DecimalIntegerValueModelElement'):
                        # encode string to bytearray
                        for j, val in enumerate(item['args']):
                            if isinstance(val, str):
                                item['args'][j] = val.encode().replace(b"\\n", b"\n").replace(b"\\t", b"\t").replace(b"\\r", b"\r"). \
                                    replace(b"\\\\", b"\\").replace(b"\\b", b"\b")
                else:
                    if item['type'].name not in ('DecimalFloatValueModelElement', 'DecimalIntegerValueModelElement') and \
                            isinstance(item['args'], str):
                        item['args'] = item['args'].encode().replace(b"\\n", b"\n").replace(b"\\t", b"\t").replace(b"\\r", b"\r").\
                            replace(b"\\\\", b"\\").replace(b"\\b", b"\b")
            if item['type'].name == 'ElementValueBranchModelElement':
                value_model = parser_model_dict.get(item['args'][0].decode())
                if value_model is None:
                    msg = 'The parser model %s does not exist!' % item['args'][0].decode()
                    logging.getLogger(DEBUG_LOG_NAME).error(msg)
                    raise ValueError(msg)
                branch_model_dict = {}
                for i in item['branch_model_dict']:
                    key = i['id']
                    model = i['model']
                    if parser_model_dict.get(model) is None:
                        msg = 'The parser model %s does not exist!' % key
                        logging.getLogger(DEBUG_LOG_NAME).error(msg)
                        raise ValueError(msg)
                    branch_model_dict[key] = parser_model_dict.get(model)
                parser_model_dict[item['id']] = item['type'].func(item['name'], value_model, item['args'][1].decode(), branch_model_dict)
            elif item['type'].name == 'DateTimeModelElement':
                parser_model_dict[item['id']] = item['type'].func(
                    item['name'], item['date_format'].encode(), None, item['text_locale'], item['start_year'],
                    item['max_time_jump_seconds'])
            elif item['type'].name == 'MultiLocaleDateTimeModelElement':
                date_formats = []
                for date_format in item['date_formats']:
                    if len(date_format['format']) != 3:
                        msg = 'The date_format must have a size of 3!'
                        logging.getLogger(DEBUG_LOG_NAME).error(msg)
                        raise ValueError(msg)
                    fmt = date_format['format']
                    fmt[0] = fmt[0].encode().replace(b"\\n", b"\n").replace(b"\\t", b"\t").replace(b"\\r", b"\r").replace(b"\\\\", b"\\").\
                        replace(b"\\b", b"\b")
                    date_formats.append(tuple(fmt))
                parser_model_dict[item['id']] = item['type'].func(
                    item['name'], date_formats, item['start_year'], item['max_time_jump_seconds'])
            elif item['type'].name == 'RepeatedElementDataModelElement':
                model = item['args'][0].decode()
                if parser_model_dict.get(model) is None:
                    msg = 'The parser model %s does not exist!' % model
                    logging.getLogger(DEBUG_LOG_NAME).error(msg)
                    raise ValueError(msg)
                item['args'][0] = parser_model_dict.get(model)
                parser_model_dict[item['id']] = item['type'].func(item['name'], item['args'][0])
                if len(item['args']) == 2:
                    parser_model_dict[item['id']] = item['type'].func(item['name'], item['args'][0], item['args'][1])
                elif len(item['args']) == 3:
                    parser_model_dict[item['id']] = item['type'].func(item['name'], item['args'][0], item['args'][1], item['args'][2])
                elif len(item['args']) > 3:
                    msg = 'The RepeatedElementDataModelElement does not have more than 3 arguments.'
                    logging.getLogger(DEBUG_LOG_NAME).error(msg)
                    raise ValueError(msg)
            elif item['type'].name == 'DecimalFloatValueModelElement':
                parser_model_dict[item['id']] = item['type'].func(
                    item['name'], item['value_sign_type'], item['value_pad_type'], item['exponent_type'])
            elif item['type'].name == 'DecimalIntegerValueModelElement':
                parser_model_dict[item['id']] = item['type'].func(item['name'], item['value_sign_type'], item['value_pad_type'])
            elif item['type'].name in ('FirstMatchModelElement', 'SequenceModelElement'):
                children = []
                if not isinstance(item['args'], list):
                    msg = '"args" has to be a list when using the %s. Currently args is defined as %s' % (
                        item['type'].name, repr(item['args']))
                    logging.getLogger(DEBUG_LOG_NAME).error(msg)
                    raise TypeError(msg)
                for child in item['args']:
                    if isinstance(child, bytes):
                        child = child.decode()
                    if isinstance(child, str):
                        if parser_model_dict.get(child) is None:
                            msg = 'The parser model %s does not exist!' % child
                            logging.getLogger(DEBUG_LOG_NAME).error(msg)
                            raise ValueError(msg)
                        children.append(parser_model_dict.get(child))
                    else:
                        children.append(child)
                parser_model_dict[item['id']] = item['type'].func(item['name'], children)
            elif item['type'].name == 'OptionalMatchModelElement':
                optional_element = parser_model_dict.get(item['args'].decode())
                if optional_element is None:
                    msg = 'The parser model %s does not exist!' % item['args'].decode()
                    logging.getLogger(DEBUG_LOG_NAME).error(msg)
                    raise ValueError(msg)
                parser_model_dict[item['id']] = item['type'].func(item['name'], optional_element)
            elif item['type'].name == 'DelimitedDataModelElement':
                delimiter = item['delimiter'].encode().replace(b"\\n", b"\n").replace(b"\\t", b"\t").replace(b"\\r", b"\r").\
                    replace(b"\\\\", b"\\").replace(b"\\b", b"\b")
                parser_model_dict[item['id']] = item['type'].func(item['name'], delimiter, item['escape'], item['consume_delimiter'])
            elif item['type'].name == 'JsonModelElement':
                key_parser_dict = parse_json_yaml(item['key_parser_dict'], parser_model_dict)
                if 'start' in item and item['start'] is True:
                    start = item['type'].func(
                        item['name'], key_parser_dict, item['optional_key_prefix'], item['nullable_key_prefix'], item['allow_all_fields'])
                else:
                    parser_model_dict[item['id']] = item['type'].func(
                        item['name'], key_parser_dict, item['optional_key_prefix'], item['nullable_key_prefix'], item['allow_all_fields'])
            else:
                if 'args' in item:
                    parser_model_dict[item['id']] = item['type'].func(item['name'], item['args'])
                else:
                    parser_model_dict[item['id']] = item['type'].func(item['name'])
        else:
<<<<<<< HEAD
            if callable(item['type']):
                parser_model_dict[item['id']] = item['type'].func()
            else:
                parser_model_dict[item['id']] = item['type'].func
                while callable(parser_model_dict[item['id']]):
                    parser_model_dict[item['id']] = parser_model_dict[item['id']]()
=======
            parser_model_dict[item['id']] = item['type'].func()
>>>>>>> 294ecd5c

    if start.__class__.__name__ == 'JsonModelElement':
        parsing_model = start
    else:
        parsing_model = parser_model_dict[start['id']]
    return parsing_model


def build_input_pipeline(analysis_context, parsing_model):
    """Build the input pipeline."""
    # Some generic imports.
    from aminer.analysis import AtomFilters
    # Create all global handler lists here and append the real handlers later on.
    # Use this filter to distribute all atoms to the analysis handlers.
    atom_filter = AtomFilters.SubhandlerFilter(None)
    analysis_context.register_component(atom_filter, component_name="AtomFilter")
    anomaly_event_handlers = []
    # Now define the AtomizerFactory using the model. A simple line based one is usually sufficient.
    from aminer.input.SimpleByteStreamLineAtomizerFactory import SimpleByteStreamLineAtomizerFactory
    timestamp_paths = yaml_data['Input']['timestamp_paths']
    if isinstance(timestamp_paths, str):
        timestamp_paths = [timestamp_paths]
    sync_wait_time = yaml_data['Input']['sync_wait_time']
    eol_sep = yaml_data['Input']['eol_sep'].encode().replace(b"\\n", b"\n").replace(b"\\t", b"\t").replace(b"\\r", b"\r").\
        replace(b"\\\\", b"\\").replace(b"\\b", b"\b")
    json_format = yaml_data['Input']['json_format']
    if yaml_data['Input']['multi_source'] is True:
        from aminer.input.SimpleMultisourceAtomSync import SimpleMultisourceAtomSync
        if yaml_data['Input']['adjust_timestamps'] is True:
            from aminer.analysis.TimestampCorrectionFilters import SimpleMonotonicTimestampAdjust
            atom_handler_list = [SimpleMultisourceAtomSync([SimpleMonotonicTimestampAdjust([atom_filter])], sync_wait_time=sync_wait_time)]
        else:
            atom_handler_list = [SimpleMultisourceAtomSync([atom_filter], sync_wait_time=sync_wait_time)]
    else:
        if yaml_data['Input']['adjust_timestamps'] is True:
            from aminer.analysis.TimestampCorrectionFilters import SimpleMonotonicTimestampAdjust
            atom_handler_list = [SimpleMonotonicTimestampAdjust([atom_filter])]
        else:
            atom_handler_list = [atom_filter]
    analysis_context.atomizer_factory = SimpleByteStreamLineAtomizerFactory(
        parsing_model, atom_handler_list, anomaly_event_handlers, default_timestamp_paths=timestamp_paths, eol_sep=eol_sep,
        json_format=json_format)
    return anomaly_event_handlers, atom_filter


def build_analysis_components(analysis_context, anomaly_event_handlers, atom_filter, parsing_model):
    """Build the analysis components."""
    suppress_detector_list = analysis_context.suppress_detector_list
    has_unparsed_handler = False
    has_new_match_path_handler = False
    if 'Analysis' in yaml_data and yaml_data['Analysis'] is not None:
        analysis_dict = {}
        match_action_dict = {}
        match_rules_dict = {}
        correlation_rules = {}
        # changed order if ETD is defined.
        for item in yaml_data['Analysis']:
            if item['type'].name == 'EventTypeDetector':
                index = yaml_data['Analysis'].index(item)
                new_analysis_list = [item]
                del yaml_data['Analysis'][index]
                new_analysis_list += yaml_data['Analysis']
                yaml_data['Analysis'] = new_analysis_list
                break

        for item in yaml_data['Analysis']:
            if item['type'].name in ('SimpleUnparsedAtomHandler', 'VerboseUnparsedAtomHandler'):
                has_unparsed_handler = True
                # make room for the UnparsedAtomHandler.
                atom_filter.add_handler(None, True)
                break
        for item in yaml_data['Analysis']:
            if item['type'].name == 'NewMatchPathDetector':
                has_new_match_path_handler = True
                break
        has_new_match_path_handler, has_unparsed_handler = add_default_analysis_components(
            analysis_context, anomaly_event_handlers, atom_filter, has_new_match_path_handler, has_unparsed_handler, parsing_model)

        for item in yaml_data['Analysis']:
            stop_when_handled_flag = False
            if item['id'] == 'None':
                comp_name = None
            else:
                comp_name = item['id']
                if analysis_context.get_component_by_name(comp_name) is not None:
                    raise ValueError('Config-Error: The id "%s" occurred multiple times in Analysis!' % comp_name)
            if 'learn_mode' in item:
                learn = item['learn_mode']
            else:
                if 'LearnMode' not in yaml_data:
                    msg = 'Config-Error: LearnMode must be defined if an analysis component does not define learn_mode.'
                    logging.getLogger(DEBUG_LOG_NAME).error(msg)
                    raise ValueError(msg)
                learn = yaml_data['LearnMode']
            func = item['type'].func
            if item['suppress']:
                if comp_name is None:
                    raise ValueError(
                        'Config-Error: id must be specified for the analysis component %s to enable suppression.' % item['type'])
                suppress_detector_list.append(comp_name)
            if item['type'].name == 'NewMatchPathValueDetector':
                tmp_analyser = func(analysis_context.aminer_config, item['paths'], anomaly_event_handlers, auto_include_flag=learn,
                                    persistence_id=item['persistence_id'], output_log_line=item['output_logline'])
            elif item['type'].name == 'MatchPathFilter':
                parsed_atom_handler_lookup_list = []
                for atom_handler in item['parsed_atom_handler_lookup_list']:
                    if atom_handler[1] is not None:
                        if analysis_context.get_component_by_name(atom_handler[1]) is None:
                            msg = 'The atom handler %s does not exist!' % atom_handler[1]
                            logging.getLogger(DEBUG_LOG_NAME).error(msg)
                            raise ValueError(msg)
                        atom_handler[1] = analysis_context.get_component_by_name(atom_handler[1])
                    parsed_atom_handler_lookup_list.append(tuple(i for i in atom_handler))
                default_parsed_atom_handler = item['default_parsed_atom_handler']
                if default_parsed_atom_handler is not None:
                    if analysis_context.get_component_by_name(default_parsed_atom_handler) is None:
                        msg = 'The atom handler %s does not exist!' % default_parsed_atom_handler
                        logging.getLogger(DEBUG_LOG_NAME).error(msg)
                        raise ValueError(msg)
                    default_parsed_atom_handler = analysis_context.get_component_by_name(default_parsed_atom_handler)
                tmp_analyser = func(parsed_atom_handler_lookup_list, default_parsed_atom_handler=default_parsed_atom_handler)
            elif item['type'].name == 'MatchValueFilter':
                parsed_atom_handler_dict = {}
                for atom_handler in item['parsed_atom_handler_dict']:
                    if analysis_context.get_component_by_name(atom_handler) is None:
                        msg = 'The atom handler %s does not exist!' % atom_handler
                        logging.getLogger(DEBUG_LOG_NAME).error(msg)
                        raise ValueError(msg)
                    parsed_atom_handler_dict[atom_handler] = analysis_context.get_component_by_name(atom_handler)
                default_parsed_atom_handler = item['default_parsed_atom_handler']
                if default_parsed_atom_handler is not None:
                    if analysis_context.get_component_by_name(default_parsed_atom_handler) is None:
                        msg = 'The atom handler %s does not exist!' % default_parsed_atom_handler
                        logging.getLogger(DEBUG_LOG_NAME).error(msg)
                        raise ValueError(msg)
                    default_parsed_atom_handler = analysis_context.get_component_by_name(default_parsed_atom_handler)
                tmp_analyser = func(item['path'], parsed_atom_handler_dict, default_parsed_atom_handler=default_parsed_atom_handler)
            elif item['type'].name == 'PCADetector':
                tmp_analyser = func(analysis_context.aminer_config, item['paths'], anomaly_event_handlers,
                                    persistence_id=item['persistence_id'], window_size=item['window_size'],
                                    min_anomaly_score=item['min_anomaly_score'], min_variance=item['min_variance'],
                                    num_windows=item['num_windows'], auto_include_flag=learn, output_log_line=item['output_logline'],
                                    ignore_list=item['ignore_list'], constraint_list=item['constraint_list'])
            elif item['type'].name == 'NewMatchPathValueComboDetector':
                tmp_analyser = func(analysis_context.aminer_config, item['paths'], anomaly_event_handlers, auto_include_flag=learn,
                                    persistence_id=item['persistence_id'], allow_missing_values_flag=item['allow_missing_values'],
                                    output_log_line=item['output_logline'])
            elif item['type'].name == 'MissingMatchPathValueDetector':
                tmp_analyser = func(analysis_context.aminer_config, item['paths'], anomaly_event_handlers, auto_include_flag=learn,
                                    persistence_id=item['persistence_id'], default_interval=item['check_interval'],
                                    realert_interval=item['realert_interval'], output_log_line=item['output_logline'])
            elif item['type'].name == 'MissingMatchPathListValueDetector':
                tmp_analyser = func(analysis_context.aminer_config, item['path'], anomaly_event_handlers, auto_include_flag=learn,
                                    persistence_id=item['persistence_id'], default_interval=item['check_interval'],
                                    realert_interval=item['realert_interval'], output_log_line=item['output_logline'])
            elif item['type'].name == 'EventSequenceDetector':
                tmp_analyser = func(analysis_context.aminer_config, anomaly_event_handlers, item['id_path_list'],
                                    target_path_list=item['paths'], persistence_id=item['persistence_id'], seq_len=item['seq_len'],
                                    auto_include_flag=learn, timeout=item['timeout'], allow_missing_id=item['allow_missing_id'],
                                    output_log_line=item['output_logline'], ignore_list=item['ignore_list'],
                                    constraint_list=item['constraint_list'])
            elif item['type'].name == 'ValueRangeDetector':
                tmp_analyser = func(analysis_context.aminer_config, anomaly_event_handlers, item['id_path_list'],
                                    target_path_list=item['paths'], persistence_id=item['persistence_id'], auto_include_flag=learn,
                                    output_log_line=item['output_logline'], ignore_list=item['ignore_list'],
                                    constraint_list=item['constraint_list'])
            elif item['type'].name == 'CharsetDetector':
                tmp_analyser = func(analysis_context.aminer_config, anomaly_event_handlers, item['id_path_list'],
                                    target_path_list=item['paths'], persistence_id=item['persistence_id'], auto_include_flag=learn,
                                    output_log_line=item['output_logline'], ignore_list=item['ignore_list'],
                                    constraint_list=item['constraint_list'])
            elif item['type'].name == 'EntropyDetector':
                tmp_analyser = func(analysis_context.aminer_config, anomaly_event_handlers, target_path_list=item['paths'],
                                    prob_thresh=item['prob_thresh'], default_freqs=item['default_freqs'],
                                    skip_repetitions=item['skip_repetitions'],
                                    persistence_id=item['persistence_id'], auto_include_flag=learn,
                                    output_log_line=item['output_logline'], ignore_list=item['ignore_list'],
                                    constraint_list=item['constraint_list'])
            elif item['type'].name == 'EventFrequencyDetector':
                tmp_analyser = func(analysis_context.aminer_config, anomaly_event_handlers, target_path_list=item['paths'],
                                    persistence_id=item['persistence_id'], window_size=item['window_size'],
                                    num_windows=item['num_windows'], confidence_factor=item['confidence_factor'],
                                    empty_window_warnings=item['empty_window_warnings'],
                                    early_exceeding_anomaly_output=item['early_exceeding_anomaly_output'],
                                    set_lower_limit=item['set_lower_limit'], set_upper_limit=item['set_upper_limit'],
                                    auto_include_flag=learn, output_log_line=item['output_logline'], ignore_list=item['ignore_list'],
                                    constraint_list=item['constraint_list'])
            elif item['type'].name == 'TimeCorrelationDetector':
                tmp_analyser = func(analysis_context.aminer_config, anomaly_event_handlers, item['parallel_check_count'],
                                    persistence_id=item['persistence_id'], record_count_before_event=item['record_count_before_event'],
                                    output_log_line=item['output_logline'], use_path_match=item['use_path_match'],
                                    use_value_match=item['use_value_match'], min_rule_attributes=item['min_rule_attributes'],
                                    max_rule_attributes=item['max_rule_attributes'])
            elif item['type'].name == 'ParserCount':
                tmp_analyser = func(
                    analysis_context.aminer_config,
                    item['paths'],
                    anomaly_event_handlers,
                    report_interval=item['report_interval'],
                    target_label_list=item['labels'],
                    split_reports_flag=item['split_reports_flag'])
            elif item['type'].name == 'EventCorrelationDetector':
                tmp_analyser = func(
                    analysis_context.aminer_config, anomaly_event_handlers, paths=item['paths'], max_hypotheses=item['max_hypotheses'],
                    hypothesis_max_delta_time=item['hypothesis_max_delta_time'], generation_probability=item['generation_probability'],
                    generation_factor=item['generation_factor'], max_observations=item['max_observations'], p0=item['p0'],
                    alpha=item['alpha'], candidates_size=item['candidates_size'],
                    hypotheses_eval_delta_time=item['hypotheses_eval_delta_time'], constraint_list=item['constraint_list'],
                    delta_time_to_discard_hypothesis=item['delta_time_to_discard_hypothesis'], check_rules_flag=item['check_rules_flag'],
                    auto_include_flag=learn, ignore_list=item['ignore_list'], persistence_id=item['persistence_id'])
            elif item['type'].name == 'NewMatchIdValueComboDetector':
                tmp_analyser = func(analysis_context.aminer_config, item['paths'], anomaly_event_handlers,
                                    id_path_list=item['id_path_list'], min_allowed_time_diff=item['min_allowed_time_diff'],
                                    auto_include_flag=learn, persistence_id=item['persistence_id'],
                                    allow_missing_values_flag=item['allow_missing_values'], output_log_line=item['output_logline'])
            elif item['type'].name == 'LinearNumericBinDefinition':
                if comp_name is None:
                    msg = 'The %s must have an id!' % item['type'].name
                    logging.getLogger(DEBUG_LOG_NAME).error(msg)
                    raise ValueError(msg)
                analysis_dict[comp_name] = func(item['lower_limit'], item['bin_size'], item['bin_count'], item['outlier_bins_flag'])
                continue
            elif item['type'].name == 'ModuloTimeBinDefinition':
                if comp_name is None:
                    msg = 'The %s must have an id!' % item['type'].name
                    logging.getLogger(DEBUG_LOG_NAME).error(msg)
                    raise ValueError(msg)
                analysis_dict[comp_name] = func(item['modulo_value'], item['time_unit'], item['lower_limit'], item['bin_size'],
                                                item['bin_count'], item['outlier_bins_flag'])
                continue
            elif item['type'].name == 'HistogramAnalysis':
                histogram_defs = []
                for histogram_def in item['histogram_defs']:
                    if len(histogram_def) != 2:
                        msg = 'Every item of the histogram_defs must have an size of 2!'
                        logging.getLogger(DEBUG_LOG_NAME).error(msg)
                        raise ValueError(msg)
                    if histogram_def[1] not in analysis_dict:
                        msg = '%s first must be defined before used.' % histogram_def[1]
                        logging.getLogger(DEBUG_LOG_NAME).error(msg)
                        raise ValueError(msg)
                    histogram_defs.append([histogram_def[0], analysis_dict[histogram_def[1]]])
                tmp_analyser = func(analysis_context.aminer_config, histogram_defs, item['report_interval'], anomaly_event_handlers,
                                    reset_after_report_flag=item['reset_after_report_flag'], persistence_id=item['persistence_id'],
                                    output_log_line=item['output_logline'])
            elif item['type'].name == 'PathDependentHistogramAnalysis':
                if item['bin_definition'] not in analysis_dict:
                    msg = '%s first must be defined before used.' % item['bin_definition']
                    logging.getLogger(DEBUG_LOG_NAME).error(msg)
                    raise ValueError(msg)
                tmp_analyser = func(
                    analysis_context.aminer_config, item['path'], analysis_dict[item['bin_definition']], item['report_interval'],
                    anomaly_event_handlers, reset_after_report_flag=item['reset_after_report_flag'], persistence_id=item['persistence_id'],
                    output_log_line=item['output_logline'])
            elif item['type'].name == 'EnhancedNewMatchPathValueComboDetector':
                tuple_transformation_function = None
                if item['tuple_transformation_function'] == 'demo':
                    tuple_transformation_function = tuple_transformation_function_demo_print_every_10th_value
                tmp_analyser = func(analysis_context.aminer_config, item['paths'], anomaly_event_handlers,
                                    persistence_id=item['persistence_id'], allow_missing_values_flag=item['allow_missing_values'],
                                    auto_include_flag=learn, tuple_transformation_function=tuple_transformation_function,
                                    output_log_line=item['output_logline'])
                # skipcq: PYL-W0603
                global enhanced_new_match_path_value_combo_detector_reference
                enhanced_new_match_path_value_combo_detector_reference = tmp_analyser
            elif item['type'].name == 'MatchFilter':
                tmp_analyser = func(analysis_context.aminer_config, item['paths'], anomaly_event_handlers,
                                    target_value_list=item['value_list'], output_log_line=item['output_logline'])
            elif item['type'].name == 'MatchValueAverageChangeDetector':
                tmp_analyser = func(analysis_context.aminer_config, anomaly_event_handlers, item['timestamp_path'], item['paths'],
                                    item['min_bin_elements'], item['min_bin_time'], debug_mode=item['debug_mode'],
                                    persistence_id=item['persistence_id'], output_log_line=item['output_logline'])
            elif item['type'].name == 'MatchValueStreamWriter':
                stream = sys.stdout
                if item['stream'] == 'sys.stderr':
                    stream = sys.stderr
                tmp_analyser = func(stream, item['paths'], item['separator'].encode().replace(b"\\n", b"\n").replace(b"\\t", b"\t").replace(
                    b"\\r", b"\r").replace(b"\\\\", b"\\").replace(b"\\b", b"\b"), item['missing_value_string'].encode().replace(
                    b"\\n", b"\n").replace(b"\\t", b"\t").replace(b"\\r", b"\r").replace(b"\\\\", b"\\").replace(b"\\b", b"\b"))
            elif item['type'].name == 'NewMatchPathDetector':
                tmp_analyser = func(analysis_context.aminer_config, anomaly_event_handlers, persistence_id=item['persistence_id'],
                                    auto_include_flag=learn, output_log_line=item['output_logline'])
            elif 'MatchAction' in item['type'].name:
                if comp_name is None:
                    msg = 'The %s must have an id!' % item['type'].name
                    logging.getLogger(DEBUG_LOG_NAME).error(msg)
                    raise ValueError(msg)
                if item['type'].name == 'EventGenerationMatchAction':
                    tmp_analyser = func(item['event_type'], item['event_message'], anomaly_event_handlers)
                elif item['type'].name == 'AtomFilterMatchAction':
                    if 'subhandler_list' in item:
                        tmp_analyser = func([analysis_context.get_component_by_name(component) for component in item['subhandler_list']],
                                            stop_when_handled_flag=item['stop_when_handled_flag'])
                        if item['delete_components']:
                            for component_name in item['subhandler_list']:
                                component = analysis_context.get_component_by_name(component_name)
                                for i, val in enumerate(atom_filter.subhandler_list):
                                    if val[0] == component:
                                        del atom_filter.subhandler_list[i]
                                        break

                    else:
                        tmp_analyser = func([handler for handler, stop_when_handled_flag in atom_filter.subhandler_list],
                                            stop_when_handled_flag=item['stop_when_handled_flag'])
                match_action_dict[comp_name] = tmp_analyser
                continue
            elif 'MatchRule' in item['type'].name:
                if comp_name is None:
                    msg = 'The %s must have an id!' % item['type'].name
                    logging.getLogger(DEBUG_LOG_NAME).error(msg)
                    raise ValueError(msg)
                match_action = None
                if item['match_action'] is not None:
                    if item['match_action'] not in match_action_dict:
                        msg = 'The match action %s does not exist!' % item['match_action']
                        logging.getLogger(DEBUG_LOG_NAME).error(msg)
                        raise ValueError(msg)
                    match_action = match_action_dict[item['match_action']]
                if item['type'].name in ('AndMatchRule', 'OrMatchRule', 'ParallelMatchRule'):
                    sub_rules = []
                    for sub_rule in item['sub_rules']:
                        if sub_rule not in match_rules_dict:
                            msg = 'The sub match rule %s does not exist!' % sub_rule
                            logging.getLogger(DEBUG_LOG_NAME).error(msg)
                            raise ValueError(msg)
                        sub_rules.append(match_rules_dict[sub_rule])
                    tmp_analyser = func(sub_rules, match_action=match_action)
                if item['type'].name == 'ValueDependentDelegatedMatchRule':
                    rule_lookup_dict = {}
                    for key, rule in item['rule_lookup_dict'].items():
                        if rule not in match_rules_dict:
                            msg = 'The match rule %s does not exist!' % rule
                            logging.getLogger(DEBUG_LOG_NAME).error(msg)
                            raise ValueError(msg)
                        rule_lookup_dict[ast.literal_eval(key)] = match_rules_dict[rule]
                    tmp_analyser = func(item['paths'], rule_lookup_dict, default_rule=item['default_rule'], match_action=match_action)
                if item['type'].name == 'NegationMatchRule':
                    if item['sub_rule'] not in match_rules_dict:
                        msg = 'The match rule %s does not exist!' % item['sub_rule']
                        logging.getLogger(DEBUG_LOG_NAME).error(msg)
                        raise ValueError(msg)
                    sub_rule = match_rules_dict[item['sub_rule']]
                    tmp_analyser = func(sub_rule, match_action=match_action)
                if item['type'].name in ('PathExistsMatchRule', 'IPv4InRFC1918MatchRule'):
                    tmp_analyser = func(item['path'], match_action=match_action)
                if item['type'].name == 'ValueMatchRule':
                    if isinstance(item['value'], str):
                        item['value'] = item['value'].encode().replace(b"\\n", b"\n").replace(b"\\t", b"\t").replace(b"\\r", b"\r").\
                            replace(b"\\\\", b"\\").replace(b"\\b", b"\b")
                    tmp_analyser = func(item['path'], item['value'], match_action=match_action)
                if item['type'].name == 'ValueListMatchRule':
                    value_list = []
                    for val in item['value_list']:
                        if isinstance(val, str):
                            val = val.encode().replace(b"\\n", b"\n").replace(b"\\t", b"\t").replace(b"\\r", b"\r").\
                                replace(b"\\\\", b"\\").replace(b"\\b", b"\b")
                        value_list.append(val)
                    tmp_analyser = func(item['path'], value_list, match_action=match_action)
                if item['type'].name == 'ValueRangeMatchRule':
                    tmp_analyser = func(item['path'], item['lower_limit'], item['upper_limit'], match_action)
                if item['type'].name == 'StringRegexMatchRule':
                    import re
                    tmp_analyser = func(item['path'], re.compile(item['regex'].encode()), match_action=match_action)
                if item['type'].name == 'ModuloTimeMatchRule':
                    # tzinfo parameter cannot be used yet..
                    tmp_analyser = func(item['path'], item['seconds_modulo'], item['lower_limit'], item['upper_limit'],
                                        match_action=match_action)
                if item['type'].name == 'ValueDependentModuloTimeMatchRule':
                    # tzinfo parameter cannot be used yet..
                    limit_lookup_dict = {}
                    for key in item['limit_lookup_dict'].keys():
                        if isinstance(key, str):
                            limit_lookup_dict[key.encode()] = item['limit_lookup_dict'][key]
                        else:
                            limit_lookup_dict[key] = item['limit_lookup_dict'][key]
                    tmp_analyser = func(item['path'], item['seconds_modulo'], item['paths'], limit_lookup_dict,
                                        default_limit=item['default_limit'], match_action=match_action)
                if item['type'].name == 'DebugMatchRule':
                    tmp_analyser = func(debug_match_result=item['debug_mode'], match_action=match_action)
                if item['type'].name == 'DebugHistoryMatchRule':
                    # object_history is not supported yet..
                    tmp_analyser = func(debug_match_result=item['debug_mode'], match_action=match_action)
                match_rules_dict[comp_name] = tmp_analyser
                continue
            elif item['type'].name == 'CorrelationRule':
                artefact_match_parameters = []
                for match_parameters in item['artefact_match_parameters']:
                    artefact_match_parameters.append(tuple(i for i in match_parameters))
                tmp_analyser = func(item['rule_id'], item['min_time_delta'], item['max_time_delta'], item['max_artefacts_a_for_single_b'],
                                    artefact_match_parameters=artefact_match_parameters)
                correlation_rules[item['rule_id']] = tmp_analyser
                continue
            elif item['type'].name == 'EventClassSelector':
                if item['artefact_a_rules'] is None and item['artefact_b_rules'] is None:
                    msg = 'At least one of the EventClassSelector\'s rules must not be None!'
                    logging.getLogger(DEBUG_LOG_NAME).error(msg)
                    raise ValueError(msg)
                artefact_a_rules = None
                artefact_b_rules = None
                if item['artefact_a_rules'] is not None:
                    artefact_a_rules = []
                    for rule in item['artefact_a_rules']:
                        if rule not in correlation_rules:
                            msg = 'The correlation rule %s does not exist!' % rule
                            logging.getLogger(DEBUG_LOG_NAME).error(msg)
                            raise ValueError(msg)
                        artefact_a_rules.append(correlation_rules[rule])
                if item['artefact_b_rules'] is not None:
                    artefact_b_rules = []
                    for rule in item['artefact_b_rules']:
                        if rule not in correlation_rules:
                            msg = 'The correlation rule %s does not exist!' % rule
                            logging.getLogger(DEBUG_LOG_NAME).error(msg)
                            raise ValueError(msg)
                        artefact_b_rules.append(correlation_rules[rule])
                tmp_analyser = func(item['action_id'], artefact_a_rules, artefact_b_rules)
                match_action_dict[item['action_id']] = tmp_analyser
                continue
            elif item['type'].name == 'TimeCorrelationViolationDetector':
                ruleset = []
                for rule in item['ruleset']:
                    if rule not in match_rules_dict:
                        msg = 'The match rule %s does not exist!' % rule
                        logging.getLogger(DEBUG_LOG_NAME).error(msg)
                        raise ValueError(msg)
                    ruleset.append(match_rules_dict[rule])
                tmp_analyser = func(analysis_context.aminer_config, ruleset, anomaly_event_handlers, persistence_id=item['persistence_id'],
                                    output_log_line=item['output_logline'])
            elif item['type'].name == 'TimestampsUnsortedDetector':
                tmp_analyser = func(analysis_context.aminer_config, anomaly_event_handlers, exit_on_error_flag=item['exit_on_error_flag'],
                                    output_log_line=item['output_logline'])
            elif item['type'].name == 'AllowlistViolationDetector':
                allowlist_rules = []
                for rule in item['allowlist_rules']:
                    if rule not in match_rules_dict:
                        msg = 'The match rule %s does not exist!' % rule
                        logging.getLogger(DEBUG_LOG_NAME).error(msg)
                        raise ValueError(msg)
                    allowlist_rules.append(match_rules_dict[rule])
                tmp_analyser = func(analysis_context.aminer_config, allowlist_rules, anomaly_event_handlers,
                                    output_log_line=item['output_logline'])
            elif item['type'].name == 'EventTypeDetector':
                tmp_analyser = func(
                    analysis_context.aminer_config, anomaly_event_handlers, persistence_id=item['persistence_id'],
                    path_list=item['paths'], id_path_list=item['id_path_list'], allow_missing_id=item['allow_missing_id'],
                    allowed_id_tuples=item['allowed_id_tuples'], min_num_vals=item['min_num_vals'], max_num_vals=item['max_num_vals'],
                    save_values=item['save_values'], track_time_for_tsa=item['track_time_for_tsa'],
                    waiting_time_for_tsa=item['waiting_time_for_tsa'],
                    num_sections_waiting_time_for_tsa=item['num_sections_waiting_time_for_tsa'])
            elif item['type'].name == 'VariableTypeDetector':
                etd = analysis_context.get_component_by_name(item['event_type_detector'])
                if etd is None:
                    msg = 'The defined EventTypeDetector %s does not exist!' % item['event_type_detector']
                    logging.getLogger(DEBUG_LOG_NAME).error(msg)
                    raise ValueError(msg)
                tmp_analyser = func(
                    analysis_context.aminer_config, anomaly_event_handlers, etd, persistence_id=item['persistence_id'],
                    path_list=item['paths'], gof_alpha=item['gof_alpha'], s_gof_alpha=item['s_gof_alpha'],
                    s_gof_bt_alpha=item['s_gof_bt_alpha'], d_alpha=item['d_alpha'], d_bt_alpha=item['d_bt_alpha'],
                    div_thres=item['div_thres'], sim_thres=item['sim_thres'], indicator_thres=item['indicator_thres'],
                    num_init=item['num_init'], num_update=item['num_update'], num_update_unq=item['num_update_unq'],
                    num_s_gof_values=item['num_s_gof_values'], num_s_gof_bt=item['num_s_gof_bt'], num_d_bt=item['num_d_bt'],
                    num_pause_discrete=item['num_pause_discrete'], num_pause_others=item['num_pause_others'],
                    test_gof_int=item['test_gof_int'], num_stop_update=item['num_stop_update'],
                    silence_output_without_confidence=item['silence_output_without_confidence'],
                    silence_output_except_indicator=item['silence_output_except_indicator'],
                    num_var_type_hist_ref=item['num_var_type_hist_ref'], num_update_var_type_hist_ref=item['num_update_var_type_hist_ref'],
                    num_var_type_considered_ind=item['num_var_type_considered_ind'], num_stat_stop_update=item['num_stat_stop_update'],
                    num_updates_until_var_reduction=item['num_updates_until_var_reduction'],
                    var_reduction_thres=item['var_reduction_thres'], num_skipped_ind_for_weights=item['num_skipped_ind_for_weights'],
                    num_ind_for_weights=item['num_ind_for_weights'], used_multinomial_test=item['used_multinomial_test'],
                    use_empiric_distr=item['use_empiric_distr'], used_range_test=item['used_range_test'], range_alpha=item['range_alpha'],
                    range_threshold=item['range_threshold'], range_limits_factor=item['range_limits_factor'],
                    num_reinit_range=item['num_reinit_range'], dw_alpha=item['dw_alpha'], output_log_line=item['output_logline'],
                    ignore_list=item['ignore_list'], constraint_list=item['constraint_list'], auto_include_flag=learn)
            elif item['type'].name == 'VariableCorrelationDetector':
                etd = analysis_context.get_component_by_name(item['event_type_detector'])
                if etd is None:
                    msg = 'The defined EventTypeDetector %s does not exist!' % item['event_type_detector']
                    logging.getLogger(DEBUG_LOG_NAME).error(msg)
                    raise ValueError(msg)
                tmp_analyser = func(
                    analysis_context.aminer_config, anomaly_event_handlers, etd, persistence_id=item['persistence_id'],
                    target_path_list=item['paths'], num_init=item['num_init'], num_update=item['num_update'],
                    disc_div_thres=item['disc_div_thres'], num_steps_create_new_rules=item['num_steps_create_new_rules'],
                    num_upd_until_validation=item['num_upd_until_validation'], num_end_learning_phase=item['num_end_learning_phase'],
                    check_cor_thres=item['check_cor_thres'], check_cor_prob_thres=item['check_cor_prob_thres'],
                    check_cor_num_thres=item['check_cor_num_thres'], min_values_cors_thres=item['min_values_cors_thres'],
                    new_vals_alarm_thres=item['new_vals_alarm_thres'], num_bt=item['num_bt'], alpha_bt=item['alpha_bt'],
                    used_homogeneity_test=item['used_homogeneity_test'], alpha_chisquare_test=item['alpha_chisquare_test'],
                    max_dist_rule_distr=item['max_dist_rule_distr'], used_presel_meth=item['used_presel_meth'],
                    intersect_presel_meth=item['intersect_presel_meth'], percentage_random_cors=item['percentage_random_cors'],
                    match_disc_vals_sim_tresh=item['match_disc_vals_sim_tresh'],
                    exclude_due_distr_lower_limit=item['exclude_due_distr_lower_limit'],
                    match_disc_distr_threshold=item['match_disc_distr_threshold'], used_cor_meth=item['used_cor_meth'],
                    used_validate_cor_meth=item['used_validate_cor_meth'],
                    validate_cor_cover_vals_thres=item['validate_cor_cover_vals_thres'],
                    validate_cor_distinct_thres=item['validate_cor_distinct_thres'], ignore_list=item['ignore_list'],
                    constraint_list=item['constraint_list'], auto_include_flag=learn)
            elif item['type'].name == 'PathValueTimeIntervalDetector':
                tmp_analyser = func(
                    analysis_context.aminer_config, anomaly_event_handlers, persistence_id=item['persistence_id'],
                    target_path_list=item['paths'], ignore_list=item['ignore_list'],
                    allow_missing_values_flag=item['allow_missing_values'],
                    output_log_line=item['output_logline'], time_period_length=item['time_period_length'],
                    max_time_diff=item['max_time_diff'], num_reduce_time_list=item['num_reduce_time_list'], auto_include_flag=learn)
            elif item['type'].name == 'PathArimaDetector':
                etd = analysis_context.get_component_by_name(item['event_type_detector'])
                if etd is None:
                    msg = 'The defined EventTypeDetector %s does not exist!' % item['event_type_detector']
                    logging.getLogger(DEBUG_LOG_NAME).error(msg)
                    raise ValueError(msg)
                tmp_analyser = func(
                    analysis_context.aminer_config, anomaly_event_handlers, etd, persistence_id=item['persistence_id'],
                    target_path_list=item['paths'], output_log_line=item['output_logline'], auto_include_flag=learn,
                    num_init=item['num_init'], force_period_length=item['force_period_length'], set_period_length=item['set_period_length'],
                    alpha=item['alpha'], alpha_bt=item['alpha_bt'], num_results_bt=item['num_results_bt'],
                    num_min_time_history=item['num_min_time_history'], num_max_time_history=item['num_max_time_history'],
                    num_periods_tsa_ini=item['num_periods_tsa_ini'])
            elif item['type'].name == 'TSAArimaDetector':
                etd = analysis_context.get_component_by_name(item['event_type_detector'])
                if etd is None:
                    msg = 'The defined EventTypeDetector %s does not exist!' % item['event_type_detector']
                    logging.getLogger(DEBUG_LOG_NAME).error(msg)
                    raise ValueError(msg)
                tmp_analyser = func(
                    analysis_context.aminer_config, anomaly_event_handlers, etd, persistence_id=item['persistence_id'],
                    path_list=item['paths'], acf_pause_interval_percentage=item['acf_pause_interval_percentage'],
                    acf_auto_pause_interval=item['acf_auto_pause_interval'],
                    acf_auto_pause_interval_num_min=item['acf_auto_pause_interval_num_min'],
                    build_sum_over_values=item['build_sum_over_values'], num_periods_tsa_ini=item['num_periods_tsa_ini'],
                    num_division_time_step=item['num_division_time_step'], alpha=item['alpha'],
                    num_min_time_history=item['num_min_time_history'], num_max_time_history=item['num_max_time_history'],
                    num_results_bt=item['num_results_bt'], alpha_bt=item['alpha_bt'], acf_threshold=item['acf_threshold'],
                    round_time_inteval_threshold=item['round_time_inteval_threshold'],
                    force_period_length=item['force_period_length'], set_period_length=item['set_period_length'],
                    min_log_lines_per_time_step=item['min_log_lines_per_time_step'], output_log_line=item['output_logline'],
                    ignore_list=item['ignore_list'], auto_include_flag=learn)
            elif item['type'].name == 'MinimalTransitionTimeDetector':
                tmp_analyser = func(
                    analysis_context.aminer_config, anomaly_event_handlers, persistence_id=item['persistence_id'],
                    auto_include_flag=learn, output_log_line=item['output_logline'], path_list=item['paths'],
                    id_path_list=item['id_path_list'], ignore_list=item['ignore_list'], allow_missing_id=item['allow_missing_id'],
                    num_log_lines_solidify_matrix=item['num_log_lines_solidify_matrix'],
                    time_output_threshold=item['time_output_threshold'], anomaly_threshold=item['anomaly_threshold'])
            elif item["type"].name in ("VerboseUnparsedAtomHandler", "SimpleUnparsedAtomHandler"):
                has_unparsed_handler = True
                stop_when_handled_flag = True
                if item["type"].name == "VerboseUnparsedAtomHandler":
                    tmp_analyser = func(anomaly_event_handlers, parsing_model)
                else:
                    tmp_analyser = func(anomaly_event_handlers)
                analysis_context.register_component(tmp_analyser, component_name=comp_name)
                atom_filter.subhandler_list[0] = (tmp_analyser, stop_when_handled_flag)
                continue
            else:
                tmp_analyser = func(analysis_context.aminer_config, item['paths'], anomaly_event_handlers, auto_include_flag=learn)
            if item['output_event_handlers'] is not None:
                tmp_analyser.output_event_handlers = item['output_event_handlers']
            analysis_context.register_component(tmp_analyser, component_name=comp_name)
            atom_filter.add_handler(tmp_analyser, stop_when_handled_flag=stop_when_handled_flag)
    add_default_analysis_components(
        analysis_context, anomaly_event_handlers, atom_filter, has_new_match_path_handler, has_unparsed_handler, parsing_model)


def add_default_analysis_components(analysis_context, anomaly_event_handlers, atom_filter, has_new_match_path_handler, has_unparsed_handler,
                                    parsing_model):
    """Add the default unparsed atom handler and/or NewMatchPathDetector if none is configured."""
    if not has_unparsed_handler:
        from aminer.analysis.UnparsedAtomHandlers import VerboseUnparsedAtomHandler
        atom_filter.add_handler(VerboseUnparsedAtomHandler(anomaly_event_handlers, parsing_model), stop_when_handled_flag=True)
        has_unparsed_handler = True
    if not has_new_match_path_handler:
        has_new_match_path_handler = True
        if 'LearnMode' in yaml_data:
            learn = yaml_data['LearnMode']
        else:
            learn = True
        from aminer.analysis.NewMatchPathDetector import NewMatchPathDetector
        nmpd = NewMatchPathDetector(analysis_context.aminer_config, anomaly_event_handlers, auto_include_flag=learn)
        nmpd.output_event_handlers = None
        analysis_context.register_component(nmpd, component_name='DefaultNewMatchPathDetector')
        atom_filter.add_handler(nmpd)
    return has_new_match_path_handler, has_unparsed_handler


def build_event_handlers(analysis_context, anomaly_event_handlers):
    """Build the event handlers."""
    try:
        event_handler_id_list = []
        if 'EventHandlers' in yaml_data and yaml_data['EventHandlers'] is not None:
            for item in yaml_data['EventHandlers']:
                if item['id'] in event_handler_id_list:
                    raise ValueError('Config-Error: The id "%s" occurred multiple times in EventHandlers!' % item['id'])
                event_handler_id_list.append(item['id'])
                func = item['type'].func
                ctx = None
                if item['type'].name == 'StreamPrinterEventHandler':
                    if 'output_file_path' in item:
                        try:
                            stream = open(item['output_file_path'], 'w+')
                            ctx = func(analysis_context, stream)
                        except OSError as e:
                            msg = 'Error occured when opening stream to output_file_path %s. Error: %s' % (item['output_file_path'], e)
                            logging.getLogger(DEBUG_LOG_NAME).error(msg)
                            print(msg, file=sys.stderr)
                    else:
                        ctx = func(analysis_context)
                if item['type'].name == 'DefaultMailNotificationEventHandler':
                    ctx = func(analysis_context)
                if item['type'].name == 'SyslogWriterEventHandler':
                    ctx = func(analysis_context, item['instance_name'])
                if item['type'].name == 'KafkaEventHandler':
                    import configparser
                    import os
                    config = configparser.ConfigParser()
                    if os.access(item['cfgfile'], os.R_OK):
                        config.read(item['cfgfile'])
                    else:
                        msg = "%s does not exist or is not readable" % item['cfgfile']
                        logging.getLogger(DEBUG_LOG_NAME).error(msg)
                        raise ValueError(msg)
                    options = dict(config.items("DEFAULT"))
                    for key, val in options.items():
                        try:
                            if key == "sasl_plain_username":
                                continue
                            options[key] = int(val)
                        except:  # skipcq: FLK-E722
                            pass
                    ctx = func(analysis_context, item['topic'], options)
                if ctx is None:
                    ctx = func(analysis_context)
                if item['json'] is True or item['type'].name == 'KafkaEventHandler':
                    from aminer.events.JsonConverterHandler import JsonConverterHandler
                    if item['pretty'] is True:
                        ctx = JsonConverterHandler([ctx], analysis_context, pretty_print=True)
                    else:
                        ctx = JsonConverterHandler([ctx], analysis_context, pretty_print=False)
                anomaly_event_handlers.append(ctx)
            return event_handler_id_list
        raise KeyError()
    except KeyError:
        # Add stdout stream printing for debugging, tuning.
        from aminer.events.StreamPrinterEventHandler import StreamPrinterEventHandler
        anomaly_event_handlers.append(StreamPrinterEventHandler(analysis_context, stream=sys.stderr))
    return None


def tuple_transformation_function_demo_print_every_10th_value(match_value_list):
    """Only allow output of the EnhancedNewMatchPathValueComboDetector after every 10th element."""
    extra_data = enhanced_new_match_path_value_combo_detector_reference.known_values_dict.get(tuple(match_value_list), None)
    if extra_data is not None:
        mod = 10
        if (extra_data[2] + 1) % mod == 0:
            enhanced_new_match_path_value_combo_detector_reference.auto_include_flag = False
        else:
            enhanced_new_match_path_value_combo_detector_reference.auto_include_flag = True
    return match_value_list


def parse_json_yaml(json_dict, parser_model_dict):
    """Parse an yaml configuration for json."""
    key_parser_dict = {}
    for key in json_dict.keys():
        value = json_dict[key]
        if key is None:
            key = 'null'
        if key is False:
            key = 'false'
        if key is True:
            key = 'true'
        if isinstance(value, dict):
            key_parser_dict[key] = parse_json_yaml(value, parser_model_dict)
        elif isinstance(value, list):
            key_parser_dict[key] = []
            for val in value:
                if isinstance(val, dict):
                    key_parser_dict[key].append(parse_json_yaml(val, parser_model_dict))
                elif val in ("ALLOW_ALL", "EMPTY_ARRAY", "EMPTY_OBJECT", "NULL_OBJECT"):
                    if len(value) > 1 and val == "ALLOW_ALL":
                        msg = "ALLOW_ALL must not be combined with other parsers in lists."
                        logging.getLogger(DEBUG_LOG_NAME).error(msg)
                        raise ValueError(msg)
                    key_parser_dict[key] = value
                elif parser_model_dict.get(val) is None:
                    msg = 'The parser model %s does not exist!' % val
                    logging.getLogger(DEBUG_LOG_NAME).error(msg)
                    raise ValueError(msg)
                else:
                    key_parser_dict[key].append(parser_model_dict.get(val))
        elif value in ("ALLOW_ALL", "EMPTY_ARRAY", "EMPTY_OBJECT", "NULL_OBJECT"):
            key_parser_dict[key] = value
        elif parser_model_dict.get(value) is None:
            msg = 'The parser model %s does not exist!' % value
            logging.getLogger(DEBUG_LOG_NAME).error(msg)
            raise ValueError(msg)
        else:
            key_parser_dict[key] = parser_model_dict.get(value)
    return key_parser_dict<|MERGE_RESOLUTION|>--- conflicted
+++ resolved
@@ -145,11 +145,8 @@
     parser_model_dict = {}
     start = None
     ws_count = 0
-<<<<<<< HEAD
     if data is None:
         data = yaml_data
-=======
->>>>>>> 294ecd5c
 
     for item in yaml_data['Parser']:
         if item['id'] in parser_model_dict:
@@ -274,16 +271,12 @@
                 else:
                     parser_model_dict[item['id']] = item['type'].func(item['name'])
         else:
-<<<<<<< HEAD
             if callable(item['type']):
                 parser_model_dict[item['id']] = item['type'].func()
             else:
                 parser_model_dict[item['id']] = item['type'].func
                 while callable(parser_model_dict[item['id']]):
                     parser_model_dict[item['id']] = parser_model_dict[item['id']]()
-=======
-            parser_model_dict[item['id']] = item['type'].func()
->>>>>>> 294ecd5c
 
     if start.__class__.__name__ == 'JsonModelElement':
         parsing_model = start
