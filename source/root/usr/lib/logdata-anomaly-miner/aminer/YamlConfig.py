--- conflicted
+++ resolved
@@ -721,20 +721,6 @@
                     validate_cor_cover_vals_thres=item['validate_cor_cover_vals_thres'],
                     validate_cor_distinct_thres=item['validate_cor_distinct_thres'], ignore_list=item['ignore_list'],
                     constraint_list=item['constraint_list'])
-<<<<<<< HEAD
-            elif item['type'].name == 'TSAArima':
-                etd = analysis_context.get_component_by_name(item['event_type_detector'])
-                if etd is None:
-                    msg = 'The defined EventTypeDetector %s does not exist!' % item['event_type_detector']
-                    logging.getLogger(AminerConfig.DEBUG_LOG_NAME).error(msg)
-                    raise ValueError(msg)
-                tmp_analyser = func(
-                    analysis_context.aminer_config, anomaly_event_handlers, etd, persistence_id=item['persistence_id'],
-                    build_sum_over_values=item['build_sum_over_values'], num_division_time_step=item['num_division_time_step'], alpha=item['alpha'],
-                    num_min_time_history=item['num_min_time_history'], num_max_time_history=item['num_max_time_history'],
-                    output_log_line=item['output_logline'], ignore_list=item['ignore_list'],
-                    constraint_list=item['constraint_list'])
-=======
             elif item['type'].name == 'PathValueTimeIntervalDetector':
                 tmp_analyser = func(
                     analysis_context.aminer_config, anomaly_event_handlers, persistence_id=item['persistence_id'],
@@ -742,7 +728,18 @@
                     allow_missing_values_flag=item['allow_missing_values'],
                     output_log_line=item['output_logline'], time_window_length=item['time_window_length'],
                     max_time_diff=item['max_time_diff'], num_reduce_time_list=item['num_reduce_time_list'], auto_include_flag=learn)
->>>>>>> 8377cfe9
+            elif item['type'].name == 'TSAArima':
+                etd = analysis_context.get_component_by_name(item['event_type_detector'])
+                if etd is None:
+                    msg = 'The defined EventTypeDetector %s does not exist!' % item['event_type_detector']
+                    logging.getLogger(AminerConfig.DEBUG_LOG_NAME).error(msg)
+                    raise ValueError(msg)
+                tmp_analyser = func(
+                    analysis_context.aminer_config, anomaly_event_handlers, etd, persistence_id=item['persistence_id'],
+                    build_sum_over_values=item['build_sum_over_values'], num_division_time_step=item['num_division_time_step'], alpha=item['alpha'],
+                    num_min_time_history=item['num_min_time_history'], num_max_time_history=item['num_max_time_history'],
+                    output_log_line=item['output_logline'], ignore_list=item['ignore_list'],
+                    constraint_list=item['constraint_list'])
             else:
                 tmp_analyser = func(analysis_context.aminer_config, item['paths'], anomaly_event_handlers, auto_include_flag=learn)
             if item['output_event_handlers'] is not None:
