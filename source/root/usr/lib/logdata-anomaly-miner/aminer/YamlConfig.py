--- conflicted
+++ resolved
@@ -607,10 +607,7 @@
                     check_cor_thres=item['check_cor_thres'], check_cor_prob_thres=item['check_cor_prob_thres'],
                     check_cor_num_thres=item['check_cor_num_thres'], min_values_cors_thres=item['min_values_cors_thres'],
                     new_vals_alarm_thres=item['new_vals_alarm_thres'], num_bt=item['num_bt'], alpha_bt=item['alpha_bt'],
-<<<<<<< HEAD
                     used_homogeneity_test=item['used_homogeneity_test'], alpha_chisquare_test=item['alpha_chisquare_test'],
-=======
->>>>>>> 16b2ab78
                     max_dist_rule_distr=item['max_dist_rule_distr'], used_presel_meth=item['used_presel_meth'],
                     intersect_presel_meth=item['intersect_presel_meth'], percentage_random_cors=item['percentage_random_cors'],
                     match_disc_vals_sim_tresh=item['match_disc_vals_sim_tresh'],
