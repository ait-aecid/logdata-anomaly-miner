# skipcq: PYL-W0104
{
        'LearnMode': {
            'required': False,
            'type': 'boolean'
        },
        'AMinerUser': {
            'required': False,
            'type': 'string',
            'default': 'aminer'
        },
        'AMinerGroup': {
            'required': False,
            'type': 'string',
            'default': 'aminer'
        },
        'Core.PersistenceDir': {
            'required': False,
            'type': 'string',
            'default': '/var/lib/aminer'
        },
        'MailAlerting.TargetAddress': {
            'required': False,
            'type': 'string'
        },
        'MailAlerting.FromAddress': {
            'required': False,
            'type': 'string'
        },
        'MailAlerting.SubjectPrefix': {
            'required': False,
            'type': 'string',
            'default': 'AMiner Alerts:'
        },
        'MailAlerting.AlertGraceTime': {
            'required': False,
            'type': 'integer',
            'default': 0
        },
        'MailAlerting.EventCollectTime': {
            'required': False,
            'type': 'integer',
            'default': 10
        },
        'MailAlerting.MinAlertGap': {
            'required': False,
            'type': 'integer',
            'default': 600
        },
        'MailAlerting.MaxAlertGap': {
            'required': False,
            'type': 'integer',
            'default': 600
        },
        'MailAlerting.MaxEventsPerMessage': {
            'required': False,
            'type': 'integer',
            'default': 1000
        },
        'LogPrefix': {
            'required': False,
            'type': 'string',
        },
        'LogResourceList': {
            'required': True,
            'type': 'list',
            'schema': {'type': 'string'}
        },
        'Parser': {
            'required': True,
            'type': 'list',
            'schema': {
                'type': 'dict',
                 'schema': {
                    'id': {'type': 'string'},
                    'type': {'type': 'string'},
                    'name': {'type': 'string'},
                    'args': {'type': ['string', 'list'], 'schema': {'type': 'string'}}
                }
            }
        },
        'Input': {
            'required': True,
            'type': 'dict',
            'schema': {
                'Verbose': {'type': 'boolean', 'required': False, 'default': False},
                'MultiSource': {'type': 'boolean', 'required': False, 'default': False},
                'TimestampPath': {'type': ['string', 'list']}
            }
        },
        'Analysis': {
            'required' : True,
            'type': 'list',
            'schema': {
                'type': 'dict',
                 'schema': {
                     'id': {'type': 'string', 'required': False, 'default': 'None'},
                     'type': {'type': 'string', 'allowed': ['NewMatchPathValueDetector', 
                              'NewMatchPathValueComboDetector', 'MissingMatchPathValueDetector',
                              'MissingMatchPathListValueDetector', 'TimeCorrelationDetector',
<<<<<<< HEAD
                              'EventCorrelationDetector']},
=======
                              'ParserCount']},
>>>>>>> 9ca8acde
                     'paths': {'type': 'list', 'schema': {'type': 'string'}},
                     'learnMode': {'type': 'boolean'},
                     'persistence_id': {'type': 'string', 'required': False, 'default': 'Default'},
                     'output_logline': {'type': 'boolean', 'required': False, 'default': True},
                     'allow_missing_values': {'type': 'boolean', 'required': False, 'default': False},
                     'check_interval': {'type': 'integer', 'required': False, 'default': 3600},
                     'realert_interval': {'type': 'integer', 'required': False, 'default': 36000},
                     'report_interval': {'type': 'integer', 'required': False, 'default': 10},
                     'reset_after_report_flag': {'type': 'boolean', 'required': False, 'default': False},
                     'path': {'type': 'string', 'required': False, 'default': 'Default'},
                     'parallel_check_count': {'type': 'integer', 'required': True, 'default': 10},
                     'record_count_before_event': {'type': 'integer', 'required': False, 'default': 1000},
                     'use_path_match': {'type': 'boolean', 'required': False, 'default': True},
                     'use_value_match': {'type': 'boolean', 'required': False, 'default': True},
                     'min_rule_attributes': {'type': 'integer', 'required': False, 'default': 1},
                     'max_rule_attributes': {'type': 'integer', 'required': False, 'default': 5},
                     'max_hypotheses': {'type': 'integer', 'required': False, 'default': 1000},
                     'hypothesis_max_delta_time': {'type': 'float', 'required': False, 'default': 5.0},
                     'generation_probability': {'type': 'float', 'required': False, 'default': 1.0},
                     'generation_factor': {'type': 'float', 'required': False, 'default': 1.0},
                     'max_observations': {'type': 'integer', 'required': False, 'default': 500},
                     'p0': {'type': 'float', 'required': False, 'default': 0.9},
                     'alpha': {'type': 'float', 'required': False, 'default': 0.05},
                     'candidates_size': {'type': 'integer', 'required': False, 'default': 10},
                     'hypotheses_eval_delta_time': {'type': 'float', 'required': False, 'default': 120.0},
                     'delta_time_to_discard_hypothesis': {'type': 'float', 'required': False, 'default': 180.0},
                     'check_rules_flag': {'type': 'boolean', 'required': False, 'default': True},
                     'auto_include_flag': {'type': 'boolean', 'required': False, 'default': True},
                     #'whitelisted_paths': {'type': ['string', 'list', 'null'], 'required': False, 'default': None}, # TODO default None value not working
                }
            }
        },
        'EventHandlers': {
            'required': False,
            'type': 'list',
            'schema': {
                'type': 'dict',
                'schema': {
                    'id': {'type': 'string'},
                    'type': {'type': 'string', 'allowed': ['StreamPrinterEventHandler', 'SyslogWriterEventHandler']},
                    'json': {'type': 'boolean', 'required': False, 'default': False},
                    'args': {'type': ['string', 'list'], 'schema': {'type': 'string'}}
                }
            }
        }
}
<|MERGE_RESOLUTION|>--- conflicted
+++ resolved
@@ -98,11 +98,7 @@
                      'type': {'type': 'string', 'allowed': ['NewMatchPathValueDetector', 
                               'NewMatchPathValueComboDetector', 'MissingMatchPathValueDetector',
                               'MissingMatchPathListValueDetector', 'TimeCorrelationDetector',
-<<<<<<< HEAD
-                              'EventCorrelationDetector']},
-=======
-                              'ParserCount']},
->>>>>>> 9ca8acde
+                              'EventCorrelationDetector', 'ParserCount']},
                      'paths': {'type': 'list', 'schema': {'type': 'string'}},
                      'learnMode': {'type': 'boolean'},
                      'persistence_id': {'type': 'string', 'required': False, 'default': 'Default'},
