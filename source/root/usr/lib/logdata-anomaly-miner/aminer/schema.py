--- conflicted
+++ resolved
@@ -35,13 +35,8 @@
             'required' : True,
             'type': 'dict',
             'schema': {
-<<<<<<< HEAD
-                'Verbose': {'type': 'boolean', 'required': False, 'default': 'false'},
-                'MultiSource': {'type': 'boolean', 'required': False, 'default': 'false'},
-=======
                 'Verbose': {'type': 'boolean', 'required': False, 'default': False},
                 'MultiSource': {'type': 'boolean', 'required': False, 'default': False},
->>>>>>> 9790ca72
                 'TimestampPath': {'type': 'string'}
             }
         },
