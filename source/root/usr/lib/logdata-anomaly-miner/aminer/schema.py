# skipcq: PYL-W0104
{
        'LearnMode': {
            'required': False,
            'type': 'boolean'
        },
        'AMinerUser': {
            'required': False,
            'type': 'string',
            'default': 'aminer'
        },
        'AMinerGroup': {
            'required': False,
            'type': 'string',
            'default': 'aminer'
        },
        'Core.PersistenceDir': {
            'required': False,
            'type': 'string',
            'default': '/var/lib/aminer'
        },
        'MailAlerting.TargetAddress': {
            'required': False,
            'type': 'string',
            'default': 'root@localhost'
        },
        'MailAlerting.FromAddress': {
            'required': False,
            'type': 'string',
            'default': 'root@localhost'
        },
        'MailAlerting.SubjectPrefix': {
            'required': False,
            'type': 'string',
            'default': 'AMiner Alerts:'
        },
        'MailAlerting.AlertGraceTime': {
            'required': False,
            'type': 'integer',
            'default': 0
        },
        'MailAlerting.EventCollectTime': {
            'required': False,
            'type': 'integer',
            'default': 10
        },
        'MailAlerting.MinAlertGap': {
            'required': False,
            'type': 'integer',
            'default': 600
        },
        'MailAlerting.MaxAlertGap': {
            'required': False,
            'type': 'integer',
            'default': 600
        },
        'MailAlerting.MaxEventsPerMessage': {
            'required': False,
            'type': 'integer',
            'default': 1000
        },
        'LogPrefix': {
            'required': False,
            'type': 'string',
        },
        'LogResourceList': {
            'required': True,
            'type': 'list',
            'schema': {'type': 'string'}
        },
        'Parser': {
            'required': True,
            'type': 'list',
            'has_start': True,
            'schema': {
                'type': 'dict',
                'schema': {
                    'id': {'type': 'string'},
                    'start': {'type': 'boolean'},
                    'type': {'type': 'parsermodel', 'coerce': 'toparsermodel'},
                    'name': {'type': 'string'},
                    'args': {'type': ['string', 'list'], 'schema': {'type': ['string', 'integer']}, 'nullable': True},
                    'branch_model_dict': {'type': 'list', 'schema': {'type': 'dict', 'schema': {'id': {
                        'type': ['boolean', 'float', 'integer', 'string']}, 'model': {'type': 'string'}}}},
                    'date_formats': {'type': 'list', 'schema': {'type': 'dict', 'schema': {'format': {'type': 'list', 'schema': {
                        'type': 'string', 'nullable': True}}}}},
                    'value_sign_type': {'type': 'string', 'allowed': ['none', 'optional', 'mandatory'], 'default': 'none'},
                    'value_pad_type': {'type': 'string', 'allowed': ['none', 'zero', 'blank'], 'default': 'none'},
                    'exponent_type': {'type': 'string', 'allowed': ['none', 'optional', 'mandatory'], 'default': 'none'}
                }
            }
        },
        'Input': {
            'required': True,
            'type': 'dict',
            'schema': {
                'verbose': {'type': 'boolean', 'required': False, 'default': False},
                'multi_source': {'type': 'boolean', 'required': False, 'default': False},
                'timestamp_paths': {'type': ['string', 'list']}
            }
        },
        'Analysis': {
            'required': False,
            'type': 'list',
            'nullable': True,
            'schema': {
                'type': 'dict',
                'schema': {
<<<<<<< HEAD
                    'id': {'type': 'string', 'required': False, 'nullable': True, 'default': None},
                    'type': {'type': 'analysistype', 'coerce': 'toanalysistype'},
                    'paths': {'type': 'list', 'schema': {'type': 'string'}, 'nullable': True, 'default': None},
                    'persistence_id': {'type': 'string', 'required': False, 'default': 'Default'},
                    'output_logline': {'type': 'boolean', 'required': False, 'default': True},
                    'learn_mode': {'type': 'boolean', 'required': False, 'default': False},
=======
                    'id': {'type': 'string', 'required': False, 'default': 'None'},
                    'type': {'type': 'string', 'allowed': [
                        'NewMatchPathValueDetector', 'NewMatchPathValueComboDetector', 'MissingMatchPathValueDetector',
                        'MissingMatchPathListValueDetector', 'TimeCorrelationDetector', 'ParserCount', 'EventCorrelationDetector',
                        'NewMatchIdValueComboDetector', 'EventCorrelationDetector', 'ParserCount']},
                    'paths': {'type': 'list', 'schema': {'type': 'string'}},
                    'learnMode': {'type': 'boolean'},
                    'persistence_id': {'type': 'string', 'required': False, 'default': 'Default'},
                    'output_logline': {'type': 'boolean', 'required': False, 'default': True},
>>>>>>> e1e8deb2
                    'allow_missing_values': {'type': 'boolean', 'required': False, 'default': False},
                    'check_interval': {'type': 'integer', 'required': False, 'default': 3600},
                    'realert_interval': {'type': 'integer', 'required': False, 'default': 36000},
                    'report_interval': {'type': 'integer', 'required': False, 'default': 10},
                    'reset_after_report_flag': {'type': 'boolean', 'required': False, 'default': False},
                    'path': {'type': 'string', 'required': False, 'default': 'Default'},
                    'parallel_check_count': {'type': 'integer', 'required': True, 'default': 10},
                    'record_count_before_event': {'type': 'integer', 'required': False, 'default': 1000},
                    'use_path_match': {'type': 'boolean', 'required': False, 'default': True},
                    'use_value_match': {'type': 'boolean', 'required': False, 'default': True},
                    'min_rule_attributes': {'type': 'integer', 'required': False, 'default': 1},
                    'max_rule_attributes': {'type': 'integer', 'required': False, 'default': 5},
                    'max_hypotheses': {'type': 'integer', 'required': False, 'default': 1000},
                    'hypothesis_max_delta_time': {'type': 'float', 'required': False, 'default': 5.0},
                    'generation_probability': {'type': 'float', 'required': False, 'default': 1.0},
                    'generation_factor': {'type': 'float', 'required': False, 'default': 1.0},
                    'max_observations': {'type': 'integer', 'required': False, 'default': 500},
                    'p0': {'type': 'float', 'required': False, 'default': 0.9},
                    'alpha': {'type': 'float', 'required': False, 'default': 0.05},
                    'candidates_size': {'type': 'integer', 'required': False, 'default': 10},
                    'hypotheses_eval_delta_time': {'type': 'float', 'required': False, 'default': 120.0},
                    'delta_time_to_discard_hypothesis': {'type': 'float', 'required': False, 'default': 180.0},
                    'check_rules_flag': {'type': 'boolean', 'required': False, 'default': True},
<<<<<<< HEAD
                    'whitelisted_paths': {
                        'type': 'list', 'schema': {'type': 'string'}, 'required': False, 'nullable': True, 'default': None},
                    'id_path_list': {'type': 'list', 'required': False, 'default': []},
                    'min_allowed_time_diff': {'type': 'float', 'required': False, 'default': 5.0},
                    'lower_limit': {'type': ['integer', 'float']},
                    'upper_limit': {'type': ['integer', 'float']},
                    'bin_size': {'type': 'integer'},
                    'bin_count': {'type': 'integer'},
                    'outlier_bins_flag': {'type': 'boolean', 'required': False, 'default': False},
                    'modulo_value': {'type': 'integer'},
                    'time_unit': {'type': 'integer'},
                    'histogram_defs': {'type': 'list', 'schema': {'type': 'list', 'schema': {'type': 'string'}}},
                    'bin_definition': {'type': 'string'},
                    'tuple_transformation_function': {'type': 'string'},
                    'value_list': {'type': 'list', 'schema': {'type': ['boolean', 'float', 'integer', 'string']}},
                    'timestamp_path': {'type': 'string'},
                    'min_bin_elements': {'type': 'integer'},
                    'min_bin_time': {'type': 'integer'},
                    'sync_bins_flag': {'type': 'boolean', 'required': False, 'default': True},
                    'debug_mode': {'type': 'boolean', 'required': False, 'default': False},
                    # skipcq: PYL-W0511
                    # TODO check which streams should be allowed
                    'stream': {'type': 'string', 'allowed': ['sys.stdout', 'sys.stderr']},
                    'separator': {'type': 'string'},
                    'missing_value_string': {'type': 'string'},
                    'event_type': {'type': 'string'},
                    'event_message': {'type': 'string'},
                    'stop_when_handled_flag': {'type': 'boolean', 'required': False, 'default': False},
                    'sub_rules': {'type': 'list', 'schema': {'type': 'string'}},
                    'sub_rule': {'type': 'string'},
                    'match_action': {'type': 'string', 'required': False, 'nullable': True, 'default': None},
                    'rule_lookup_dict': {'type': 'dict', 'schema': {'id': {'type': 'string'}, 'type': {'type': 'string'}}},
                    'default_rule': {'type': 'string', 'required': False, 'nullable': True, 'default': None},
                    'value': {'type': ['boolean', 'float', 'integer', 'string']},
                    'regex': {'type': 'string'},
                    'seconds_modulo': {'type': 'integer'},
                    'limit_lookup_dict': {
                        'type': 'dict', 'schema': {'id': {'type': 'string'}, 'type': {'type': 'list', 'schema': {'type': 'integer'}}}},
                    'default_limit': {'type': 'list', 'schema': {'type': 'integer'}, 'required': False, 'nullable': True, 'default': None},
                    'rule_id': {'type': 'string'},
                    'min_time_delta': {'type': 'integer'},
                    'max_time_delta': {'type': 'integer'},
                    'max_artefacts_a_for_single_b': {'type': 'integer'},
                    'artefact_match_parameters': {'type': 'list', 'schema': {'type': 'list', 'schema': {'type': 'string'}},
                                                  'required': False, 'nullable': True, 'default': None},
                    'action_id': {'type': 'string'},
                    'artefact_a_rules': {'type': 'list', 'schema': {'type': 'string'}, 'nullable': True, 'default': None},
                    'artefact_b_rules': {'type': 'list', 'schema': {'type': 'string'}, 'nullable': True, 'default': None},
                    'ruleset': {'type': 'list', 'schema': {'type': 'string'}},
                    'exit_on_error_flag': {'type': 'boolean', 'required': False, 'default': False},
                    'whitelist_rules': {'type': 'list', 'schema': {'type': 'string'}},
                    'parsed_atom_handler_lookup_list': {
                        'type': 'list', 'schema': {'type': 'list', 'schema': {'type': 'string', 'nullable': True}}},
                    'default_parsed_atom_handler': {'type': 'string', 'required': False, 'nullable': True, 'default': None},
                    'parsed_atom_handler_dict': {'type': 'dict', 'schema': {'id': {'type': 'string'}, 'type': {'type': 'string'}}},
                    'min_num_vals': {'type': 'integer', 'required': False, 'default': 1000},
                    'max_num_vals': {'type': 'integer', 'required': False, 'default': 1500},
                    'save_values': {'type': 'boolean', 'required': False, 'default': True},
                    'track_time_for_TSA': {'type': 'boolean', 'required': False, 'default': False},
                    'waiting_time_for_TSA': {'type': 'integer', 'required': False, 'default': 300},
                    'num_sections_waiting_time_for_TSA': {'type': 'integer', 'required': False, 'default': 10},
                    'event_type_detector': {'type': 'string'},
                    'ks_alpha': {'type': 'float', 'required': False, 'default': 0.05},
                    's_ks_alpha': {'type': 'float', 'required': False, 'default': 0.05},
                    's_ks_bt_alpha': {'type': 'float', 'required': False, 'default': 0.05},
                    'd_alpha': {'type': 'float', 'required': False, 'default': 0.1},
                    'd_bt_alpha': {'type': 'float', 'required': False, 'default': 0.1},
                    'div_thres': {'type': 'float', 'required': False, 'default': 0.3},
                    'sim_thres': {'type': 'float', 'required': False, 'default': 0.1},
                    'indicator_thres': {'type': 'float', 'required': False, 'default': 0.4},
                    'num_init': {'type': 'integer', 'required': False, 'default': 100},
                    'num_update': {'type': 'integer', 'required': False, 'default': 50},
                    'num_update_unq': {'type': 'integer', 'required': False, 'default': 200},
                    'num_s_ks_values': {'type': 'integer', 'required': False, 'default': 50},
                    'num_s_ks_bt': {'type': 'integer', 'required': False, 'default': 30},
                    'num_d_bt': {'type': 'integer', 'required': False, 'default': 30},
                    'num_pause_discrete': {'type': 'integer', 'required': False, 'default': 5},
                    'num_pause_others': {'type': 'integer', 'required': False, 'default': 2},
                    'test_ks_int': {'type': 'boolean', 'required': False, 'default': True},
                    'update_var_type_bool': {'type': 'boolean', 'required': False, 'default': True},
                    'num_stop_update': {'type': 'boolean', 'required': False, 'default': False},
                    'silence_output_without_confidence': {'type': 'boolean', 'required': False, 'default': False},
                    'silence_output_except_indicator': {'type': 'boolean', 'required': False, 'default': True},
                    'num_var_type_hist_ref': {'type': 'integer', 'required': False, 'default': 10},
                    'num_update_var_type_hist_ref': {'type': 'integer', 'required': False, 'default': 10},
                    'num_var_type_considered_ind': {'type': 'integer', 'required': False, 'default': 10},
                    'num_stat_stop_update': {'type': 'integer', 'required': False, 'default': 200},
                    'num_updates_until_var_reduction': {'type': 'integer', 'required': False, 'default': 20},
                    'var_reduction_thres': {'type': 'float', 'required': False, 'default': 0.6},
                    'num_skipped_ind_for_weights': {'type': 'integer', 'required': False, 'default': 1},
                    'num_ind_for_weights': {'type': 'integer', 'required': False, 'default': 100},
                    'used_multinomial_test': {'type': 'string', 'allowed': ['Approx', 'MT', 'Chi'], 'required': False, 'default': 'Chi'},
                    'use_empiric_distr': {'type': 'boolean', 'required': False, 'default': True},
                    'save_statistics': {'type': 'boolean', 'required': False, 'default': True},
=======
                    'auto_include_flag': {'type': 'boolean', 'required': False, 'default': True},
                    # default None value not working
                    # 'whitelisted_paths': {'type': ['string', 'list', 'null'], 'required': False, 'default': None},
                    'id_path_list': {'type': 'list', 'required': False, 'default': []},
                    'min_allowed_time_diff': {'type': 'float', 'required': False, 'default': 5.0},
>>>>>>> e1e8deb2
                }
            }
        },
        'EventHandlers': {
            'required': False,
            'type': 'list',
            'nullable': True,
            'default': None,
            'schema': {
                'type': 'dict',
                'schema': {
                    'id': {'type': 'string'},
                    'type': {'type': 'eventhandlertype', 'coerce': 'toeventhandlertype'},
                    'json': {'type': 'boolean', 'required': False, 'default': False},
                    'instance_name': {'type': 'string', 'required': False, 'default': 'aminer'},
                    'topic': {'type': 'string'},
                    'options': {'type': 'dict', 'schema': {'id': {'type': 'string'}, 'type': {'type': ['string', 'list', 'integer']}}}
                }
            }
        }
}<|MERGE_RESOLUTION|>--- conflicted
+++ resolved
@@ -106,24 +106,12 @@
             'schema': {
                 'type': 'dict',
                 'schema': {
-<<<<<<< HEAD
                     'id': {'type': 'string', 'required': False, 'nullable': True, 'default': None},
                     'type': {'type': 'analysistype', 'coerce': 'toanalysistype'},
                     'paths': {'type': 'list', 'schema': {'type': 'string'}, 'nullable': True, 'default': None},
                     'persistence_id': {'type': 'string', 'required': False, 'default': 'Default'},
                     'output_logline': {'type': 'boolean', 'required': False, 'default': True},
                     'learn_mode': {'type': 'boolean', 'required': False, 'default': False},
-=======
-                    'id': {'type': 'string', 'required': False, 'default': 'None'},
-                    'type': {'type': 'string', 'allowed': [
-                        'NewMatchPathValueDetector', 'NewMatchPathValueComboDetector', 'MissingMatchPathValueDetector',
-                        'MissingMatchPathListValueDetector', 'TimeCorrelationDetector', 'ParserCount', 'EventCorrelationDetector',
-                        'NewMatchIdValueComboDetector', 'EventCorrelationDetector', 'ParserCount']},
-                    'paths': {'type': 'list', 'schema': {'type': 'string'}},
-                    'learnMode': {'type': 'boolean'},
-                    'persistence_id': {'type': 'string', 'required': False, 'default': 'Default'},
-                    'output_logline': {'type': 'boolean', 'required': False, 'default': True},
->>>>>>> e1e8deb2
                     'allow_missing_values': {'type': 'boolean', 'required': False, 'default': False},
                     'check_interval': {'type': 'integer', 'required': False, 'default': 3600},
                     'realert_interval': {'type': 'integer', 'required': False, 'default': 36000},
@@ -147,7 +135,6 @@
                     'hypotheses_eval_delta_time': {'type': 'float', 'required': False, 'default': 120.0},
                     'delta_time_to_discard_hypothesis': {'type': 'float', 'required': False, 'default': 180.0},
                     'check_rules_flag': {'type': 'boolean', 'required': False, 'default': True},
-<<<<<<< HEAD
                     'whitelisted_paths': {
                         'type': 'list', 'schema': {'type': 'string'}, 'required': False, 'nullable': True, 'default': None},
                     'id_path_list': {'type': 'list', 'required': False, 'default': []},
@@ -242,13 +229,6 @@
                     'used_multinomial_test': {'type': 'string', 'allowed': ['Approx', 'MT', 'Chi'], 'required': False, 'default': 'Chi'},
                     'use_empiric_distr': {'type': 'boolean', 'required': False, 'default': True},
                     'save_statistics': {'type': 'boolean', 'required': False, 'default': True},
-=======
-                    'auto_include_flag': {'type': 'boolean', 'required': False, 'default': True},
-                    # default None value not working
-                    # 'whitelisted_paths': {'type': ['string', 'list', 'null'], 'required': False, 'default': None},
-                    'id_path_list': {'type': 'list', 'required': False, 'default': []},
-                    'min_allowed_time_diff': {'type': 'float', 'required': False, 'default': 5.0},
->>>>>>> e1e8deb2
                 }
             }
         },
