# skipcq: PYL-W0104
{
        'LearnMode': {
            'required': False,
            'type': 'boolean'
        },
        'SuppressNewMatchPathDetector': {
            'required': False,
            'type': 'boolean',
            'default': False
        },
        'AminerUser': {
            'required': False,
            'type': 'string',
            'default': 'aminer',
            'empty': False
        },
        'AminerGroup': {
            'required': False,
            'type': 'string',
            'default': 'aminer',
            'empty': False
        },
        'RemoteControlSocket': {
            'required': False,
            'type': 'string',
            'empty': False
        },
        'Core.PersistenceDir': {
            'required': False,
            'type': 'string',
            'default': '/var/lib/aminer',
            'empty': False
        },
        'Core.LogDir': {
            'required': False,
            'type': 'string',
            'default': '/var/lib/aminer/log',
            'empty': False
        },
        'Core.PersistencePeriod': {
            'required': False,
            'type': 'integer',
            'default': 600,
            'min': 1
        },
        'MailAlerting.TargetAddress': {
            'required': False,
            'type': 'string',
<<<<<<< HEAD
            'regex': '(^[a-zA-Z0-9_.+-]+@[a-zA-Z0-9-]+.[a-zA-Z0-9-]+$)|^[a-zA-Z0-9]+@localhost$',
            'default': 'root@localhost'
=======
            'default': 'root@localhost',
            'empty': False
>>>>>>> 654ed8f2
        },
        'MailAlerting.FromAddress': {
            'required': False,
            'type': 'string',
<<<<<<< HEAD
            'regex': '(^[a-zA-Z0-9_.+-]+@[a-zA-Z0-9-]+.[a-zA-Z0-9-]+$)|^[a-zA-Z0-9]+@localhost$',
            'default': 'root@localhost'
=======
            'default': 'root@localhost',
            'empty': False
>>>>>>> 654ed8f2
        },
        'MailAlerting.SubjectPrefix': {
            'required': False,
            'type': 'string',
            'default': 'aminer Alerts:'
        },
        'MailAlerting.AlertGraceTime': {
            'required': False,
            'type': 'integer',
            'default': 0,
            'min': 0
        },
        'MailAlerting.EventCollectTime': {
            'required': False,
            'type': 'integer',
            'default': 10,
            'min': 0
        },
        'MailAlerting.MinAlertGap': {
            'required': False,
            'type': 'integer',
            'default': 600,
            'min': 0
        },
        'MailAlerting.MaxAlertGap': {
            'required': False,
            'type': 'integer',
            'default': 600,
            'min': 0
        },
        'MailAlerting.MaxEventsPerMessage': {
            'required': False,
            'type': 'integer',
            'default': 1000,
            'min': 0
        },
        'LogPrefix': {
            'required': False,
            'type': 'string',
        },
        'LogResourceList': {
            'required': True,
            'type': 'list',
            'schema': {'type': 'string', 'empty': False}
        },
        'Log.StatisticsPeriod': {
            'required': False,
            'type': 'integer',
            'default': 3600,
            'min': 0
        },
        'Log.StatisticsLevel': {
            'required': False,
            'type': 'integer',
            'default': 1,
            'min': 0,
            'max': 2
        },
        'Log.DebugLevel': {
            'required': False,
            'type': 'integer',
            'default': 1,
            'min': 0,
            'max': 2
        },
        'Log.RemoteControlLogFile': {
            'required': False,
            'type': 'string',
            'empty': False
        },
        'Log.StatisticsFile': {
            'required': False,
            'type': 'string',
            'empty': False
        },
        'Log.DebugFile': {
            'required': False,
            'type': 'string',
            'empty': False
        },
        'Input': {
            'required': True,
            'type': 'dict',
            'schema': {
                'verbose': {'type': 'boolean', 'required': False, 'default': True},
                'multi_source': {'type': 'boolean', 'required': False, 'default': False},
                'timestamp_paths': {'type': ['string', 'list'], 'empty': False},
                'sync_wait_time': {'type': 'integer', 'min': 1, 'default': 5},
                'eol_sep': {'type': 'string', 'required': False, 'default': '\n', 'empty': False},
                'json_format': {'type': 'boolean', 'required': False, 'default': False}
            }
        }
}<|MERGE_RESOLUTION|>--- conflicted
+++ resolved
@@ -47,24 +47,16 @@
         'MailAlerting.TargetAddress': {
             'required': False,
             'type': 'string',
-<<<<<<< HEAD
             'regex': '(^[a-zA-Z0-9_.+-]+@[a-zA-Z0-9-]+.[a-zA-Z0-9-]+$)|^[a-zA-Z0-9]+@localhost$',
-            'default': 'root@localhost'
-=======
             'default': 'root@localhost',
             'empty': False
->>>>>>> 654ed8f2
         },
         'MailAlerting.FromAddress': {
             'required': False,
             'type': 'string',
-<<<<<<< HEAD
             'regex': '(^[a-zA-Z0-9_.+-]+@[a-zA-Z0-9-]+.[a-zA-Z0-9-]+$)|^[a-zA-Z0-9]+@localhost$',
-            'default': 'root@localhost'
-=======
             'default': 'root@localhost',
             'empty': False
->>>>>>> 654ed8f2
         },
         'MailAlerting.SubjectPrefix': {
             'required': False,
