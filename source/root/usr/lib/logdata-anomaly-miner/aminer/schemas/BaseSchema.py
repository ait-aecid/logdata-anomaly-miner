# skipcq: PYL-W0104
{
        'LearnMode': {
            'required': False,
            'type': 'boolean'
        },
        'SuppressNewMatchPathDetector': {
            'required': False,
            'type': 'boolean',
            'default': False
        },
        'AminerUser': {
            'required': False,
            'type': 'string',
            'default': 'aminer',
            'empty': False
        },
        'AminerGroup': {
            'required': False,
            'type': 'string',
            'default': 'aminer',
            'empty': False
        },
        'RemoteControlSocket': {
            'required': False,
            'type': 'string',
            'empty': False
        },
        'Core.PersistenceDir': {
            'required': False,
            'type': 'string',
            'default': '/var/lib/aminer',
            'empty': False
        },
        'Core.LogDir': {
            'required': False,
            'type': 'string',
            'default': '/var/lib/aminer/log',
            'empty': False
        },
        'Core.PersistencePeriod': {
            'required': False,
            'type': 'integer',
            'default': 600
        },
        'MailAlerting.TargetAddress': {
            'required': False,
            'type': 'string',
            'default': 'root@localhost',
            'empty': False
        },
        'MailAlerting.FromAddress': {
            'required': False,
            'type': 'string',
            'default': 'root@localhost',
            'empty': False
        },
        'MailAlerting.SubjectPrefix': {
            'required': False,
            'type': 'string',
            'default': 'aminer Alerts:'
        },
        'MailAlerting.AlertGraceTime': {
            'required': False,
            'type': 'integer',
            'default': 0
        },
        'MailAlerting.EventCollectTime': {
            'required': False,
            'type': 'integer',
            'default': 10
        },
        'MailAlerting.MinAlertGap': {
            'required': False,
            'type': 'integer',
            'default': 600
        },
        'MailAlerting.MaxAlertGap': {
            'required': False,
            'type': 'integer',
            'default': 600
        },
        'MailAlerting.MaxEventsPerMessage': {
            'required': False,
            'type': 'integer',
            'default': 1000
        },
        'LogPrefix': {
            'required': False,
            'type': 'string',
        },
        'LogResourceList': {
            'required': True,
            'type': 'list',
<<<<<<< HEAD
            'schema': {'type': 'string', 'regex': '^file://.+|^unix://.+'}
=======
            'schema': {'type': 'string', 'empty': False}
>>>>>>> 654ed8f2
        },
        'Log.StatisticsPeriod': {
            'required': False,
            'type': 'integer',
            'default': 3600
        },
        'Log.StatisticsLevel': {
            'required': False,
            'type': 'integer',
            'default': 1
        },
        'Log.DebugLevel': {
            'required': False,
            'type': 'integer',
            'default': 1
        },
        'Log.RemoteControlLogFile': {
            'required': False,
            'type': 'string',
            'empty': False
        },
        'Log.StatisticsFile': {
            'required': False,
            'type': 'string',
            'empty': False
        },
        'Log.DebugFile': {
            'required': False,
            'type': 'string',
            'empty': False
        },
        'Input': {
            'required': True,
            'type': 'dict',
            'schema': {
                'verbose': {'type': 'boolean', 'required': False, 'default': True},
                'multi_source': {'type': 'boolean', 'required': False, 'default': False},
                'timestamp_paths': {'type': ['string', 'list'], 'empty': False},
                'sync_wait_time': {'type': 'integer', 'min': 1, 'default': 5},
                'eol_sep': {'type': 'string', 'required': False, 'default': '\n', 'empty': False},
                'json_format': {'type': 'boolean', 'required': False, 'default': False}
            }
        }
}<|MERGE_RESOLUTION|>--- conflicted
+++ resolved
@@ -92,11 +92,7 @@
         'LogResourceList': {
             'required': True,
             'type': 'list',
-<<<<<<< HEAD
-            'schema': {'type': 'string', 'regex': '^file://.+|^unix://.+'}
-=======
-            'schema': {'type': 'string', 'empty': False}
->>>>>>> 654ed8f2
+            'schema': {'type': 'string', 'regex': '^file://.+|^unix://.+', 'empty': False}
         },
         'Log.StatisticsPeriod': {
             'required': False,
