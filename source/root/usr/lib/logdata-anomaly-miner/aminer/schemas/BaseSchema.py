{
        'LearnMode': {
            'required': False,
            'type': 'boolean'
        },
        'AminerUser': {
            'required': False,
            'type': 'string',
            'default': 'aminer',
            'empty': False
        },
        'AminerGroup': {
            'required': False,
            'type': 'string',
            'default': 'aminer',
            'empty': False
        },
        'RemoteControlSocket': {
            'required': False,
            'type': 'string',
            'empty': False
        },
        'Core.PersistenceDir': {
            'required': False,
            'type': 'string',
            'default': '/var/lib/aminer',
            'empty': False
        },
        'Core.LogDir': {
            'required': False,
            'type': 'string',
            'default': '/var/lib/aminer/log',
            'empty': False
        },
        'Core.PersistencePeriod': {
            'required': False,
            'type': 'integer',
            'default': 600,
            'min': 1
        },
        'MailAlerting.TargetAddress': {
            'required': False,
            'type': 'string',
            'regex': '(^[a-zA-Z0-9_.+-]+@[a-zA-Z0-9-]+.[a-zA-Z0-9-]+$)|^[a-zA-Z0-9]+@localhost$',
            'default': 'root@localhost',
            'empty': False
        },
        'MailAlerting.FromAddress': {
            'required': False,
            'type': 'string',
            'regex': '(^[a-zA-Z0-9_.+-]+@[a-zA-Z0-9-]+.[a-zA-Z0-9-]+$)|^[a-zA-Z0-9]+@localhost$',
            'default': 'root@localhost',
            'empty': False
        },
        'MailAlerting.SubjectPrefix': {
            'required': False,
            'type': 'string',
            'default': 'aminer Alerts:'
        },
        'MailAlerting.AlertGraceTime': {
            'required': False,
            'type': 'integer',
            'default': 0,
            'min': 0
        },
        'MailAlerting.EventCollectTime': {
            'required': False,
            'type': 'integer',
            'default': 10,
            'min': 0
        },
        'MailAlerting.MinAlertGap': {
            'required': False,
            'type': 'integer',
            'default': 600,
            'min': 0
        },
        'MailAlerting.MaxAlertGap': {
            'required': False,
            'type': 'integer',
            'default': 600,
            'min': 0
        },
        'MailAlerting.MaxEventsPerMessage': {
            'required': False,
            'type': 'integer',
            'default': 1000,
            'min': 0
        },
        'LogPrefix': {
            'required': False,
            'type': 'string',
        },
        'LogResourceList': {
            'required': True,
            'type': 'list',
            'schema': {'type': ['string', 'dict'], 'regex': '^file://.+|^unix://.+', 'empty': False}
        },
        'Log.StatisticsPeriod': {
            'required': False,
            'type': 'integer',
            'default': 3600,
            'min': 0
        },
        'Log.StatisticsLevel': {
            'required': False,
            'type': 'integer',
            'default': 1,
            'min': 0,
            'max': 2
        },
        'Log.DebugLevel': {
            'required': False,
            'type': 'integer',
            'default': 1,
            'min': 0,
            'max': 2
        },
        'Log.RemoteControlLogFile': {
            'required': False,
            'type': 'string',
            'empty': False
        },
        'Log.StatisticsFile': {
            'required': False,
            'type': 'string',
            'empty': False
        },
        'Log.DebugFile': {
            'required': False,
            'type': 'string',
            'empty': False
        },
        'Log.Rotation.MaxBytes': {
            'required': False,
            'type': 'integer',
            'default': 104857600,  # 100 Megabytes
            'min': 1
        },
        'Log.Rotation.BackupCount': {
            'required': False,
            'type': 'integer',
            'default': 5,
            'min': 1
        },
        'Log.Encoding': {
            'required': False,
            'type': 'string',
            'empty': False
        },
        'AminerId': {
            'required': False,
            'type': 'string',
            'empty': False
        },
        'Input': {
            'required': True,
            'type': 'dict',
            'schema': {
                'multi_source': {'type': 'boolean', 'required': False, 'default': False},
                'timestamp_paths': {'type': ['string', 'list'], 'empty': False, 'required': True},
                'adjust_timestamps': {'type': 'boolean', 'required': False, 'default': False},
                'sync_wait_time': {'type': ['integer', 'float'], 'min': 1, 'default': 5},
                'eol_sep': {'type': 'string', 'required': False, 'default': '\n', 'empty': False},
                'json_format': {'type': 'boolean', 'required': False, 'default': False},
                'use_real_time': {'type': 'boolean', 'required': False, 'default': False},
<<<<<<< HEAD
                'xml_format': {'type': 'boolean', 'required': False, 'default': False}
=======
                'continuous_timestamp_missing_warning': {'type': 'boolean', 'required': False, 'default': False}
>>>>>>> f95a4a05
            }
        }
}<|MERGE_RESOLUTION|>--- conflicted
+++ resolved
@@ -164,11 +164,8 @@
                 'eol_sep': {'type': 'string', 'required': False, 'default': '\n', 'empty': False},
                 'json_format': {'type': 'boolean', 'required': False, 'default': False},
                 'use_real_time': {'type': 'boolean', 'required': False, 'default': False},
-<<<<<<< HEAD
-                'xml_format': {'type': 'boolean', 'required': False, 'default': False}
-=======
+                'xml_format': {'type': 'boolean', 'required': False, 'default': False},
                 'continuous_timestamp_missing_warning': {'type': 'boolean', 'required': False, 'default': False}
->>>>>>> f95a4a05
             }
         }
 }