--- conflicted
+++ resolved
@@ -20,24 +20,6 @@
 configFN = None
 
 def load_config(config_file_name):
-<<<<<<< HEAD
-    """Load the configuration file using the import module."""
-    aminer_config = None
-    # skipcq: PYL-W0603
-    global configFN
-    configFN = config_file_name
-    try:
-        spec = util.spec_from_file_location('aminer_config', config_file_name)
-        aminer_config = util.module_from_spec(spec)
-        spec.loader.exec_module(aminer_config)
-
-    # skipcq: FLK-E722
-    except:
-        print('Failed to load configuration from %s' % config_file_name, file=sys.stderr)
-        exception_info = sys.exc_info()
-        raise Exception(exception_info[0], exception_info[1], exception_info[2])
-    return aminer_config
-=======
   """Load the configuration file using the import module."""
   aminer_config = None
   # skipcq: PYL-W0603
@@ -64,7 +46,6 @@
       exception_info = sys.exc_info()
       raise Exception(exception_info[0], exception_info[1], exception_info[2])
   return aminer_config
->>>>>>> 00c0285e
 
 
 def build_persistence_file_name(aminer_config, *args):
