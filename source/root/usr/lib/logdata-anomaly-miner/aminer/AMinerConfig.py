"""This module collects static configuration item keys and configuration
loading and handling functions."""

import os
import sys
import importlib
from importlib import util
import logging

KEY_LOG_SOURCES_LIST = 'LogResourceList'
KEY_AMINER_USER = 'AMinerUser'
KEY_AMINER_GROUP = 'AMinerGroup'
KEY_ANALYSIS_CONFIG_FILE = 'AnalysisConfigFile'
KEY_PERSISTENCE_DIR = 'Core.PersistenceDir'
DEFAULT_PERSISTENCE_DIR = '/var/lib/aminer'
KEY_REMOTE_CONTROL_SOCKET_PATH = 'RemoteControlSocket'
KEY_LOG_PREFIX = 'LogPrefix'
KEY_RESOURCES_MAX_MEMORY_USAGE = 'Resources.MaxMemoryUsage'
KEY_RESOURCES_MAX_PERCENT_CPU_USAGE = 'Resources.MaxCpuPercentUsage'
LOG_FILE = '/tmp/AMinerRemoteLog.txt'
configFN = None
VAR_ID = 0


def load_config(config_file_name):
  """Load the configuration file using the import module."""
<<<<<<< HEAD
  aminerConfig = None
  ymlext = ['.YAML','.YML','.yaml','.yml']
  extension = os.path.splitext(configFileName)[1]
  yamlconfig = None
  if extension in ymlext:
    yamlconfig = configFileName
    configFileName = os.path.dirname(os.path.abspath(__file__)) + '/' + 'config.py'
  try:
    spec = importlib.util.spec_from_file_location('aminerConfig', configFileName)
    aminerConfig = importlib.util.module_from_spec(spec)
    spec.loader.exec_module(aminerConfig)
    if extension in ymlext:
      aminerConfig.loadYaml(yamlconfig)
  except ValueError as e:
      raise e
=======
  aminer_config = None
  global configFN
  configFN = config_file_name
  try:
    spec = importlib.util.spec_from_file_location('aminer_config', config_file_name)
    aminer_config = importlib.util.module_from_spec(spec)
    spec.loader.exec_module(aminer_config)

>>>>>>> 44fca68d
  except:
    print('Failed to load configuration from %s' % config_file_name, file=sys.stderr)
    exception_info = sys.exc_info()
    raise Exception(exception_info[0], exception_info[1], exception_info[2])
  return aminer_config


def build_persistence_file_name(aminer_config, *args):
  """Build the full persistency file name from persistency directory
  configuration and path parts."""
  persistence_dir_name = aminer_config.config_properties.get(
      KEY_PERSISTENCE_DIR, DEFAULT_PERSISTENCE_DIR)
  return os.path.join(persistence_dir_name, *args)


def save_config(analysis_context, new_file):
  register_component = 'registerComponent('
  global VAR_ID
  VAR_ID = 0
  msg = ""
  with open(configFN, "r") as file:
    old = file.read()
  
  for config_property in analysis_context.aminer_config.config_properties:
    find_str = "config_properties['%s'] = "%config_property
    pos = old.find(find_str)
    if pos == -1:
      msg += "WARNING: %s not found in the old config file."%find_str
      logging.basicConfig(filename=LOG_FILE,level=logging.DEBUG, 
          format='%(asctime)s %(levelname)s %(message)s', datefmt='%d.%m.%Y %H:%M:%S')
      logging.warning("WARNING: %s not found in the old config file."%find_str)
    else:
      string = old[pos + len(find_str):]
      old_len = string.find('\n')
      string = string[:old_len]
      prop = analysis_context.aminer_config.config_properties[config_property]
      if (string[0] == "'" and string[len(string)-1] == "'") or \
          (string[0] == '"' and string[len(string)-1] == '"'):
        prop = "'" + prop + "'"
      if "%s"%string != "%s"%prop:
        old = old[:pos+len(find_str)] + "%s"%prop + old[pos+len(find_str)+old_len:]
      
  for component_id in analysis_context.get_registered_component_ids():
    component = analysis_context.get_component_by_id(component_id)
    name = analysis_context.get_name_by_component(component)
    start = 0
    old_start = 0
    for i in range(0, component_id+1):
      start = start + 1
      start = old.find('.registerComponent(', start)
    if old_start > start:
      break
    old_start = start

    if old.find('componentName', start) < old.find(')', start):
      old_component_name_start = old.find('"', old.find('componentName', start))
      old_component_name_end = old.find('"', old_component_name_start+1)
      if old_component_name_start > old.find(')', start) or old_component_name_start == -1:
        old_component_name_start = old.find("'", old.find('componentName', start))
        old_component_name_end = old.find("'", old_component_name_start+1)
      old_len = old_component_name_end - old_component_name_start + 1
      old_component_name = old[old_component_name_start:]
      old_component_name = old_component_name[:old_len]
      if old_component_name != '"%s"'%name:
        old = old[:old_component_name_start] + '"%s"'%name + old[old_component_name_end+1:]
        
  with open(LOG_FILE, "r") as logFile:
    logs = logFile.readlines()
  
  i = len(logs) - 1
  while i > 0:
    if("INFO AMiner started." in logs[i]):
      logs = logs[i:]
      break
    i = i - 1

  for i in range(0, len(logs)):
    if "REMOTECONTROL changeAttributeOfRegisteredAnalysisComponent" in logs[i]:
      logs[i] = logs[i][:logs[i].find('#')]
      arr = logs[i].split(',',3)
      if arr[1].find("'") != -1:
        component_name = arr[1].split("'")[1]
      else:
        component_name = arr[1].split('"')[1]
      if arr[2].find("'") != -1:
        attr = arr[2].split("'")[1]
      else:
        attr = arr[2].split('"')[1]
      value = arr[3].strip().split(")")[0]

      pos = old.find('componentName="%s"'%component_name)
      if pos == -1:
        pos = old.find("componentName='%s'"%component_name)
      while old[pos] != '\n':
        pos = pos - 1
      pos = old.find(register_component, pos) + len(register_component)
      var = old[pos:old.find(',', pos)]
      pos = old.find("%s ="%var)
      if pos == -1:
        pos = old.find("%s="%var)
      pos = old.find(attr, pos)
      p1 = old.find(")", pos)
      p2 = old.find(",", pos)
      if p1 != -1 and p2 != -1:
        end = min(old.find(")", pos), old.find(",", pos))
      elif p1 == -1 and p2 == -1:
        msg += "WARNING: '%s.%s' could not be found in the current config!\n"%(component_name, attr)
        continue
      elif p1 == -1:
        end = p2
      elif p2 == -1:
        end = p1
      old = old[:old.find("=", pos)+1] + "%s"%value + old[end:]

    if "REMOTECONTROL addHandlerToAtomFilterAndRegisterAnalysisComponent" in logs[i]:
      parameters = logs[i].split(",",2)

      #find the name of the filter variable in the old config.
      pos = old.find(parameters[1].strip())
      new_pos = pos
      while old[new_pos] != '\n':
        new_pos = new_pos - 1
      filter = old[new_pos:pos]
      pos = filter.find(register_component) + len(register_component)
      filter = filter[pos:filter.find(',',pos)].strip()

      new_parameters = parameters[2].split(")")
      component_name = new_parameters[1].strip(', ')

      var = "analysisComponent%d"%VAR_ID
      VAR_ID = VAR_ID + 1
      old = old + "\n  %s = %s)"%(var, new_parameters[0].strip())
      old = old + "\n  %s.registerComponent(%s, componentName=%s)"%(filter, var, component_name)
      old = old + "\n  %s.addHandler(%s)\n"%(filter, var)

  #remove double lines
  old = old.replace('\n\n\n', '\n\n')

  try:
    with open(new_file, "w") as file:
      file.write(old)
    msg += "Successfully saved the current config to %s." % new_file
    return msg
  except FileNotFoundError:
    msg += "FAILURE: file '%s' could not be found or opened!" % new_file
    return msg<|MERGE_RESOLUTION|>--- conflicted
+++ resolved
@@ -24,32 +24,28 @@
 
 def load_config(config_file_name):
   """Load the configuration file using the import module."""
-<<<<<<< HEAD
-  aminerConfig = None
-  ymlext = ['.YAML','.YML','.yaml','.yml']
-  extension = os.path.splitext(configFileName)[1]
-  yamlconfig = None
-  if extension in ymlext:
-    yamlconfig = configFileName
-    configFileName = os.path.dirname(os.path.abspath(__file__)) + '/' + 'config.py'
-  try:
-    spec = importlib.util.spec_from_file_location('aminerConfig', configFileName)
-    aminerConfig = importlib.util.module_from_spec(spec)
-    spec.loader.exec_module(aminerConfig)
-    if extension in ymlext:
-      aminerConfig.loadYaml(yamlconfig)
-  except ValueError as e:
-      raise e
-=======
   aminer_config = None
   global configFN
   configFN = config_file_name
+  ymlext = ['.YAML','.YML','.yaml','.yml']
+  extension = os.path.splitext(config_file_name)[1]
+  yaml_config = None
+
+  if extension in ymlext:
+    yaml_config = config_file_name
+    config_file_name = os.path.dirname(os.path.abspath(__file__)) + '/' + 'config.py'
   try:
     spec = importlib.util.spec_from_file_location('aminer_config', config_file_name)
     aminer_config = importlib.util.module_from_spec(spec)
     spec.loader.exec_module(aminer_config)
-
->>>>>>> 44fca68d
+    if extension in ymlext:
+      aminer_config.loadYaml(yaml_config)
+  except ValueError as e:
+      raise e
+  try:
+    spec = importlib.util.spec_from_file_location('aminer_config', config_file_name)
+    aminer_config = importlib.util.module_from_spec(spec)
+    spec.loader.exec_module(aminer_config)
   except:
     print('Failed to load configuration from %s' % config_file_name, file=sys.stderr)
     exception_info = sys.exc_info()
