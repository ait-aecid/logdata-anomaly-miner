__authors__ = ["Markus Wurzenberger", "Max Landauer", "Wolfgang Hotwagner", "Ernst Leierzopf", "Roman Fiedler", "Georg Hoeld",
               "Florian Skopik"]
__contact__ = "aecid@ait.ac.at"
__copyright__ = "Copyright 2022, AIT Austrian Institute of Technology GmbH"
__date__ = "2022/05/09"
__deprecated__ = False
__email__ = "aecid@ait.ac.at"
__website__ = "https://aecid.ait.ac.at"
__license__ = "GPLv3"
__maintainer__ = "Markus Wurzenberger"
__status__ = "Production"
<<<<<<< HEAD
__version__ = "2.5.1-58-gc428183b"
=======
__version__ = "2.6.0"
>>>>>>> fefbc3e6
_indentation = int(max(0,  max(0, (29 - len(__version__)))) / 2)
# skipcq: PYL-C0209
__version_string__ = """   (Austrian Institute of Technology)\n       (%s)\n%sVersion: %s""" % (
    __website__, " " * _indentation, __version__ + " " * _indentation)
__all__ = ['__authors__', '__contact__', '__copyright__', '__date__', '__deprecated__', '__email__', '__website__', '__license__',
           '__maintainer__', '__status__', '__version__', '__version_string__']
del _indentation<|MERGE_RESOLUTION|>--- conflicted
+++ resolved
@@ -9,11 +9,7 @@
 __license__ = "GPLv3"
 __maintainer__ = "Markus Wurzenberger"
 __status__ = "Production"
-<<<<<<< HEAD
-__version__ = "2.5.1-58-gc428183b"
-=======
 __version__ = "2.6.0"
->>>>>>> fefbc3e6
 _indentation = int(max(0,  max(0, (29 - len(__version__)))) / 2)
 # skipcq: PYL-C0209
 __version_string__ = """   (Austrian Institute of Technology)\n       (%s)\n%sVersion: %s""" % (
