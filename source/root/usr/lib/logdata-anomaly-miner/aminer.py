#!/usr/bin/python3 -BbbEIsSttW all
# -*- coding: utf-8 -*-

"""
This is the main program of the "aminer" logfile miner tool.
It does not import any local default site packages to decrease the attack surface due to manipulation of unused but available packages.

CAVEAT: This process will keep running with current permissions, no matter what was specified in 'AminerUser' and 'AminerGroup'
configuration properties. This is required to allow the aminer parent parent process to reopen log files, which might need the
elevated privileges.

NOTE: This tool is developed to allow secure operation even in hostile environment, e.g. when one directory, where aminer attempts
to open logfiles is already under full control of an attacker. However it is not intended to be run as SUID-binary, this would
require code changes to protect also against standard SUID attacks.

Parameters:
* --config [file]: Location of configuration file, defaults to '/etc/aminer/config.py' when not set.
* --run-analysis: This parameters is NOT intended to be used on command line when starting aminer, it will trigger execution
  of the unprivileged aminer background child performing the real analysis.

This program is free software: you can redistribute it and/or modify it under the terms of the GNU General Public License as published by
the Free Software Foundation, either version 3 of the License, or (at your option) any later version.
This program is distributed in the hope that it will be useful, but WITHOUT ANY WARRANTY; without even the implied warranty of
MERCHANTABILITY or FITNESS FOR A PARTICULAR PURPOSE. See the GNU General Public License for more details. You should have received a copy
of the GNU General Public License along with this program. If not, see <http://www.gnu.org/licenses/>.
"""

import errno
import os
import re
import socket
import time
import sys
import logging
import shutil
import warnings
import argparse
import stat
from pwd import getpwnam
from grp import getgrnam

# As site packages are not included, define from where we need to execute code before loading it.
sys.path = sys.path[1:] + ['/usr/lib/logdata-anomaly-miner', '/etc/aminer/conf-enabled']
import aminer.AminerConfig as AminerConfig  # skipcq: FLK-E402
from aminer.util.StringUtil import colflame, flame, supports_color, decode_string_as_byte_string  # skipcq: FLK-E402
from aminer.util.PersistenceUtil import clear_persistence, copytree  # skipcq: FLK-E402
from aminer.util import SecureOSFunctions  # skipcq: FLK-E402
from aminer.util import decode_string_as_byte_string  # skipcq: FLK-E402
from aminer.AnalysisChild import AnalysisChild  # skipcq: FLK-E402
from aminer.input.LogStream import FileLogDataResource, UnixSocketLogDataResource  # skipcq: FLK-E402
from metadata import __version_string__  # skipcq: FLK-E402


child_termination_triggered_flag = False


def run_analysis_child(aminer_config, program_name):
    """Run the Analysis Child."""
    # Verify existance and ownership of persistence directory.
    logging.getLogger(AminerConfig.REMOTE_CONTROL_LOG_NAME).info('aminer started.')
    logging.getLogger(AminerConfig.DEBUG_LOG_NAME).info('aminer started.')
    persistence_dir_name = aminer_config.config_properties.get(AminerConfig.KEY_PERSISTENCE_DIR, AminerConfig.DEFAULT_PERSISTENCE_DIR)
    if isinstance(persistence_dir_name, str):
        persistence_dir_name = persistence_dir_name.encode()
    persistence_dir_fd = SecureOSFunctions.secure_open_base_directory(persistence_dir_name, os.O_RDONLY | os.O_DIRECTORY | os.O_PATH)
    stat_result = os.fstat(persistence_dir_fd)
    if ((not stat.S_ISDIR(stat_result.st_mode)) or ((stat_result.st_mode & stat.S_IRWXU) != 0o700) or (
            stat_result.st_uid != os.getuid()) or (stat_result.st_gid != os.getgid())):
        msg = 'FATAL: persistence directory "%s" has to be owned by analysis process (uid %d!=%d, gid %d!=%d) and have access mode 0700 ' \
              'only!' % (repr(persistence_dir_name), stat_result.st_uid, os.getuid(), stat_result.st_gid, os.getgid())
        print(msg, file=sys.stderr)
        logging.getLogger(AminerConfig.DEBUG_LOG_NAME).critical(msg)
        sys.exit(1)
    import posix1e
    # O_PATH is problematic when checking ACL. However it is possible to check the ACL using the file name.
    if posix1e.has_extended(persistence_dir_name):
        msg = 'WARNING: SECURITY: Extended POSIX ACLs are set in %s, but not supported by the aminer. Backdoor access could be possible.'\
              % persistence_dir_name.decode()
        print(msg, file=sys.stderr)
        logging.getLogger(AminerConfig.DEBUG_LOG_NAME).warning(msg)

    child = AnalysisChild(program_name, aminer_config)
    # This function call will only return on error or signal induced normal termination.
    child_return_status = child.run_analysis(3)
    if child_return_status == 0:
        sys.exit(0)
    msg = '%s: run_analysis terminated with unexpected status %d' % (program_name, child_return_status)
    print(msg, file=sys.stderr)
    logging.getLogger(AminerConfig.DEBUG_LOG_NAME).error(msg)
    sys.exit(1)


def initialize_loggers(aminer_config, aminer_user_id, aminer_grp_id):
    """Initialize all loggers."""
    datefmt = '%d/%b/%Y:%H:%M:%S %z'

    log_dir = aminer_config.config_properties.get(AminerConfig.KEY_LOG_DIR, AminerConfig.DEFAULT_LOG_DIR)
    if log_dir == AminerConfig.DEFAULT_LOG_DIR:
        try:
            if not os.path.isdir(log_dir):
                persistence_dir_path = aminer_config.config_properties.get(
                    AminerConfig.KEY_PERSISTENCE_DIR, AminerConfig.DEFAULT_PERSISTENCE_DIR)
                persistence_dir_fd = SecureOSFunctions.secure_open_base_directory(persistence_dir_path)
                if SecureOSFunctions.base_dir_path == AminerConfig.DEFAULT_PERSISTENCE_DIR:
                    relative_path_log_dir = os.path.split(AminerConfig.DEFAULT_LOG_DIR)[1]
                    os.mkdir(relative_path_log_dir, dir_fd=persistence_dir_fd)
                    os.chown(relative_path_log_dir, aminer_user_id, aminer_grp_id, dir_fd=persistence_dir_fd, follow_symlinks=False)
        except OSError as e:
            if e.errno != errno.EEXIST:
                msg = 'Unable to create log-directory: %s' % log_dir
            else:
                msg = e
            logging.getLogger(AminerConfig.DEBUG_LOG_NAME).error(msg.strip('\n'))
            print(msg, file=sys.stderr)

    tmp_value = aminer_config.config_properties.get(AminerConfig.KEY_REMOTE_CONTROL_LOG_FILE)
    if tmp_value is not None and b'/' in tmp_value:
        print('%s attribute must not contain a full directory path, but only the filename.' % AminerConfig.KEY_REMOTE_CONTROL_LOG_FILE,
              file=sys.stderr)
        sys.exit(1)
    tmp_value = aminer_config.config_properties.get(AminerConfig.KEY_STAT_LOG_FILE)
    if tmp_value is not None and b'/' in tmp_value:
        print('%s attribute must not contain a full directory path, but only the filename.' % AminerConfig.KEY_STAT_LOG_FILE,
              file=sys.stderr)
        sys.exit(1)
    tmp_value = aminer_config.config_properties.get(AminerConfig.KEY_DEBUG_LOG_FILE)
    if tmp_value is not None and b'/' in tmp_value:
        print('%s attribute must not contain a full directory path, but only the filename.' % AminerConfig.KEY_DEBUG_LOG_FILE,
              file=sys.stderr)
        sys.exit(1)

    log_dir_fd = SecureOSFunctions.secure_open_log_directory(log_dir, os.O_RDONLY | os.O_DIRECTORY | os.O_PATH)
    rc_logger = logging.getLogger(AminerConfig.REMOTE_CONTROL_LOG_NAME)
    rc_logger.setLevel(logging.DEBUG)
    remote_control_log_file = aminer_config.config_properties.get(
        AminerConfig.KEY_REMOTE_CONTROL_LOG_FILE, os.path.join(log_dir, AminerConfig.DEFAULT_REMOTE_CONTROL_LOG_FILE))
    if not remote_control_log_file.startswith(log_dir):
        remote_control_log_file = os.path.join(log_dir, remote_control_log_file)
    try:
        rc_file_handler = logging.FileHandler(remote_control_log_file)
        os.chown(remote_control_log_file, aminer_user_id, aminer_grp_id, dir_fd=log_dir_fd, follow_symlinks=False)
    except OSError as e:
        print('Could not create or open %s: %s. Stopping..' % (remote_control_log_file, e), file=sys.stderr)
        sys.exit(1)
    rc_file_handler.setFormatter(logging.Formatter(fmt='%(asctime)s %(levelname)s %(message)s', datefmt=datefmt))
    rc_logger.addHandler(rc_file_handler)
    logging.addLevelName(15, "REMOTECONTROL")

    stat_logger = logging.getLogger(AminerConfig.STAT_LOG_NAME)
    stat_logger.setLevel(logging.INFO)
    stat_log_file = aminer_config.config_properties.get(
        AminerConfig.KEY_STAT_LOG_FILE, os.path.join(log_dir, AminerConfig.DEFAULT_STAT_LOG_FILE))
    if not stat_log_file.startswith(log_dir):
        stat_log_file = os.path.join(log_dir, stat_log_file)
    try:
        stat_file_handler = logging.FileHandler(stat_log_file)
        os.chown(stat_log_file, aminer_user_id, aminer_grp_id, dir_fd=log_dir_fd, follow_symlinks=False)
    except OSError as e:
        print('Could not create or open %s: %s. Stopping..' % (stat_log_file, e), file=sys.stderr)
        sys.exit(1)
    stat_file_handler.setFormatter(logging.Formatter(fmt='%(asctime)s %(message)s', datefmt=datefmt))
    stat_logger.addHandler(stat_file_handler)

    debug_logger = logging.getLogger(AminerConfig.DEBUG_LOG_NAME)
    if AminerConfig.DEBUG_LEVEL == 0:
        debug_logger.setLevel(logging.ERROR)
    elif AminerConfig.DEBUG_LEVEL == 1:
        debug_logger.setLevel(logging.INFO)
    else:
        debug_logger.setLevel(logging.DEBUG)
    debug_log_file = aminer_config.config_properties.get(
        AminerConfig.KEY_DEBUG_LOG_FILE, os.path.join(log_dir, AminerConfig.DEFAULT_DEBUG_LOG_FILE))
    if not debug_log_file.startswith(log_dir):
        debug_log_file = os.path.join(log_dir, debug_log_file)
    try:
        debug_file_handler = logging.FileHandler(debug_log_file)
        os.chown(debug_log_file, aminer_user_id, aminer_grp_id, dir_fd=log_dir_fd, follow_symlinks=False)
    except OSError as e:
        print('Could not create or open %s: %s. Stopping..' % (debug_log_file, e), file=sys.stderr)
        sys.exit(1)
    debug_file_handler.setFormatter(logging.Formatter(fmt='%(asctime)s %(levelname)s %(message)s', datefmt=datefmt))
    debug_logger.addHandler(debug_file_handler)


def main():
    """Run the aminer main program."""
    # Extract program name, but only when sure to contain no problematic characters.
    warnings.filterwarnings('ignore', category=ImportWarning)
    program_name = sys.argv[0].split('/')[-1]
    if (program_name == '.') or (program_name == '..') or (re.match('^[a-zA-Z0-9._-]+$', program_name) is None):
        print('Invalid program name, check your execution args', file=sys.stderr)
        sys.exit(1)

    # We will not read stdin from here on, so get rid of it immediately, thus aberrant child cannot manipulate caller's stdin using it.
    stdin_fd = os.open('/dev/null', os.O_RDONLY)
    os.dup2(stdin_fd, 0)
    os.close(stdin_fd)

    help_message = 'aminer - logdata-anomaly-miner\n'
    if supports_color():
        help_message += colflame
    else:
        help_message += flame
    parser = argparse.ArgumentParser(description=help_message, formatter_class=argparse.RawTextHelpFormatter)
    parser.add_argument('-v', '--version', action='version', version=__version_string__)
    parser.add_argument('-c', '--config', default='/etc/aminer/config.yml', type=str, help='path to the config-file')
    parser.add_argument('-D', '--daemon', action='store_false', help='run as a daemon process')
    parser.add_argument('-s', '--stat', choices=[0, 1, 2], type=int, help='set the stat level. Possible stat-levels are 0 for no statistics'
                                                                          ', 1 for normal statistic level and 2 for verbose statistics.')
    parser.add_argument('-d', '--debug', choices=[0, 1, 2], type=int, help='set the debug level. Possible debug-levels are 0 for no '
                                                                           'debugging, 1 for normal output (INFO and above), 2 for printing'
                                                                           ' all debug information.')
    parser.add_argument('--run-analysis', action='store_true', help='enable/disable analysis')
    parser.add_argument('-C', '--clear', action='store_true', help='removes all persistence directories')
    parser.add_argument('-r', '--remove', action='append', type=str, help='removes a specific persistence directory')
    parser.add_argument('-R', '--restore', type=str, help='restore a persistence backup')
    parser.add_argument('-f', '--from-begin', action='store_true', help='removes RepositioningData before starting the aminer')

    args = parser.parse_args()

    config_file_name = args.config
    run_in_foreground_flag = args.daemon
    run_analysis_child_flag = args.run_analysis
    clear_persistence_flag = args.clear
    remove_persistence_dirs = args.remove
    from_begin_flag = args.from_begin
    if args.restore is not None and ('.' in args.restore or '/' in args.restore):
        parser.error('The restore path %s must not contain any . or /' % args.restore)
    if args.remove is not None:
        for remove in args.remove:
            if '.' in remove or '/' in remove:
                parser.error('The remove path %s must not contain any . or /' % remove)
    restore_relative_persistence_path = args.restore
    stat_level = 1
    debug_level = 1
    stat_level_console_flag = False
    debug_level_console_flag = False
    if args.stat is not None:
        stat_level = args.stat
        stat_level_console_flag = True
    if args.debug is not None:
        debug_level = args.stat
        debug_level_console_flag = True

    # Load the main configuration file.
    if not os.path.exists(config_file_name):
        print('%s: config "%s" not (yet) available!' % (program_name, config_file_name), file=sys.stderr)
        sys.exit(1)

    # Minimal import to avoid loading too much within the privileged process.
    try:
        aminer_config = AminerConfig.load_config(config_file_name)
    except ValueError as e:
        print("Config-Error: %s" % e)
        sys.exit(1)
    persistence_dir = aminer_config.config_properties.get(AminerConfig.KEY_PERSISTENCE_DIR, AminerConfig.DEFAULT_PERSISTENCE_DIR)

    child_user_name = aminer_config.config_properties.get(AminerConfig.KEY_AMINER_USER)
    child_group_name = aminer_config.config_properties.get(AminerConfig.KEY_AMINER_GROUP)
    child_user_id = -1
    child_group_id = -1
    try:
        if child_user_name is not None:
            child_user_id = getpwnam(child_user_name).pw_uid
        if child_group_name is not None:
            child_group_id = getgrnam(child_user_name).gr_gid
    except:  # skipcq: FLK-E722
        print('Failed to resolve %s or %s' % (AminerConfig.KEY_AMINER_USER, AminerConfig.KEY_AMINER_GROUP), file=sys.stderr)
        sys.exit(1)

    initialize_loggers(aminer_config, child_user_id, child_group_id)

    if restore_relative_persistence_path is not None and (clear_persistence_flag or remove_persistence_dirs):
        msg = 'The --restore parameter removes all persistence files. Do not use this parameter with --Clear or --Remove!'
        print(msg, sys.stderr)
        logging.getLogger(AminerConfig.DEBUG_LOG_NAME).error(msg)
        sys.exit(1)

    if not stat_level_console_flag and AminerConfig.KEY_LOG_STAT_LEVEL in aminer_config.config_properties:
        stat_level = aminer_config.config_properties[AminerConfig.KEY_LOG_STAT_LEVEL]
    if not debug_level_console_flag and AminerConfig.KEY_LOG_DEBUG_LEVEL in aminer_config.config_properties:
        debug_level = aminer_config.config_properties[AminerConfig.KEY_LOG_DEBUG_LEVEL]

    AminerConfig.STAT_LEVEL = stat_level
    AminerConfig.DEBUG_LEVEL = debug_level

    if clear_persistence_flag:
        if remove_persistence_dirs:
            msg = 'The --clear and --remove arguments must not be used together!'
            print(msg, file=sys.stderr)
            logging.getLogger(AminerConfig.DEBUG_LOG_NAME).error(msg)
            sys.exit(1)
        clear_persistence(persistence_dir)

    if remove_persistence_dirs:
        persistence_dir_name = aminer_config.config_properties.get(AminerConfig.KEY_PERSISTENCE_DIR, AminerConfig.DEFAULT_PERSISTENCE_DIR)
        for filename in os.listdir(persistence_dir_name):
            file_path = os.path.join(persistence_dir_name, filename)
            try:
                if not os.path.isdir(file_path):
                    msg = 'The aminer persistence directory should not contain any files.'
                    print(msg, file=sys.stderr)
                    logging.getLogger(AminerConfig.DEBUG_LOG_NAME).warning(msg)
                    continue
                shutil.rmtree(file_path)
            except OSError as e:
                msg = 'Failed to delete %s. Reason: %s' % (file_path, e)
                print(msg, file=sys.stderr)
                logging.getLogger(AminerConfig.DEBUG_LOG_NAME).error(msg)

        for filename in remove_persistence_dirs:
            file_path = os.path.join(persistence_dir, filename)
            try:
                if not os.path.exists(file_path):
                    continue
                if not os.path.isdir(file_path):
                    msg = 'The aminer persistence directory should not contain any files.'
                    print(msg, file=sys.stderr)
                    logging.getLogger(AminerConfig.DEBUG_LOG_NAME).warning(msg)
                    continue
                shutil.rmtree(file_path)
            except OSError as e:
                msg = 'Failed to delete %s. Reason: %s' % (file_path, e)
                print(msg, file=sys.stderr)
                logging.getLogger(AminerConfig.DEBUG_LOG_NAME).error(msg)

    if restore_relative_persistence_path is not None:
        absolute_persistence_path = os.path.join(persistence_dir, 'backup', restore_relative_persistence_path)
        if not os.path.exists(absolute_persistence_path):
            msg = '%s does not exist. Continuing without restoring persistence.' % absolute_persistence_path
            print(msg, file=sys.stderr)
            logging.getLogger(AminerConfig.DEBUG_LOG_NAME).warning(msg)
        else:
            clear_persistence(persistence_dir)
            copytree(absolute_persistence_path, persistence_dir)
            persistence_dir_fd = SecureOSFunctions.secure_open_base_directory(persistence_dir, os.O_RDONLY | os.O_DIRECTORY | os.O_PATH)
            for dirpath, _dirnames, filenames in os.walk(persistence_dir):
                os.chown(dirpath, child_user_id, child_group_id, dir_fd=persistence_dir_fd, follow_symlinks=False)
                for filename in filenames:
                    os.chown(os.path.join(dirpath, filename), child_user_id, child_user_id, dir_fd=persistence_dir_fd,
                             follow_symlinks=False)

    if from_begin_flag:
        repositioning_data_path = os.path.join(aminer_config.config_properties.get(
            AminerConfig.KEY_PERSISTENCE_DIR, AminerConfig.DEFAULT_PERSISTENCE_DIR), 'AnalysisChild', 'RepositioningData')
        if os.path.exists(repositioning_data_path):
            os.remove(repositioning_data_path)

    if run_analysis_child_flag:
        # Call analysis process, this function will never return.
        run_analysis_child(aminer_config, program_name)

    # Start importing of aminer specific components after reading of "config.py" to allow replacement of components via sys.path
    # from within configuration.
<<<<<<< HEAD
=======
    from aminer.util import SecureOSFunctions
>>>>>>> 49ec386d
    log_sources_list = aminer_config.config_properties.get(AminerConfig.KEY_LOG_SOURCES_LIST)
    if (log_sources_list is None) or not log_sources_list:
        msg = '%s: %s not defined' % (program_name, AminerConfig.KEY_LOG_SOURCES_LIST)
        print(msg, file=sys.stderr)
        logging.getLogger(AminerConfig.DEBUG_LOG_NAME).error(msg)
        sys.exit(1)

    # Now create the management entries for each logfile.
    log_data_resource_dict = {}
    for log_resource_name in log_sources_list:
        # From here on log_resource_name is a byte array.
        log_resource_name = decode_string_as_byte_string(log_resource_name)
        log_resource = None
        if log_resource_name.startswith(b'file://'):
            log_resource = FileLogDataResource(log_resource_name, -1)
        elif log_resource_name.startswith(b'unix://'):
            log_resource = UnixSocketLogDataResource(log_resource_name, -1)
        else:
            msg = 'Unsupported schema in %s: %s' % (AminerConfig.KEY_LOG_SOURCES_LIST, repr(log_resource_name))
            print(msg, file=sys.stderr)
            logging.getLogger(AminerConfig.DEBUG_LOG_NAME).error(msg)
            sys.exit(1)
        if not os.path.exists(log_resource_name[7:].decode()):
            msg = "WARNING: file or socket '%s' does not exist (yet)!" % log_resource_name[7:].decode()
            print(msg, file=sys.stderr)
            logging.getLogger(AminerConfig.DEBUG_LOG_NAME).warning(msg)
        try:
            log_resource.open()
        except OSError as open_os_error:
            if open_os_error.errno == errno.EACCES:
                msg = '%s: no permission to access %s' % (program_name, repr(log_resource_name))
                print(msg, file=sys.stderr)
                logging.getLogger(AminerConfig.DEBUG_LOG_NAME).error(msg)
                sys.exit(1)
            else:
                msg = '%s: unexpected error opening %s: %d (%s)' % (
                    program_name, repr(log_resource_name), open_os_error.errno, os.strerror(open_os_error.errno))
                print(msg, file=sys.stderr)
                logging.getLogger(AminerConfig.DEBUG_LOG_NAME).error(msg)
                sys.exit(1)
        log_data_resource_dict[log_resource_name] = log_resource

    # Create the remote control socket, if any. Do this in privileged mode to allow binding it at arbitrary locations and support restricted
    # permissions of any type for current (privileged) uid.
    remote_control_socket_name = aminer_config.config_properties.get(AminerConfig.KEY_REMOTE_CONTROL_SOCKET_PATH, None)
    remote_control_socket = None
    if remote_control_socket_name is not None:
        if os.path.exists(remote_control_socket_name):
            try:
                os.unlink(remote_control_socket_name)
            except OSError:
                msg = 'Failed to clean up old remote control socket at %s' % remote_control_socket_name
                print(msg, file=sys.stderr)
                logging.getLogger(AminerConfig.DEBUG_LOG_NAME).error(msg)
                sys.exit(1)
        # Create the local socket: there is no easy way to create it with correct permissions, hence a fork is needed, setting umask,
        # bind the socket. It is also recommended to create the socket in a directory having the correct permissions already.
        remote_control_socket = socket.socket(socket.AF_UNIX, socket.SOCK_STREAM)
        remote_control_socket.setblocking(False)
        bind_child_pid = os.fork()
        if bind_child_pid == 0:
            os.umask(0o177)
            remote_control_socket.bind(remote_control_socket_name)
            # Do not perform any cleanup, flushing of streams. Use _exit(0) to avoid interference with fork.
            os._exit(0)  # skipcq: PYL-W0212
        os.waitpid(bind_child_pid, 0)
        remote_control_socket.listen(4)

    # Now have checked all we can get from the configuration in the privileged process. Detach from the TTY when in daemon mode.
    if not run_in_foreground_flag:
        child_pid = 0
        try:
            # Fork a child to make sure, we are not the process group leader already.
            child_pid = os.fork()
        except Exception as fork_exception:  # skipcq: PYL-W0703
            msg = 'Failed to daemonize: %s' % fork_exception
            print(msg, file=sys.stderr)
            logging.getLogger(AminerConfig.DEBUG_LOG_NAME).error(msg)
            sys.exit(1)
        if child_pid != 0:
            # This is the parent.
            os._exit(0)  # skipcq: PYL-W0212
        # This is the child. Create a new session and become process group leader. Here we get rid of the controlling tty.
        os.setsid()
        # Fork again to become an orphaned process not being session leader, hence not able to get a controlling tty again.
        try:
            child_pid = os.fork()
        except Exception as fork_exception:  # skipcq: PYL-W0703
            msg = 'Failed to daemonize: %s' % fork_exception
            print(msg, file=sys.stderr)
            logging.getLogger(AminerConfig.DEBUG_LOG_NAME).error(msg)
            sys.exit(1)
        if child_pid != 0:
            # This is the parent.
            os._exit(0)  # skipcq: PYL-W0212
        # Move to root directory to avoid lingering in some cwd someone else might want to unmount.
        os.chdir('/')
        # Change the umask here to clean all group/other mask bits so that accidentially created files are not accessible by other.
        os.umask(0o77)

    # Install a signal handler catching common stop signals and relaying it to all children for sure.
    # skipcq: PYL-W0603
    global child_termination_triggered_flag
    child_termination_triggered_flag = False

    def graceful_shutdown_handler(_signo, _stackFrame):
        """React on typical shutdown signals."""
        msg = '%s: caught signal, shutting down' % program_name
        print(msg, file=sys.stderr)
        logging.getLogger(AminerConfig.DEBUG_LOG_NAME).info(msg)
        # Just set the flag. It is likely, that child received same signal also so avoid multiple signaling, which could interrupt the
        # shutdown procedure again.
        # skipcq: PYL-W0603
        global child_termination_triggered_flag
        child_termination_triggered_flag = True

    import signal
    signal.signal(signal.SIGHUP, graceful_shutdown_handler)
    signal.signal(signal.SIGINT, graceful_shutdown_handler)
    signal.signal(signal.SIGTERM, graceful_shutdown_handler)

    # Now create the socket to connect the analysis child.
    (parent_socket, child_socket) = socket.socketpair(socket.AF_UNIX, socket.SOCK_DGRAM, 0)
    # Have it nonblocking from here on.
    parent_socket.setblocking(False)
    child_socket.setblocking(False)

    # Use normal fork, we should have been detached from TTY already. Flush stderr to avoid duplication of output if both child and
    # parent want to write something.
    sys.stderr.flush()
    child_pid = os.fork()
    if child_pid == 0:
        # Relocate the child socket fd to 3 if needed
        if child_socket.fileno() != 3:
            os.dup2(child_socket.fileno(), 3)
            child_socket.close()

        # Clear the supplementary groups before dropping privileges. This makes only sense when changing the uid or gid.
        if os.getuid() == 0:
            if ((child_user_id != -1) and (child_user_id != os.getuid())) or ((child_group_id != -1) and (child_group_id != os.getgid())):
                os.setgroups([])

            # Drop privileges before executing child. setuid/gid will raise an exception when call has failed.
            if child_group_id != -1:
                os.setgid(child_group_id)
            if child_user_id != -1:
                os.setuid(child_user_id)
        else:
            msg = 'INFO: No privilege separation when started as unprivileged user'
            print(msg, file=sys.stderr)
            initialize_loggers(aminer_config, 'aminer', 'aminer')
            logging.getLogger(AminerConfig.DEBUG_LOG_NAME).info(msg)

        # Now resolve the specific analysis configuration file (if any).
        analysis_config_file_name = aminer_config.config_properties.get(AminerConfig.KEY_ANALYSIS_CONFIG_FILE, None)
        if analysis_config_file_name is None:
            analysis_config_file_name = config_file_name
        elif not os.path.isabs(analysis_config_file_name):
            analysis_config_file_name = os.path.join(os.path.dirname(config_file_name), analysis_config_file_name)

        # This is the child. Close all parent file descriptors, we do not need. Perhaps this could be done more elegantly.
        for close_fd in range(4, 1 << 16):
            try:
                os.close(close_fd)
            except OSError as open_os_error:
                if open_os_error.errno == errno.EBADF:
                    continue
                msg = '%s: unexpected exception closing file descriptors: %s' % (program_name, open_os_error)
                print(msg, file=sys.stderr)
                logging.getLogger(AminerConfig.DEBUG_LOG_NAME).error(msg)
                # Flush stderr before exit without any cleanup.
                sys.stderr.flush()
                os._exit(1)  # skipcq: PYL-W0212

        # Now execute the very same program again, but user might have moved or renamed it meanwhile. This would be problematic with
        # SUID-binaries (which we do not yet support). Do NOT just fork but also exec to avoid child circumventing
        # parent's ALSR due to cloned kernel VMA.
        execArgs = ['aminerChild', '--run-analysis', '--config', analysis_config_file_name, '--stat', str(stat_level), '--debug',
                    str(debug_level)]
        os.execve(sys.argv[0], execArgs, {})  # skipcq: BAN-B606
        msg = 'Failed to execute child process'
        print(msg, file=sys.stderr)
        logging.getLogger(AminerConfig.DEBUG_LOG_NAME).error(msg)
        sys.stderr.flush()
        os._exit(1)  # skipcq: PYL-W0212
    child_socket.close()

    # Send all log resource information currently available to child process.
    for log_resource_name, log_resource in log_data_resource_dict.items():
        if (log_resource is not None) and (log_resource.get_file_descriptor() >= 0):
            SecureOSFunctions.send_logstream_descriptor(parent_socket, log_resource.get_file_descriptor(), log_resource_name)
            log_resource.close()

    # Send the remote control server socket, if any and close it afterwards. It is not needed any more on parent side.
    if remote_control_socket is not None:
        SecureOSFunctions.send_annotated_file_descriptor(parent_socket, remote_control_socket.fileno(), 'remotecontrol', '')
        remote_control_socket.close()

    exit_status = 0
    child_termination_triggered_count = 0
    while True:
        if child_termination_triggered_flag:
            if child_termination_triggered_count == 0:
                time.sleep(1)
            elif child_termination_triggered_count < 5:
                os.kill(child_pid, signal.SIGTERM)
            else:
                os.kill(0, signal.SIGKILL)
            child_termination_triggered_count += 1
        (sig_child_pid, sig_status) = os.waitpid(-1, os.WNOHANG)
        if sig_child_pid != 0:
            if sig_child_pid == child_pid:
                if child_termination_triggered_flag:
                    # This was expected, just terminate.
                    break
                msg = '%s: Analysis child process %d terminated unexpectedly with signal 0x%x' % (program_name, sig_child_pid, sig_status)
                print(msg, file=sys.stderr)
                logging.getLogger(AminerConfig.DEBUG_LOG_NAME).error(msg)
                exit_status = 1
                break
            # So the child has been cloned, the clone has terminated. This should not happen either.
            msg = '%s: untracked child %d terminated with with signal 0x%x' % (program_name, sig_child_pid, sig_status)
            print(msg, file=sys.stderr)
            logging.getLogger(AminerConfig.DEBUG_LOG_NAME).error(msg)
            exit_status = 1

        # Child information handled, scan for rotated logfiles or other resources, where reopening might make sense.
        for log_resouce_name, log_data_resource in log_data_resource_dict.items():
            try:
                if not log_data_resource.open(reopen_flag=True):
                    continue
            except OSError as open_os_error:
                if open_os_error.errno == errno.EACCES:
                    msg = '%s: no permission to access %s' % (program_name, log_resouce_name)
                    print(msg, file=sys.stderr)
                    logging.getLogger(AminerConfig.DEBUG_LOG_NAME).error(msg)
                else:
                    msg = '%s: unexpected error reopening %s: %d (%s)' % (
                        program_name, log_resouce_name, open_os_error.errno, os.strerror(open_os_error.errno))
                    print(msg, file=sys.stderr)
                    logging.getLogger(AminerConfig.DEBUG_LOG_NAME).error(msg)
                exit_status = 2
                continue
            SecureOSFunctions.send_logstream_descriptor(parent_socket, log_data_resource.get_file_descriptor(), log_resouce_name)
            log_data_resource.close()
        time.sleep(1)
    parent_socket.close()
    SecureOSFunctions.close_base_directory()
    SecureOSFunctions.close_log_directory()
    sys.exit(exit_status)


main()<|MERGE_RESOLUTION|>--- conflicted
+++ resolved
@@ -352,10 +352,6 @@
 
     # Start importing of aminer specific components after reading of "config.py" to allow replacement of components via sys.path
     # from within configuration.
-<<<<<<< HEAD
-=======
-    from aminer.util import SecureOSFunctions
->>>>>>> 49ec386d
     log_sources_list = aminer_config.config_properties.get(AminerConfig.KEY_LOG_SOURCES_LIST)
     if (log_sources_list is None) or not log_sources_list:
         msg = '%s: %s not defined' % (program_name, AminerConfig.KEY_LOG_SOURCES_LIST)
