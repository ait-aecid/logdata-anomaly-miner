#!/usr/bin/python3 -BbbEIsSttW all
# -*- coding: utf-8 -*-

"""
This is the main program of the "aminer" logfile miner tool.
It does not import any local default site packages to decrease the attack surface due to manipulation of unused but available packages.

CAVEAT: This process will keep running with current permissions, no matter what was specified in 'AMinerUser' and 'AMinerGroup'
configuration properties. This is required to allow the AMiner parent parent process to reopen log files, which might need the
elevated privileges.

NOTE: This tool is developed to allow secure operation even in hostile environment, e.g. when one directory, where AMiner attempts
to open logfiles is already under full control of an attacker. However it is not intended to be run as SUID-binary, this would
require code changes to protect also against standard SUID attacks.

Parameters:
* --Config [file]: Location of configuration file, defaults to '/etc/aminer/config.py' when not set.
* --RunAnalysis: This parameters is NOT intended to be used on command line when starting aminer, it will trigger execution
  of the unprivileged aminer background child performing the real analysis.

This program is free software: you can redistribute it and/or modify it under the terms of the GNU General Public License as published by
the Free Software Foundation, either version 3 of the License, or (at your option) any later version.
This program is distributed in the hope that it will be useful, but WITHOUT ANY WARRANTY; without even the implied warranty of
MERCHANTABILITY or FITNESS FOR A PARTICULAR PURPOSE. See the GNU General Public License for more details. You should have received a copy
of the GNU General Public License along with this program. If not, see <http://www.gnu.org/licenses/>.
"""

import errno
import os
import re
import socket
import time
import sys
import shutil

__authors__ = ["Markus Wurzenberger", "Max Landauer", "Wolfgang Hotwagner", "Ernst Leierzopf", "Roman Fiedler", "Georg Hoeld",
               "Florian Skopik"]
__contact__ = "aecid@ait.ac.at"
__copyright__ = "Copyright 2020, AIT Austrian Institute of Technology GmbH"
__date__ = "2020/06/19"
__deprecated__ = False
__email__ = "aecid@ait.ac.at"
__website__ = "https://aecid.ait.ac.at"
__license__ = "GPLv3"
__maintainer__ = "Markus Wurzenberger"
__status__ = "Production"
__version__ = "2.1.0"

<<<<<<< HEAD
=======
import sys
import logging
import shutil

>>>>>>> 564b8005
# As site packages are not included, define from where we need to execute code before loading it.
sys.path = sys.path[1:] + ['/usr/lib/logdata-anomaly-miner', '/etc/aminer/conf-enabled']

colflame = ("\033[31m"
            "            *     (        )       (     \n"
            "   (      (  `    )\\ )  ( /(       )\\ )  \n"
            "   )\\     )\\))(  (()/(  )\\()) (   (()/(  \n"
            "\033[33m"
            "((((_)(  ((_)()\\  /(_))((_)\\  )\\   /(_)) \n"
            " )\\ _ )\\ (_()((_)(_))   _((_)((_) (_))   \n"
            " (_)\033[39m_\\\033[33m(_)\033[39m|  \\/  ||_ _| | \\| || __|| _ \\  \n"
            "  / _ \\  | |\\/| | | |  | .` || _| |   /  \n"
            " /_/ \\_\\ |_|  |_||___| |_|\\_||___||_|_\\  "
            "\033[39m")

flame = ("            *     (        )       (     \n"
         "   (      (  `    )\\ )  ( /(       )\\ )  \n"
         "   )\\     )\\))(  (()/(  )\\()) (   (()/(  \n"
         "((((_)(  ((_)()\\  /(_))((_)\\  )\\   /(_)) \n"
         " )\\ _ )\\ (_()((_)(_))   _((_)((_) (_))   \n"
         " (_)_\\(_)|  \\/  ||_ _| | \\| || __|| _ \\  \n"
         "  / _ \\  | |\\/| | | |  | .` || _| |   /  \n"
         " /_/ \\_\\ |_|  |_||___| |_|\\_||___||_|_\\  ")

child_termination_triggered_flag = False


def supports_color():
    """
    Return True if the running system's terminal supports color, and False otherwise.
    The function was borrowed from the django-project (https://github.com/django/django/blob/master/django/core/management/color.py)
    """
    plat = sys.platform
    supported_platform = plat != 'Pocket PC' and (plat != 'win32' or 'ANSICON' in os.environ)
    # isatty is not always implemented, #6223.
    is_a_tty = hasattr(sys.stdout, 'isatty') and sys.stdout.isatty()
    return supported_platform and is_a_tty


def print_help(program_name, version=False):
    """Print the help string of the aminer program."""
    global colflame  # skipcq: PYL-W0603
    global flame  # skipcq: PYL-W0603
    if supports_color():
        print(colflame)
    else:
        print(flame)
    print("   (Austrian Institute of Technology)")
    print("       (%s)" % __website__)
    print("            Version: %s" % __version__)
    if version:
        return
    print("\nusage: %s [options]" % program_name)
    print("options:")
    print("  -c, --Config <config-file>          \tpath to the config-file")
    print("  -D  --Daemon                        \trun as a daemon process")
    print("  -s  --Stat <stat-level>             \tset the stat level. Possible stat-levels are 0 for no statistics, 1 for normal statistic"
          " level and 2 or v for vebose statistics.")
    print("  -d  --Debug <debug-level>           \tset the debug level. Possible debug-levels are 0 for no debugging, 1 for normal output"
          " (INFO and above), 2 or v for printing all debug information.")
    print("  -r, --RunAnalysis                   \tenable/disable analysis")
    print("  -R, --Remove <persistence-directory>\tremoves a specific persistence directory")
    print("  -C, --Clear                         \tremoves all persistence directories")
    print("  -f, --FromBegin                     \tremoves RepositioningData before starting the AMiner")
    print("  -h, --Help                          \tprint this print_help screen")
    print("  -v, --Version                       \tprint version-string")


def run_analysis_child(aminer_config, program_name):
    """Run the Analysis Child."""
    from aminer import AMinerConfig
    # Verify existance and ownership of persistence directory.
    logging.getLogger(AMinerConfig.REMOTE_CONTROL_LOG_NAME).info('aminer started.')
    logging.getLogger(AMinerConfig.DEBUG_LOG_NAME).info('aminer started.')
    persistence_dir_name = aminer_config.config_properties.get(AMinerConfig.KEY_PERSISTENCE_DIR, AMinerConfig.DEFAULT_PERSISTENCE_DIR)
    from aminer.util import SecureOSFunctions
    print('WARNING: SECURITY: Open should use O_PATH, but not yet available in python', file=sys.stderr)
    if isinstance(persistence_dir_name, str):
        persistence_dir_name = persistence_dir_name.encode()
    persistence_dir_fd = SecureOSFunctions.secure_open_file(persistence_dir_name, os.O_RDONLY | os.O_DIRECTORY)
    stat_result = os.fstat(persistence_dir_fd)
    import stat
    if ((not stat.S_ISDIR(stat_result.st_mode)) or ((stat_result.st_mode & stat.S_IRWXU) != 0o700) or (
            stat_result.st_uid != os.getuid()) or (stat_result.st_gid != os.getgid())):
        print('FATAL: persistence directory "%s" has to be owned by analysis process (uid %d!=%d, gid %d!=%d) '
              'and have access mode 0700 only!' % (
                  repr(persistence_dir_name), stat_result.st_uid, os.getuid(), stat_result.st_gid, os.getgid()), file=sys.stderr)
        sys.exit(1)
    print('WARNING: SECURITY: No checking for backdoor access via POSIX ACLs, use "getfacl" from "acl" package '
          'to check manually.', file=sys.stderr)
    os.close(persistence_dir_fd)

    from aminer.AnalysisChild import AnalysisChild
    child = AnalysisChild(program_name, aminer_config)
    # This function call will only return on error or signal induced normal termination.
    child_return_status = child.run_analysis(3)
    if child_return_status == 0:
        sys.exit(0)
    print('%s: run_analysis terminated with unexpected status %d' % (program_name, child_return_status), file=sys.stderr)
    sys.exit(1)


<<<<<<< HEAD
def clear_persistence(persistence_dir_name):
    """Delete all persistence data from the persistence_dir."""
    for filename in os.listdir(persistence_dir_name):
        if filename == 'backup':
            continue
        file_path = os.path.join(persistence_dir_name, filename)
        try:
            if not os.path.isdir(file_path):
                print('The AMiner persistence directory should not contain any files.', file=sys.stderr)
                continue
            shutil.rmtree(file_path)
        except OSError as e:
            print('Failed to delete %s. Reason: %s' % (file_path, e), file=sys.stderr)


def copytree(src, dst, symlinks=False, ignore=None):
    """Copy a directory recursively. This method has no issue with the destination directory existing (shutil.copytree has)."""
    for item in os.listdir(src):
        s = os.path.join(src, item)
        d = os.path.join(dst, item)
        if os.path.isdir(s):
            shutil.copytree(s, d, symlinks, ignore)
        else:
            shutil.copy2(s, d)
=======
def initialize_loggers(aminer_config, aminer_user, aminer_grp):
    """Initialize all loggers."""
    from aminer import AMinerConfig
    datefmt = '%d/%b/%Y:%H:%M:%S %z'

    persistence_dir = aminer_config.config_properties.get(AMinerConfig.KEY_PERSISTENCE_DIR, AMinerConfig.DEFAULT_PERSISTENCE_DIR)
    rc_logger = logging.getLogger(AMinerConfig.REMOTE_CONTROL_LOG_NAME)
    rc_logger.setLevel(logging.DEBUG)
    remote_control_log_file = aminer_config.config_properties.get(
        AMinerConfig.KEY_REMOTE_CONTROL_LOG_FILE, os.path.join(persistence_dir, AMinerConfig.DEFAULT_REMOTE_CONTROL_LOG_FILE))
    try:
        rc_file_handler = logging.FileHandler(remote_control_log_file)
        shutil.chown(remote_control_log_file, aminer_user, aminer_grp)
    except OSError as e:
        print('Could not create or open %s: %s. Stopping..' % (remote_control_log_file, e), file=sys.stderr)
        sys.exit(1)
    rc_file_handler.setFormatter(logging.Formatter(fmt='%(asctime)s %(levelname)s %(message)s', datefmt=datefmt))
    rc_logger.addHandler(rc_file_handler)
    logging.addLevelName(15, "REMOTECONTROL")

    stat_logger = logging.getLogger(AMinerConfig.STAT_LOG_NAME)
    stat_logger.setLevel(logging.INFO)
    stat_log_file = aminer_config.config_properties.get(
        AMinerConfig.KEY_STAT_LOG_FILE, os.path.join(persistence_dir, AMinerConfig.DEFAULT_STAT_LOG_FILE))
    try:
        stat_file_handler = logging.FileHandler(stat_log_file)
        shutil.chown(stat_log_file, aminer_user, aminer_grp)
    except OSError as e:
        print('Could not create or open %s: %s. Stopping..' % (stat_log_file, e), file=sys.stderr)
        sys.exit(1)
    stat_file_handler.setFormatter(logging.Formatter(fmt='%(asctime)s %(message)s', datefmt=datefmt))
    stat_logger.addHandler(stat_file_handler)

    debug_logger = logging.getLogger(AMinerConfig.DEBUG_LOG_NAME)
    if AMinerConfig.DEBUG_LEVEL == 0:
        debug_logger.setLevel(logging.ERROR)
    elif AMinerConfig.DEBUG_LEVEL == 1:
        debug_logger.setLevel(logging.INFO)
    else:
        debug_logger.setLevel(logging.DEBUG)
    debug_log_file = aminer_config.config_properties.get(
        AMinerConfig.KEY_DEBUG_LOG_FILE, os.path.join(persistence_dir, AMinerConfig.DEFAULT_DEBUG_LOG_FILE))
    try:
        debug_file_handler = logging.FileHandler(debug_log_file)
        shutil.chown(debug_log_file, aminer_user, aminer_grp)
    except OSError as e:
        print('Could not create or open %s: %s. Stopping..' % (debug_log_file, e), file=sys.stderr)
        sys.exit(1)
    debug_file_handler.setFormatter(logging.Formatter(fmt='%(asctime)s %(levelname)s %(message)s', datefmt=datefmt))
    debug_logger.addHandler(debug_file_handler)
>>>>>>> 564b8005


def main():
    """Run the aminer main program."""
    # Extract program name, but only when sure to contain no problematic characters.
    program_name = sys.argv[0].split('/')[-1]
    if (program_name == '.') or (program_name == '..') or (re.match('^[a-zA-Z0-9._-]+$', program_name) is None):
        print('Invalid program name, check your execution args', file=sys.stderr)
        sys.exit(1)

    # We will not read stdin from here on, so get rid of it immediately, thus aberrant child cannot manipulate caller's stdin using it.
    stdin_fd = os.open('/dev/null', os.O_RDONLY)
    os.dup2(stdin_fd, 0)
    os.close(stdin_fd)

    config_file_name = '/etc/aminer/config.yml'
    run_in_foreground_flag = True
    run_analysis_child_flag = False
    clear_persistence_flag = False
    remove_persistence_dirs = []
    from_begin_flag = False
<<<<<<< HEAD
    restore_relative_persistence_path = None
=======
    stat_level = 1
    debug_level = 1
    stat_level_console_flag = False
    debug_level_console_flag = False
>>>>>>> 564b8005

    arg_pos = 1
    while arg_pos < len(sys.argv):
        arg_name = sys.argv[arg_pos]
        arg_pos += 1

        if arg_name in ('--Config', '--config', '-c'):
            config_file_name = sys.argv[arg_pos]
            arg_pos += 1
            continue
        if arg_name in ('--Foreground', '--foreground'):
            if not run_in_foreground_flag:
                print('The AMiner process can not be run as Daemon and in Foreground simultaneously! Stopping..', file=sys.stderr)
                sys.exit(1)
            run_in_foreground_flag = True
            continue
        if arg_name in ('--Daemon', '--daemon', '-D'):
            run_in_foreground_flag = False
            continue
        if arg_name in ('--Stat', '--stat', '-s'):
            stat_level = sys.argv[arg_pos]
            arg_pos += 1
            if stat_level not in ('0', '1', '2', 'v', 'q', 'quiet'):
                print('There is no stat level', stat_level, file=sys.stderr)
                sys.exit(1)
            if stat_level in ('0', '1', '2'):
                stat_level = int(stat_level)
            elif stat_level == 'v':
                stat_level = 2
            elif stat_level in ('q', 'quiet'):
                stat_level = 0
            stat_level_console_flag = True
            continue
        if arg_name in ('--Debug', '--debug', '-d'):
            debug_level = sys.argv[arg_pos]
            arg_pos += 1
            if debug_level not in ('0', '1', '2', 'v', 'q', 'quiet'):
                print('There is no debug level', debug_level, file=sys.stderr)
                sys.exit(1)
            if debug_level in ('0', '1', '2'):
                debug_level = int(debug_level)
            elif debug_level == 'v':
                debug_level = 2
            elif debug_level in ('q', 'quiet'):
                debug_level = 0
            debug_level_console_flag = True
            continue
        if arg_name in ('--RunAnalysis', '--runAnalysis', '--runanalysis', '-r'):
            run_analysis_child_flag = True
            continue
        if arg_name in ('--Clear', '--clear', '-C'):
            clear_persistence_flag = True
            continue
        if arg_name in ('--Remove', '--remove', '-R'):
            if '.' in sys.argv[arg_pos] or '/' in sys.argv[arg_pos]:
                print('The remove path %s must not contain any . or /' % sys.argv[arg_pos], file=sys.stderr)
                sys.exit(1)
            remove_persistence_dirs.append(sys.argv[arg_pos])
            arg_pos += 1
            continue
        if arg_name in ('--Restore', '--restore'):
            if '.' in sys.argv[arg_pos] or '/' in sys.argv[arg_pos]:
                print('The remove path %s must not contain any . or /' % sys.argv[arg_pos], file=sys.stderr)
                sys.exit(1)
            restore_relative_persistence_path = sys.argv[arg_pos]
            arg_pos += 1
            continue
        if arg_name in ('--FromBegin', '--fromBegin', '--frombegin', '-f'):
            from_begin_flag = True
            continue
        if arg_name in ('--print_help', '--Help', '--help', '-h'):
            print_help(program_name)
            sys.exit(1)
        if arg_name in ('--version', '--Version', '-v'):
            print_help(program_name, True)
            sys.exit(1)

        print('Unknown parameter "%s"' % arg_name, file=sys.stderr)
        sys.exit(1)

    # Load the main configuration file.
    if not os.path.exists(config_file_name):
        print('%s: config "%s" not (yet) available!' % (program_name, config_file_name), file=sys.stderr)
        sys.exit(1)

    # Minimal import to avoid loading too much within the privileged process.
    from aminer import AMinerConfig
    try:
        aminer_config = AMinerConfig.load_config(config_file_name)
    except ValueError as e:
        print("Config-Error: %s" % e)
        sys.exit(1)
    persistence_dir = aminer_config.config_properties.get(AMinerConfig.KEY_PERSISTENCE_DIR, AMinerConfig.DEFAULT_PERSISTENCE_DIR)

    if restore_relative_persistence_path is not None and (clear_persistence_flag or remove_persistence_dirs):
        print('The --Restore parameter removes all persistence files. Do not use this parameter with --Clear or --Remove!', sys.stderr)
        sys.exit(1)

    if not stat_level_console_flag and AMinerConfig.KEY_LOG_STAT_LEVEL in aminer_config.config_properties:
        stat_level = aminer_config.config_properties[AMinerConfig.KEY_LOG_STAT_LEVEL]
    if not debug_level_console_flag and AMinerConfig.KEY_LOG_DEBUG_LEVEL in aminer_config.config_properties:
        debug_level = aminer_config.config_properties[AMinerConfig.KEY_LOG_DEBUG_LEVEL]

    AMinerConfig.STAT_LEVEL = stat_level
    AMinerConfig.DEBUG_LEVEL = debug_level

    if clear_persistence_flag:
        if remove_persistence_dirs:
            print('The --Clear and --Remove arguments must not be used together!', file=sys.stderr)
            sys.exit(1)
<<<<<<< HEAD
        clear_persistence(persistence_dir)

    if remove_persistence_dirs:
=======
        persistence_dir_name = aminer_config.config_properties.get(AMinerConfig.KEY_PERSISTENCE_DIR, AMinerConfig.DEFAULT_PERSISTENCE_DIR)
        for filename in os.listdir(persistence_dir_name):
            file_path = os.path.join(persistence_dir_name, filename)
            try:
                if not os.path.isdir(file_path):
                    print('The AMiner persistence directory should not contain any files.', file=sys.stderr)
                    continue
                shutil.rmtree(file_path)
            except OSError as e:
                print('Failed to delete %s. Reason: %s' % (file_path, e), file=sys.stderr)

    if remove_persistence_dirs:
        persistence_dir_name = aminer_config.config_properties.get(AMinerConfig.KEY_PERSISTENCE_DIR, AMinerConfig.DEFAULT_PERSISTENCE_DIR)
>>>>>>> 564b8005
        for filename in remove_persistence_dirs:
            file_path = os.path.join(persistence_dir, filename)
            try:
                if not os.path.exists(file_path):
                    continue
                if not os.path.isdir(file_path):
                    print('The AMiner persistence directory should not contain any files.', file=sys.stderr)
                    continue
                shutil.rmtree(file_path)
            except OSError as e:
                print('Failed to delete %s. Reason: %s' % (file_path, e), file=sys.stderr)

    if restore_relative_persistence_path is not None:
        absolute_persistence_path = os.path.join(persistence_dir, 'backup', restore_relative_persistence_path)
        if not os.path.exists(absolute_persistence_path):
            print('%s does not exist. Continuing without restoring persistence.' % absolute_persistence_path, file=sys.stderr)
        else:
            clear_persistence(persistence_dir)
            copytree(absolute_persistence_path, persistence_dir)
            aminer_user = aminer_config.config_properties.get(AMinerConfig.KEY_AMINER_USER)
            aminer_grp = aminer_config.config_properties.get(AMinerConfig.KEY_AMINER_GROUP)
            for dirpath, _dirnames, filenames in os.walk(persistence_dir):
                shutil.chown(dirpath, aminer_user, aminer_grp)
                for filename in filenames:
                    shutil.chown(os.path.join(dirpath, filename), aminer_user, aminer_grp)

    if from_begin_flag:
        repositioning_data_path = os.path.join(aminer_config.config_properties.get(
            AMinerConfig.KEY_PERSISTENCE_DIR, AMinerConfig.DEFAULT_PERSISTENCE_DIR), 'AnalysisChild', 'RepositioningData')
        if os.path.exists(repositioning_data_path):
            os.remove(repositioning_data_path)

    if run_analysis_child_flag:
        # Call analysis process, this function will never return.
        run_analysis_child(aminer_config, program_name)

    # Start importing of aminer specific components after reading of "config.py" to allow replacement of components via sys.path
    # from within configuration.
    from aminer.util import SecureOSFunctions
    from aminer.util import decode_string_as_byte_string
    log_sources_list = aminer_config.config_properties.get(AMinerConfig.KEY_LOG_SOURCES_LIST)
    if (log_sources_list is None) or not log_sources_list:
        print('%s: %s not defined' % (program_name, AMinerConfig.KEY_LOG_SOURCES_LIST), file=sys.stderr)
        sys.exit(1)

    # Now create the management entries for each logfile.
    log_data_resource_dict = {}
    for log_resource_name in log_sources_list:
        # From here on log_resource_name is a byte array.
        log_resource_name = decode_string_as_byte_string(log_resource_name)
        log_resource = None
        if log_resource_name.startswith(b'file://'):
            from aminer.input.LogStream import FileLogDataResource
            log_resource = FileLogDataResource(log_resource_name, -1)
        elif log_resource_name.startswith(b'unix://'):
            from aminer.input.LogStream import UnixSocketLogDataResource
            log_resource = UnixSocketLogDataResource(log_resource_name, -1)
        else:
            print('Unsupported schema in %s: %s' % (AMinerConfig.KEY_LOG_SOURCES_LIST, repr(log_resource_name)), file=sys.stderr)
            sys.exit(1)
        if not os.path.exists(log_resource_name[7:].decode()):
            print("WARNING: file or socket '%s' does not exist (yet)!" % log_resource_name[7:].decode(), file=sys.stderr)

        try:
            log_resource.open()
        except OSError as open_os_error:
            if open_os_error.errno == errno.EACCES:
                print('%s: no permission to access %s' % (program_name, repr(log_resource_name)), file=sys.stderr)
                sys.exit(1)
            else:
                print('%s: unexpected error opening %s: %d (%s)' % (
                    program_name, repr(log_resource_name), open_os_error.errno, os.strerror(open_os_error.errno)), file=sys.stderr)
                sys.exit(1)
        log_data_resource_dict[log_resource_name] = log_resource

    child_user_name = aminer_config.config_properties.get(AMinerConfig.KEY_AMINER_USER)
    child_group_name = aminer_config.config_properties.get(AMinerConfig.KEY_AMINER_GROUP)
    child_user_id = -1
    child_group_id = -1
    try:
        if child_user_name is not None:
            from pwd import getpwnam
            child_user_id = getpwnam(child_user_name).pw_uid
        if child_group_name is not None:
            from grp import getgrnam
            child_group_id = getgrnam(child_user_name).gr_gid
    except:  # skipcq: FLK-E722
        print('Failed to resolve %s or %s' % (AMinerConfig.KEY_AMINER_USER, AMinerConfig.KEY_AMINER_GROUP), file=sys.stderr)
        sys.exit(1)

    initialize_loggers(aminer_config, child_user_name, child_group_name)

    # Create the remote control socket, if any. Do this in privileged mode to allow binding it at arbitrary locations and support restricted
    # permissions of any type for current (privileged) uid.
    remote_control_socket_name = aminer_config.config_properties.get(AMinerConfig.KEY_REMOTE_CONTROL_SOCKET_PATH, None)
    remote_control_socket = None
    if remote_control_socket_name is not None:
        if os.path.exists(remote_control_socket_name):
            try:
                os.unlink(remote_control_socket_name)
            except OSError:
                print('Failed to clean up old remote control socket at %s' % remote_control_socket_name, file=sys.stderr)
                sys.exit(1)
        # Create the local socket: there is no easy way to create it with correct permissions, hence a fork is needed, setting umask,
        # bind the socket. It is also recommended to create the socket in a directory having the correct permissions already.
        remote_control_socket = socket.socket(socket.AF_UNIX, socket.SOCK_STREAM)
        remote_control_socket.setblocking(False)
        bind_child_pid = os.fork()
        if bind_child_pid == 0:
            os.umask(0o177)
            remote_control_socket.bind(remote_control_socket_name)
            # Do not perform any cleanup, flushing of streams. Use _exit(0) to avoid interference with fork.
            os._exit(0)  # skipcq: PYL-W0212
        os.waitpid(bind_child_pid, 0)
        remote_control_socket.listen(4)

    # Now have checked all we can get from the configuration in the privileged process. Detach from the TTY when in daemon mode.
    if not run_in_foreground_flag:
        child_pid = 0
        try:
            # Fork a child to make sure, we are not the process group leader already.
            child_pid = os.fork()
        except Exception as fork_exception:  # skipcq: PYL-W0703
            print('Failed to daemonize: %s' % fork_exception, file=sys.stderr)
            sys.exit(1)
        if child_pid != 0:
            # This is the parent.
            sys.exit(0)
        # This is the child. Create a new session and become process group leader. Here we get rid of the controlling tty.
        os.setsid()
        # Fork again to become an orphaned process not being session leader, hence not able to get a controlling tty again.
        try:
            child_pid = os.fork()
        except Exception as fork_exception:  # skipcq: PYL-W0703
            print('Failed to daemonize: %s' % fork_exception, file=sys.stderr)
            sys.exit(1)
        if child_pid != 0:
            # This is the parent.
            sys.exit(0)
        # Move to root directory to avoid lingering in some cwd someone else might want to unmount.
        os.chdir('/')
        # Change the umask here to clean all group/other mask bits so that accidentially created files are not accessible by other.
        os.umask(0o77)

    # Install a signal handler catching common stop signals and relaying it to all children for sure.
    # skipcq: PYL-W0603
    global child_termination_triggered_flag
    child_termination_triggered_flag = False

    def graceful_shutdown_handler(_signo, _stackFrame):
        """React on typical shutdown signals."""
        print('%s: caught signal, shutting down' % program_name, file=sys.stderr)
        # Just set the flag. It is likely, that child received same signal also so avoid multiple signaling, which could interrupt the
        # shutdown procedure again.
        # skipcq: PYL-W0603
        global child_termination_triggered_flag
        child_termination_triggered_flag = True

    import signal
    signal.signal(signal.SIGHUP, graceful_shutdown_handler)
    signal.signal(signal.SIGINT, graceful_shutdown_handler)
    signal.signal(signal.SIGTERM, graceful_shutdown_handler)

    # Now create the socket to connect the analysis child.
    (parent_socket, child_socket) = socket.socketpair(socket.AF_UNIX, socket.SOCK_DGRAM, 0)
    # Have it nonblocking from here on.
    parent_socket.setblocking(False)
    child_socket.setblocking(False)

    # Use normal fork, we should have been detached from TTY already. Flush stderr to avoid duplication of output if both child and
    # parent want to write something.
    sys.stderr.flush()
    child_pid = os.fork()
    if child_pid == 0:
        # Relocate the child socket fd to 3 if needed
        if child_socket.fileno() != 3:
            os.dup2(child_socket.fileno(), 3)
            child_socket.close()

        # This is the child. Close all parent file descriptors, we do not need. Perhaps this could be done more elegantly.
        for close_fd in range(4, 1 << 16):
            try:
                os.close(close_fd)
            except OSError as open_os_error:
                if open_os_error.errno == errno.EBADF:
                    continue
                print('%s: unexpected exception closing file descriptors: %s' % (program_name, open_os_error), file=sys.stderr)
                # Flush stderr before exit without any cleanup.
                sys.stderr.flush()
                os._exit(1)  # skipcq: PYL-W0212

        # Clear the supplementary groups before dropping privileges. This makes only sense when changing the uid or gid.
        if os.getuid() == 0:
            if ((child_user_id != -1) and (child_user_id != os.getuid())) or ((child_group_id != -1) and (child_group_id != os.getgid())):
                os.setgroups([])

            # Drop privileges before executing child. setuid/gid will raise an exception when call has failed.
            if child_group_id != -1:
                os.setgid(child_group_id)
            if child_user_id != -1:
                os.setuid(child_user_id)
        else:
            print('INFO: No privilege separation when started as unprivileged user', file=sys.stderr)

        # Now resolve the specific analysis configuration file (if any).
        analysis_config_file_name = aminer_config.config_properties.get(AMinerConfig.KEY_ANALYSIS_CONFIG_FILE, None)
        if analysis_config_file_name is None:
            analysis_config_file_name = config_file_name
        elif not os.path.isabs(analysis_config_file_name):
            analysis_config_file_name = os.path.join(os.path.dirname(config_file_name), analysis_config_file_name)

        # Now execute the very same program again, but user might have moved or renamed it meanwhile. This would be problematic with
        # SUID-binaries (which we do not yet support). Do NOT just fork but also exec to avoid child circumventing
        # parent's ALSR due to cloned kernel VMA.
        execArgs = ['AMinerChild', '--RunAnalysis', '--Config', analysis_config_file_name, '--Stat', str(stat_level), '--Debug',
                    str(debug_level)]
        os.execve(sys.argv[0], execArgs, {})  # skipcq: BAN-B606
        print('%s: Failed to execute child process', file=sys.stderr)
        sys.stderr.flush()
        os._exit(1)  # skipcq: PYL-W0212

    child_socket.close()

    # Send all log resource information currently available to child process.
    for log_resource_name, log_resource in log_data_resource_dict.items():
        if (log_resource is not None) and (log_resource.get_file_descriptor() >= 0):
            SecureOSFunctions.send_logstream_descriptor(parent_socket, log_resource.get_file_descriptor(), log_resource_name)
            log_resource.close()

    # Send the remote control server socket, if any and close it afterwards. It is not needed any more on parent side.
    if remote_control_socket is not None:
        SecureOSFunctions.send_annotated_file_descriptor(parent_socket, remote_control_socket.fileno(), 'remotecontrol', '')
        remote_control_socket.close()

    exit_status = 0
    child_termination_triggered_count = 0
    while True:
        if child_termination_triggered_flag:
            if child_termination_triggered_count == 0:
                time.sleep(1)
            elif child_termination_triggered_count < 5:
                os.kill(child_pid, signal.SIGTERM)
            else:
                os.kill(0, signal.SIGKILL)
            child_termination_triggered_count += 1

        (sig_child_pid, sig_status) = os.waitpid(-1, os.WNOHANG)
        if sig_child_pid != 0:
            if sig_child_pid == child_pid:
                if child_termination_triggered_flag:
                    # This was expected, just terminate.
                    break
                print('%s: Analysis child process %d terminated unexpectedly with signal 0x%x' % (
                    program_name, sig_child_pid, sig_status), file=sys.stderr)
                exit_status = 1
                break
            # So the child has been cloned, the clone has terminated. This should not happen either.
            print('%s: untracked child %d terminated with with signal 0x%x' % (program_name, sig_child_pid, sig_status), file=sys.stderr)
            exit_status = 1

        # Child information handled, scan for rotated logfiles or other resources, where reopening might make sense.
        for log_resouce_name, log_data_resource in log_data_resource_dict.items():
            try:
                if not log_data_resource.open(reopen_flag=True):
                    continue
            except OSError as open_os_error:
                if open_os_error.errno == errno.EACCES:
                    print('%s: no permission to access %s' % (program_name, log_resouce_name), file=sys.stderr)
                else:
                    print('%s: unexpected error reopening %s: %d (%s)' % (
                        program_name, log_resouce_name, open_os_error.errno, os.strerror(open_os_error.errno)), file=sys.stderr)
                exit_status = 2
                continue

            SecureOSFunctions.send_logstream_descriptor(parent_socket, log_data_resource.get_file_descriptor(), log_resouce_name)
            log_data_resource.close()

        time.sleep(1)
    sys.exit(exit_status)


main()<|MERGE_RESOLUTION|>--- conflicted
+++ resolved
@@ -46,13 +46,11 @@
 __status__ = "Production"
 __version__ = "2.1.0"
 
-<<<<<<< HEAD
-=======
 import sys
 import logging
 import shutil
 
->>>>>>> 564b8005
+
 # As site packages are not included, define from where we need to execute code before loading it.
 sys.path = sys.path[1:] + ['/usr/lib/logdata-anomaly-miner', '/etc/aminer/conf-enabled']
 
@@ -155,7 +153,6 @@
     sys.exit(1)
 
 
-<<<<<<< HEAD
 def clear_persistence(persistence_dir_name):
     """Delete all persistence data from the persistence_dir."""
     for filename in os.listdir(persistence_dir_name):
@@ -180,7 +177,7 @@
             shutil.copytree(s, d, symlinks, ignore)
         else:
             shutil.copy2(s, d)
-=======
+
 def initialize_loggers(aminer_config, aminer_user, aminer_grp):
     """Initialize all loggers."""
     from aminer import AMinerConfig
@@ -231,7 +228,6 @@
         sys.exit(1)
     debug_file_handler.setFormatter(logging.Formatter(fmt='%(asctime)s %(levelname)s %(message)s', datefmt=datefmt))
     debug_logger.addHandler(debug_file_handler)
->>>>>>> 564b8005
 
 
 def main():
@@ -253,14 +249,11 @@
     clear_persistence_flag = False
     remove_persistence_dirs = []
     from_begin_flag = False
-<<<<<<< HEAD
     restore_relative_persistence_path = None
-=======
     stat_level = 1
     debug_level = 1
     stat_level_console_flag = False
     debug_level_console_flag = False
->>>>>>> 564b8005
 
     arg_pos = 1
     while arg_pos < len(sys.argv):
@@ -371,11 +364,9 @@
         if remove_persistence_dirs:
             print('The --Clear and --Remove arguments must not be used together!', file=sys.stderr)
             sys.exit(1)
-<<<<<<< HEAD
         clear_persistence(persistence_dir)
 
     if remove_persistence_dirs:
-=======
         persistence_dir_name = aminer_config.config_properties.get(AMinerConfig.KEY_PERSISTENCE_DIR, AMinerConfig.DEFAULT_PERSISTENCE_DIR)
         for filename in os.listdir(persistence_dir_name):
             file_path = os.path.join(persistence_dir_name, filename)
@@ -387,9 +378,6 @@
             except OSError as e:
                 print('Failed to delete %s. Reason: %s' % (file_path, e), file=sys.stderr)
 
-    if remove_persistence_dirs:
-        persistence_dir_name = aminer_config.config_properties.get(AMinerConfig.KEY_PERSISTENCE_DIR, AMinerConfig.DEFAULT_PERSISTENCE_DIR)
->>>>>>> 564b8005
         for filename in remove_persistence_dirs:
             file_path = os.path.join(persistence_dir, filename)
             try:
