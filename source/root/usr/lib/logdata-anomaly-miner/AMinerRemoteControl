--- conflicted
+++ resolved
@@ -1,26 +1,6 @@
 #!/usr/bin/python3 -BbbEIsSttW all
 # -*- coding: utf-8 -*-
 
-<<<<<<< HEAD
-"""This tool allows to connect to a remote control socket, send
-requests and retrieve the responses. To allow remote use of this
-tool, e.g. via SSH forwarding, the remote control address can
-be set on the command line, no configuration is read.
-
-This program is free software: you can redistribute it and/or modify it under
-the terms of the GNU General Public License as published by the Free Software
-Foundation, either version 3 of the License, or (at your option) any later
-version.
-This program is distributed in the hope that it will be useful, but WITHOUT
-ANY WARRANTY; without even the implied warranty of MERCHANTABILITY or FITNESS
-FOR A PARTICULAR PURPOSE. See the GNU General Public License for more details.
-You should have received a copy of the GNU General Public License along with
-this program. If not, see <http://www.gnu.org/licenses/>.
-"""
-
-__authors__ = ["Markus Wurzenberger", "Max Landauer", "Wolfgang Hotwagner",
-               "Ernst Leierzopf", "Roman Fiedler", "Georg Hoeld", "Florian Skopik"]
-=======
 """This tool allows to connect to a remote control socket, send requests and retrieve the responses. To allow remote use of this
 tool, e.g. via SSH forwarding, the remote control address can be set on the command line, no configuration is read.
 
@@ -38,8 +18,8 @@
 
 from aminer.AnalysisChild import AnalysisChildRemoteControlHandler
 
-__authors__ = ["Markus Wurzenberger", "Max Landauer", "Wolfgang Hotwagner", "Ernst Leierzopf", "Roman Fiedler", "Georg Hoeld"]
->>>>>>> 8f35bc50
+__authors__ = ["Markus Wurzenberger", "Max Landauer", "Wolfgang Hotwagner", "Ernst Leierzopf", "Roman Fiedler", "Georg Hoeld",
+               "Florian Skopik"]
 __contact__ = "aecid@ait.ac.at"
 __copyright__ = "Copyright 2020, AIT Austrian Institute of Technology GmbH"
 __date__ = "2020/06/19"
